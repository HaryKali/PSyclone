--- conflicted
+++ resolved
@@ -99,11 +99,7 @@
         packages=PACKAGES,
         package_dir={"": "src"},
         install_requires=['pyparsing', 'fparser==0.0.8', 'configparser',
-<<<<<<< HEAD
-                          'six', 'enum34'],
-=======
                           'six', 'enum34 ; python_version < "3.0"'],
->>>>>>> f1b94fcd
         extras_require={
             'doc': ["sphinx", "sphinxcontrib.bibtex"],
             'test': ["pytest"],
