--- conflicted
+++ resolved
@@ -47,14 +47,9 @@
 
 '''
 
-<<<<<<< HEAD
-from psyclone.psyir.nodes import Loop, Assignment, Routine
-from psyclone.transformations import ACCKernelsTrans, ACCDataTrans
-=======
 from psyclone.psyir.nodes import Loop, Assignment
 from psyclone.psyir.transformations import ACCKernelsTrans
 from psyclone.transformations import ACCDataTrans
->>>>>>> 05a0791d
 
 Loop.set_loop_type_inference_rules({
         "lon": {"variable": "ji"},
