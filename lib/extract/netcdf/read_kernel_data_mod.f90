! ================================================== !
! THIS FILE IS CREATED FROM THE JINJA TEMPLATE FILE. !
! DO NOT MODIFY DIRECTLY!                            !
! ================================================== !



! -----------------------------------------------------------------------------
! BSD 3-Clause License
!
! Copyright (c) 2022-2023, Science and Technology Facilities Council.
! All rights reserved.
!
! Redistribution and use in source and binary forms, with or without
! modification, are permitted provided that the following conditions are met:
!
! * Redistributions of source code must retain the above copyright notice, this
!   list of conditions and the following disclaimer.
!
! * Redistributions in binary form must reproduce the above copyright notice,
!   this list of conditions and the following disclaimer in the documentation
!   and/or other materials provided with the distribution.
!
! * Neither the name of the copyright holder nor the names of its
!   contributors may be used to endorse or promote products derived from
!   this software without specific prior written permission.
!
! THIS SOFTWARE IS PROVIDED BY THE COPYRIGHT HOLDERS AND CONTRIBUTORS
! "AS IS" AND ANY EXPRESS OR IMPLIED WARRANTIES, INCLUDING, BUT NOT
! LIMITED TO, THE IMPLIED WARRANTIES OF MERCHANTABILITY AND FITNESS
! FOR A PARTICULAR PURPOSE ARE DISCLAIMED. IN NO EVENT SHALL THE
! COPYRIGHT HOLDER OR CONTRIBUTORS BE LIABLE FOR ANY DIRECT, INDIRECT,
! INCIDENTAL, SPECIAL, EXEMPLARY, OR CONSEQUENTIAL DAMAGES (INCLUDING,
! BUT NOT LIMITED TO, PROCUREMENT OF SUBSTITUTE GOODS OR SERVICES;
! LOSS OF USE, DATA, OR PROFITS; OR BUSINESS INTERRUPTION) HOWEVER
! CAUSED AND ON ANY THEORY OF LIABILITY, WHETHER IN CONTRACT, STRICT
! LIABILITY, OR TORT (INCLUDING NEGLIGENCE OR OTHERWISE) ARISING IN
! ANY WAY OUT OF THE USE OF THIS SOFTWARE, EVEN IF ADVISED OF THE
! POSSIBILITY OF SUCH DAMAGE.
! -----------------------------------------------------------------------------
! Author: J. Henrichs, Bureau of Meteorology

!> This module implements a simple NetCDF reader. It provides the functions:
!! OpenRead:      opens a file for reading
!! ReadScalar...:           reads the specified scalar value
!! ReadArray1dDouble, ... : allocates and reads the specified array type.

module read_kernel_data_mod

    use, intrinsic :: iso_fortran_env, only : int64, int32,   &
                                              real32, real64, &
                                              stderr => Error_Unit

    implicit none

    !> This is the data type that manages the information required
    !! to read data from a NetCDF file.

    type, public :: ReadKernelDataType

        !> The NetCDF ID used for this file.
        integer                            :: ncid

    contains

        ! The various procedures used
        procedure :: OpenRead

        procedure :: ReadScalarChar
        procedure :: ReadArray1dChar
        procedure :: ReadArray2dChar
        procedure :: ReadArray3dChar
        procedure :: ReadArray4dChar
        procedure :: ReadScalarInt
        procedure :: ReadArray1dInt
        procedure :: ReadArray2dInt
        procedure :: ReadArray3dInt
        procedure :: ReadArray4dInt
        procedure :: ReadScalarLong
        procedure :: ReadArray1dLong
        procedure :: ReadArray2dLong
        procedure :: ReadArray3dLong
        procedure :: ReadArray4dLong
        procedure :: ReadScalarLogical
        procedure :: ReadArray1dLogical
        procedure :: ReadArray2dLogical
        procedure :: ReadArray3dLogical
        procedure :: ReadArray4dLogical
        procedure :: ReadScalarReal
        procedure :: ReadArray1dReal
        procedure :: ReadArray2dReal
        procedure :: ReadArray3dReal
        procedure :: ReadArray4dReal
        procedure :: ReadScalarDouble
        procedure :: ReadArray1dDouble
        procedure :: ReadArray2dDouble
        procedure :: ReadArray3dDouble
        procedure :: ReadArray4dDouble

        !> The generic interface for reading the value of variables.
        !! This is not part of the official PSyData API, but is used in
        !! the drivers created by PSyclone.
        generic, public :: ReadVariable => &
            ReadScalarChar, &
            ReadArray1dChar, &
            ReadArray2dChar, &
            ReadArray3dChar, &
            ReadArray4dChar, &
            ReadScalarInt, &
            ReadArray1dInt, &
            ReadArray2dInt, &
            ReadArray3dInt, &
            ReadArray4dInt, &
            ReadScalarLong, &
            ReadArray1dLong, &
            ReadArray2dLong, &
            ReadArray3dLong, &
            ReadArray4dLong, &
            ReadScalarLogical, &
            ReadArray1dLogical, &
            ReadArray2dLogical, &
            ReadArray3dLogical, &
            ReadArray4dLogical, &
            ReadScalarReal, &
            ReadArray1dReal, &
            ReadArray2dReal, &
            ReadArray3dReal, &
            ReadArray4dReal, &
            ReadScalarDouble, &
            ReadArray1dDouble, &
            ReadArray2dDouble, &
            ReadArray3dDouble, &
            ReadArray4dDouble

    end type ReadKernelDataType

contains

    ! -------------------------------------------------------------------------
    !> @brief Checks if the return value from a NetCDF call indicates an error.
    !! If so, print the corresponding error message and aborts the program.
    !! It is typically used as a wrapper around NetCDF calls:
    !! retval = CheckError(nf90_close(ncid))
    !! @param[in] retval The return value from a NetCDF operation.
    !! Returns the return value.
    function CheckError(retval)

        use netcdf, only : nf90_noerr, nf90_strerror

        implicit none

        integer, intent(in) :: retval
        integer             :: CheckError

        if (retval /= nf90_noerr) then
            write(stderr, *) "NetCDF Error:"
            write(stderr, *) trim(nf90_strerror(retval))
            stop
        endif
        CheckError = retval

    end function CheckError

    ! -------------------------------------------------------------------------
    !> @brief This subroutine is called to open a NetCDF file for reading. The
    !! filename is based on the module and kernel name. This is used by a
    !! driver program that will read a NetCDF file previously created by the
    !! PSyData API.
    !! @param[in,out] this The instance of the ReadKernelDataType.
    !! @param[in] module_name The name of the module of the instrumented
    !!            region.
    !! @param[in] region_name The name of the instrumented region.
    subroutine OpenRead(this, module_name, region_name)

        use netcdf, only : nf90_open, NF90_NOWRITE

        implicit none

        class(ReadKernelDataType), intent(inout), target :: this
        character(*), intent(in)                         :: module_name, &
                                                            region_name
        integer :: retval

        retval = CheckError(nf90_open(module_name//"-"//region_name//".nc", &
                                        NF90_NOWRITE, this%ncid))

    end subroutine OpenRead


    ! -------------------------------------------------------------------------
    !> @brief This subroutine reads the value of a scalar character(*)
    !! variable from the NetCDF file and returns it to the user. Note that
    !! this function is not part of the PSyData API, but it is convenient to
    !! have these functions together here. The driver can then be linked with
    !! this  PSyData library and will be able to read the files.
    !! @param[in,out] this The instance of the ReadKernelDataType.
    !! @param[in] name The name of the variable (string).
    !! @param[out] value The read value is stored here.
    subroutine ReadScalarChar(this, name, value)

        use netcdf, only : nf90_inq_varid, nf90_get_var

        implicit none

        class(ReadKernelDataType), intent(inout), target :: this
        character(*), intent(in)                         :: name
        character(*), intent(out)                            :: value

        integer                                          :: retval, varid

        retval = CheckError(nf90_inq_varid(this%ncid, name, varid))
        retval = CheckError(nf90_get_var(this%ncid, varid, value))

    end subroutine ReadScalarChar



    ! -------------------------------------------------------------------------
    !> @brief This subroutine reads the values of a 1D array of character(*)
    !! It allocates memory for the allocatable parameter 'value' to store the
    !! read values which is then returned to the caller. If the memory for the
    !! array cannot be allocated, the application will be stopped.
    !! @param[in,out] this The instance of the extract_PsyDataType.
    !! @param[in] name The name of the variable (string).
    !! @param[out] value An allocatable, unallocated 2d-double precision array
    !!             which is allocated here and stores the values read.
    subroutine ReadArray1dChar(this, name, value)

        use netcdf

        implicit none

        class(ReadKernelDataType), intent(inout), target             :: this
        character(*), intent(in)                                     :: name
        character(*), dimension(:), allocatable, intent(out) :: value

        integer        :: retval, varid
        integer        :: dim_id
        integer        :: dim_size1
        integer        :: ierr

        ! First query the dimensions of the original array from the
        ! NetCDF file
        retval = CheckError(nf90_inq_dimid(this%ncid, trim(name//"dim%1"), &
                                           dim_id))
        retval = CheckError(nf90_inquire_dimension(this%ncid, dim_id, &
                                                   len=dim_size1))

        ! Allocate enough space to store the values to be read:
        allocate(value(dim_size1), Stat=ierr)
        if (ierr /= 0) then
            write(stderr,*) "Cannot allocate array for ", name, &
                            " of size ", dim_size1, &
                            " in ReadArray1dChar."
            stop
        endif

        retval = CheckError(nf90_inq_varid(this%ncid, name, varid))
<<<<<<< HEAD
        ! Initialise it with 0, so that an array comparison will work
        ! even though e.g. boundary areas or so might not be set at all.
        ! The compiler will convert the double precision value to the right
        ! type (e.g. int or single precision).
=======
        ! Initialise the whole array with "".
>>>>>>> 3fc7ae0d
        value = ""
        retval = CheckError(nf90_get_var(this%ncid, varid, value))

    end subroutine ReadArray1dChar



    ! -------------------------------------------------------------------------
    !> @brief This subroutine reads the values of a 2D array of character(*)
    !! It allocates memory for the allocatable parameter 'value' to store the
    !! read values which is then returned to the caller. If the memory for the
    !! array cannot be allocated, the application will be stopped.
    !! @param[in,out] this The instance of the extract_PsyDataType.
    !! @param[in] name The name of the variable (string).
    !! @param[out] value An allocatable, unallocated 2d-double precision array
    !!             which is allocated here and stores the values read.
    subroutine ReadArray2dChar(this, name, value)

        use netcdf

        implicit none

        class(ReadKernelDataType), intent(inout), target             :: this
        character(*), intent(in)                                     :: name
        character(*), dimension(:,:), allocatable, intent(out) :: value

        integer        :: retval, varid
        integer        :: dim_id
        integer        :: dim_size1,dim_size2
        integer        :: ierr

        ! First query the dimensions of the original array from the
        ! NetCDF file
        retval = CheckError(nf90_inq_dimid(this%ncid, trim(name//"dim%1"), &
                                           dim_id))
        retval = CheckError(nf90_inquire_dimension(this%ncid, dim_id, &
                                                   len=dim_size1))
        retval = CheckError(nf90_inq_dimid(this%ncid, trim(name//"dim%2"), &
                                           dim_id))
        retval = CheckError(nf90_inquire_dimension(this%ncid, dim_id, &
                                                   len=dim_size2))

        ! Allocate enough space to store the values to be read:
        allocate(value(dim_size1,dim_size2), Stat=ierr)
        if (ierr /= 0) then
            write(stderr,*) "Cannot allocate array for ", name, &
                            " of size ", dim_size1,dim_size2, &
                            " in ReadArray2dChar."
            stop
        endif

        retval = CheckError(nf90_inq_varid(this%ncid, name, varid))
<<<<<<< HEAD
        ! Initialise it with 0, so that an array comparison will work
        ! even though e.g. boundary areas or so might not be set at all.
        ! The compiler will convert the double precision value to the right
        ! type (e.g. int or single precision).
=======
        ! Initialise the whole array with "".
>>>>>>> 3fc7ae0d
        value = ""
        retval = CheckError(nf90_get_var(this%ncid, varid, value))

    end subroutine ReadArray2dChar



    ! -------------------------------------------------------------------------
    !> @brief This subroutine reads the values of a 3D array of character(*)
    !! It allocates memory for the allocatable parameter 'value' to store the
    !! read values which is then returned to the caller. If the memory for the
    !! array cannot be allocated, the application will be stopped.
    !! @param[in,out] this The instance of the extract_PsyDataType.
    !! @param[in] name The name of the variable (string).
    !! @param[out] value An allocatable, unallocated 2d-double precision array
    !!             which is allocated here and stores the values read.
    subroutine ReadArray3dChar(this, name, value)

        use netcdf

        implicit none

        class(ReadKernelDataType), intent(inout), target             :: this
        character(*), intent(in)                                     :: name
        character(*), dimension(:,:,:), allocatable, intent(out) :: value

        integer        :: retval, varid
        integer        :: dim_id
        integer        :: dim_size1,dim_size2,dim_size3
        integer        :: ierr

        ! First query the dimensions of the original array from the
        ! NetCDF file
        retval = CheckError(nf90_inq_dimid(this%ncid, trim(name//"dim%1"), &
                                           dim_id))
        retval = CheckError(nf90_inquire_dimension(this%ncid, dim_id, &
                                                   len=dim_size1))
        retval = CheckError(nf90_inq_dimid(this%ncid, trim(name//"dim%2"), &
                                           dim_id))
        retval = CheckError(nf90_inquire_dimension(this%ncid, dim_id, &
                                                   len=dim_size2))
        retval = CheckError(nf90_inq_dimid(this%ncid, trim(name//"dim%3"), &
                                           dim_id))
        retval = CheckError(nf90_inquire_dimension(this%ncid, dim_id, &
                                                   len=dim_size3))

        ! Allocate enough space to store the values to be read:
        allocate(value(dim_size1,dim_size2,dim_size3), Stat=ierr)
        if (ierr /= 0) then
            write(stderr,*) "Cannot allocate array for ", name, &
                            " of size ", dim_size1,dim_size2,dim_size3, &
                            " in ReadArray3dChar."
            stop
        endif

        retval = CheckError(nf90_inq_varid(this%ncid, name, varid))
<<<<<<< HEAD
        ! Initialise it with 0, so that an array comparison will work
        ! even though e.g. boundary areas or so might not be set at all.
        ! The compiler will convert the double precision value to the right
        ! type (e.g. int or single precision).
=======
        ! Initialise the whole array with "".
>>>>>>> 3fc7ae0d
        value = ""
        retval = CheckError(nf90_get_var(this%ncid, varid, value))

    end subroutine ReadArray3dChar



    ! -------------------------------------------------------------------------
    !> @brief This subroutine reads the values of a 4D array of character(*)
    !! It allocates memory for the allocatable parameter 'value' to store the
    !! read values which is then returned to the caller. If the memory for the
    !! array cannot be allocated, the application will be stopped.
    !! @param[in,out] this The instance of the extract_PsyDataType.
    !! @param[in] name The name of the variable (string).
    !! @param[out] value An allocatable, unallocated 2d-double precision array
    !!             which is allocated here and stores the values read.
    subroutine ReadArray4dChar(this, name, value)

        use netcdf

        implicit none

        class(ReadKernelDataType), intent(inout), target             :: this
        character(*), intent(in)                                     :: name
        character(*), dimension(:,:,:,:), allocatable, intent(out) :: value

        integer        :: retval, varid
        integer        :: dim_id
        integer        :: dim_size1,dim_size2,dim_size3,dim_size4
        integer        :: ierr

        ! First query the dimensions of the original array from the
        ! NetCDF file
        retval = CheckError(nf90_inq_dimid(this%ncid, trim(name//"dim%1"), &
                                           dim_id))
        retval = CheckError(nf90_inquire_dimension(this%ncid, dim_id, &
                                                   len=dim_size1))
        retval = CheckError(nf90_inq_dimid(this%ncid, trim(name//"dim%2"), &
                                           dim_id))
        retval = CheckError(nf90_inquire_dimension(this%ncid, dim_id, &
                                                   len=dim_size2))
        retval = CheckError(nf90_inq_dimid(this%ncid, trim(name//"dim%3"), &
                                           dim_id))
        retval = CheckError(nf90_inquire_dimension(this%ncid, dim_id, &
                                                   len=dim_size3))
        retval = CheckError(nf90_inq_dimid(this%ncid, trim(name//"dim%4"), &
                                           dim_id))
        retval = CheckError(nf90_inquire_dimension(this%ncid, dim_id, &
                                                   len=dim_size4))

        ! Allocate enough space to store the values to be read:
        allocate(value(dim_size1,dim_size2,dim_size3,dim_size4), Stat=ierr)
        if (ierr /= 0) then
            write(stderr,*) "Cannot allocate array for ", name, &
                            " of size ", dim_size1,dim_size2,dim_size3,dim_size4, &
                            " in ReadArray4dChar."
            stop
        endif

        retval = CheckError(nf90_inq_varid(this%ncid, name, varid))
<<<<<<< HEAD
        ! Initialise it with 0, so that an array comparison will work
        ! even though e.g. boundary areas or so might not be set at all.
        ! The compiler will convert the double precision value to the right
        ! type (e.g. int or single precision).
=======
        ! Initialise the whole array with "".
>>>>>>> 3fc7ae0d
        value = ""
        retval = CheckError(nf90_get_var(this%ncid, varid, value))

    end subroutine ReadArray4dChar


    ! -------------------------------------------------------------------------
    !> @brief This subroutine reads the value of a scalar integer(kind=int32)
    !! variable from the NetCDF file and returns it to the user. Note that
    !! this function is not part of the PSyData API, but it is convenient to
    !! have these functions together here. The driver can then be linked with
    !! this  PSyData library and will be able to read the files.
    !! @param[in,out] this The instance of the ReadKernelDataType.
    !! @param[in] name The name of the variable (string).
    !! @param[out] value The read value is stored here.
    subroutine ReadScalarInt(this, name, value)

        use netcdf, only : nf90_inq_varid, nf90_get_var

        implicit none

        class(ReadKernelDataType), intent(inout), target :: this
        character(*), intent(in)                         :: name
        integer(kind=int32), intent(out)                            :: value

        integer                                          :: retval, varid

        retval = CheckError(nf90_inq_varid(this%ncid, name, varid))
        retval = CheckError(nf90_get_var(this%ncid, varid, value))

    end subroutine ReadScalarInt



    ! -------------------------------------------------------------------------
    !> @brief This subroutine reads the values of a 1D array of integer(kind=int32)
    !! It allocates memory for the allocatable parameter 'value' to store the
    !! read values which is then returned to the caller. If the memory for the
    !! array cannot be allocated, the application will be stopped.
    !! @param[in,out] this The instance of the extract_PsyDataType.
    !! @param[in] name The name of the variable (string).
    !! @param[out] value An allocatable, unallocated 2d-double precision array
    !!             which is allocated here and stores the values read.
    subroutine ReadArray1dInt(this, name, value)

        use netcdf

        implicit none

        class(ReadKernelDataType), intent(inout), target             :: this
        character(*), intent(in)                                     :: name
        integer(kind=int32), dimension(:), allocatable, intent(out) :: value

        integer        :: retval, varid
        integer        :: dim_id
        integer        :: dim_size1
        integer        :: ierr

        ! First query the dimensions of the original array from the
        ! NetCDF file
        retval = CheckError(nf90_inq_dimid(this%ncid, trim(name//"dim%1"), &
                                           dim_id))
        retval = CheckError(nf90_inquire_dimension(this%ncid, dim_id, &
                                                   len=dim_size1))

        ! Allocate enough space to store the values to be read:
        allocate(value(dim_size1), Stat=ierr)
        if (ierr /= 0) then
            write(stderr,*) "Cannot allocate array for ", name, &
                            " of size ", dim_size1, &
                            " in ReadArray1dInt."
            stop
        endif

        retval = CheckError(nf90_inq_varid(this%ncid, name, varid))
        ! Initialise it with 0, so that an array comparison will work
        ! even though e.g. boundary areas or so might not be set at all.
        ! The compiler will convert the double precision value to the right
        ! type (e.g. int or single precision).
        value = 0.0d0
        retval = CheckError(nf90_get_var(this%ncid, varid, value))

    end subroutine ReadArray1dInt



    ! -------------------------------------------------------------------------
    !> @brief This subroutine reads the values of a 2D array of integer(kind=int32)
    !! It allocates memory for the allocatable parameter 'value' to store the
    !! read values which is then returned to the caller. If the memory for the
    !! array cannot be allocated, the application will be stopped.
    !! @param[in,out] this The instance of the extract_PsyDataType.
    !! @param[in] name The name of the variable (string).
    !! @param[out] value An allocatable, unallocated 2d-double precision array
    !!             which is allocated here and stores the values read.
    subroutine ReadArray2dInt(this, name, value)

        use netcdf

        implicit none

        class(ReadKernelDataType), intent(inout), target             :: this
        character(*), intent(in)                                     :: name
        integer(kind=int32), dimension(:,:), allocatable, intent(out) :: value

        integer        :: retval, varid
        integer        :: dim_id
        integer        :: dim_size1,dim_size2
        integer        :: ierr

        ! First query the dimensions of the original array from the
        ! NetCDF file
        retval = CheckError(nf90_inq_dimid(this%ncid, trim(name//"dim%1"), &
                                           dim_id))
        retval = CheckError(nf90_inquire_dimension(this%ncid, dim_id, &
                                                   len=dim_size1))
        retval = CheckError(nf90_inq_dimid(this%ncid, trim(name//"dim%2"), &
                                           dim_id))
        retval = CheckError(nf90_inquire_dimension(this%ncid, dim_id, &
                                                   len=dim_size2))

        ! Allocate enough space to store the values to be read:
        allocate(value(dim_size1,dim_size2), Stat=ierr)
        if (ierr /= 0) then
            write(stderr,*) "Cannot allocate array for ", name, &
                            " of size ", dim_size1,dim_size2, &
                            " in ReadArray2dInt."
            stop
        endif

        retval = CheckError(nf90_inq_varid(this%ncid, name, varid))
        ! Initialise it with 0, so that an array comparison will work
        ! even though e.g. boundary areas or so might not be set at all.
        ! The compiler will convert the double precision value to the right
        ! type (e.g. int or single precision).
        value = 0.0d0
        retval = CheckError(nf90_get_var(this%ncid, varid, value))

    end subroutine ReadArray2dInt



    ! -------------------------------------------------------------------------
    !> @brief This subroutine reads the values of a 3D array of integer(kind=int32)
    !! It allocates memory for the allocatable parameter 'value' to store the
    !! read values which is then returned to the caller. If the memory for the
    !! array cannot be allocated, the application will be stopped.
    !! @param[in,out] this The instance of the extract_PsyDataType.
    !! @param[in] name The name of the variable (string).
    !! @param[out] value An allocatable, unallocated 2d-double precision array
    !!             which is allocated here and stores the values read.
    subroutine ReadArray3dInt(this, name, value)

        use netcdf

        implicit none

        class(ReadKernelDataType), intent(inout), target             :: this
        character(*), intent(in)                                     :: name
        integer(kind=int32), dimension(:,:,:), allocatable, intent(out) :: value

        integer        :: retval, varid
        integer        :: dim_id
        integer        :: dim_size1,dim_size2,dim_size3
        integer        :: ierr

        ! First query the dimensions of the original array from the
        ! NetCDF file
        retval = CheckError(nf90_inq_dimid(this%ncid, trim(name//"dim%1"), &
                                           dim_id))
        retval = CheckError(nf90_inquire_dimension(this%ncid, dim_id, &
                                                   len=dim_size1))
        retval = CheckError(nf90_inq_dimid(this%ncid, trim(name//"dim%2"), &
                                           dim_id))
        retval = CheckError(nf90_inquire_dimension(this%ncid, dim_id, &
                                                   len=dim_size2))
        retval = CheckError(nf90_inq_dimid(this%ncid, trim(name//"dim%3"), &
                                           dim_id))
        retval = CheckError(nf90_inquire_dimension(this%ncid, dim_id, &
                                                   len=dim_size3))

        ! Allocate enough space to store the values to be read:
        allocate(value(dim_size1,dim_size2,dim_size3), Stat=ierr)
        if (ierr /= 0) then
            write(stderr,*) "Cannot allocate array for ", name, &
                            " of size ", dim_size1,dim_size2,dim_size3, &
                            " in ReadArray3dInt."
            stop
        endif

        retval = CheckError(nf90_inq_varid(this%ncid, name, varid))
        ! Initialise it with 0, so that an array comparison will work
        ! even though e.g. boundary areas or so might not be set at all.
        ! The compiler will convert the double precision value to the right
        ! type (e.g. int or single precision).
        value = 0.0d0
        retval = CheckError(nf90_get_var(this%ncid, varid, value))

    end subroutine ReadArray3dInt



    ! -------------------------------------------------------------------------
    !> @brief This subroutine reads the values of a 4D array of integer(kind=int32)
    !! It allocates memory for the allocatable parameter 'value' to store the
    !! read values which is then returned to the caller. If the memory for the
    !! array cannot be allocated, the application will be stopped.
    !! @param[in,out] this The instance of the extract_PsyDataType.
    !! @param[in] name The name of the variable (string).
    !! @param[out] value An allocatable, unallocated 2d-double precision array
    !!             which is allocated here and stores the values read.
    subroutine ReadArray4dInt(this, name, value)

        use netcdf

        implicit none

        class(ReadKernelDataType), intent(inout), target             :: this
        character(*), intent(in)                                     :: name
        integer(kind=int32), dimension(:,:,:,:), allocatable, intent(out) :: value

        integer        :: retval, varid
        integer        :: dim_id
        integer        :: dim_size1,dim_size2,dim_size3,dim_size4
        integer        :: ierr

        ! First query the dimensions of the original array from the
        ! NetCDF file
        retval = CheckError(nf90_inq_dimid(this%ncid, trim(name//"dim%1"), &
                                           dim_id))
        retval = CheckError(nf90_inquire_dimension(this%ncid, dim_id, &
                                                   len=dim_size1))
        retval = CheckError(nf90_inq_dimid(this%ncid, trim(name//"dim%2"), &
                                           dim_id))
        retval = CheckError(nf90_inquire_dimension(this%ncid, dim_id, &
                                                   len=dim_size2))
        retval = CheckError(nf90_inq_dimid(this%ncid, trim(name//"dim%3"), &
                                           dim_id))
        retval = CheckError(nf90_inquire_dimension(this%ncid, dim_id, &
                                                   len=dim_size3))
        retval = CheckError(nf90_inq_dimid(this%ncid, trim(name//"dim%4"), &
                                           dim_id))
        retval = CheckError(nf90_inquire_dimension(this%ncid, dim_id, &
                                                   len=dim_size4))

        ! Allocate enough space to store the values to be read:
        allocate(value(dim_size1,dim_size2,dim_size3,dim_size4), Stat=ierr)
        if (ierr /= 0) then
            write(stderr,*) "Cannot allocate array for ", name, &
                            " of size ", dim_size1,dim_size2,dim_size3,dim_size4, &
                            " in ReadArray4dInt."
            stop
        endif

        retval = CheckError(nf90_inq_varid(this%ncid, name, varid))
        ! Initialise it with 0, so that an array comparison will work
        ! even though e.g. boundary areas or so might not be set at all.
        ! The compiler will convert the double precision value to the right
        ! type (e.g. int or single precision).
        value = 0.0d0
        retval = CheckError(nf90_get_var(this%ncid, varid, value))

    end subroutine ReadArray4dInt


    ! -------------------------------------------------------------------------
    !> @brief This subroutine reads the value of a scalar integer(kind=int64)
    !! variable from the NetCDF file and returns it to the user. Note that
    !! this function is not part of the PSyData API, but it is convenient to
    !! have these functions together here. The driver can then be linked with
    !! this  PSyData library and will be able to read the files.
    !! @param[in,out] this The instance of the ReadKernelDataType.
    !! @param[in] name The name of the variable (string).
    !! @param[out] value The read value is stored here.
    subroutine ReadScalarLong(this, name, value)

        use netcdf, only : nf90_inq_varid, nf90_get_var

        implicit none

        class(ReadKernelDataType), intent(inout), target :: this
        character(*), intent(in)                         :: name
        integer(kind=int64), intent(out)                            :: value

        integer                                          :: retval, varid

        retval = CheckError(nf90_inq_varid(this%ncid, name, varid))
        retval = CheckError(nf90_get_var(this%ncid, varid, value))

    end subroutine ReadScalarLong



    ! -------------------------------------------------------------------------
    !> @brief This subroutine reads the values of a 1D array of integer(kind=int64)
    !! It allocates memory for the allocatable parameter 'value' to store the
    !! read values which is then returned to the caller. If the memory for the
    !! array cannot be allocated, the application will be stopped.
    !! @param[in,out] this The instance of the extract_PsyDataType.
    !! @param[in] name The name of the variable (string).
    !! @param[out] value An allocatable, unallocated 2d-double precision array
    !!             which is allocated here and stores the values read.
    subroutine ReadArray1dLong(this, name, value)

        use netcdf

        implicit none

        class(ReadKernelDataType), intent(inout), target             :: this
        character(*), intent(in)                                     :: name
        integer(kind=int64), dimension(:), allocatable, intent(out) :: value

        integer        :: retval, varid
        integer        :: dim_id
        integer        :: dim_size1
        integer        :: ierr

        ! First query the dimensions of the original array from the
        ! NetCDF file
        retval = CheckError(nf90_inq_dimid(this%ncid, trim(name//"dim%1"), &
                                           dim_id))
        retval = CheckError(nf90_inquire_dimension(this%ncid, dim_id, &
                                                   len=dim_size1))

        ! Allocate enough space to store the values to be read:
        allocate(value(dim_size1), Stat=ierr)
        if (ierr /= 0) then
            write(stderr,*) "Cannot allocate array for ", name, &
                            " of size ", dim_size1, &
                            " in ReadArray1dLong."
            stop
        endif

        retval = CheckError(nf90_inq_varid(this%ncid, name, varid))
        ! Initialise it with 0, so that an array comparison will work
        ! even though e.g. boundary areas or so might not be set at all.
        ! The compiler will convert the double precision value to the right
        ! type (e.g. int or single precision).
        value = 0.0d0
        retval = CheckError(nf90_get_var(this%ncid, varid, value))

    end subroutine ReadArray1dLong



    ! -------------------------------------------------------------------------
    !> @brief This subroutine reads the values of a 2D array of integer(kind=int64)
    !! It allocates memory for the allocatable parameter 'value' to store the
    !! read values which is then returned to the caller. If the memory for the
    !! array cannot be allocated, the application will be stopped.
    !! @param[in,out] this The instance of the extract_PsyDataType.
    !! @param[in] name The name of the variable (string).
    !! @param[out] value An allocatable, unallocated 2d-double precision array
    !!             which is allocated here and stores the values read.
    subroutine ReadArray2dLong(this, name, value)

        use netcdf

        implicit none

        class(ReadKernelDataType), intent(inout), target             :: this
        character(*), intent(in)                                     :: name
        integer(kind=int64), dimension(:,:), allocatable, intent(out) :: value

        integer        :: retval, varid
        integer        :: dim_id
        integer        :: dim_size1,dim_size2
        integer        :: ierr

        ! First query the dimensions of the original array from the
        ! NetCDF file
        retval = CheckError(nf90_inq_dimid(this%ncid, trim(name//"dim%1"), &
                                           dim_id))
        retval = CheckError(nf90_inquire_dimension(this%ncid, dim_id, &
                                                   len=dim_size1))
        retval = CheckError(nf90_inq_dimid(this%ncid, trim(name//"dim%2"), &
                                           dim_id))
        retval = CheckError(nf90_inquire_dimension(this%ncid, dim_id, &
                                                   len=dim_size2))

        ! Allocate enough space to store the values to be read:
        allocate(value(dim_size1,dim_size2), Stat=ierr)
        if (ierr /= 0) then
            write(stderr,*) "Cannot allocate array for ", name, &
                            " of size ", dim_size1,dim_size2, &
                            " in ReadArray2dLong."
            stop
        endif

        retval = CheckError(nf90_inq_varid(this%ncid, name, varid))
        ! Initialise it with 0, so that an array comparison will work
        ! even though e.g. boundary areas or so might not be set at all.
        ! The compiler will convert the double precision value to the right
        ! type (e.g. int or single precision).
        value = 0.0d0
        retval = CheckError(nf90_get_var(this%ncid, varid, value))

    end subroutine ReadArray2dLong



    ! -------------------------------------------------------------------------
    !> @brief This subroutine reads the values of a 3D array of integer(kind=int64)
    !! It allocates memory for the allocatable parameter 'value' to store the
    !! read values which is then returned to the caller. If the memory for the
    !! array cannot be allocated, the application will be stopped.
    !! @param[in,out] this The instance of the extract_PsyDataType.
    !! @param[in] name The name of the variable (string).
    !! @param[out] value An allocatable, unallocated 2d-double precision array
    !!             which is allocated here and stores the values read.
    subroutine ReadArray3dLong(this, name, value)

        use netcdf

        implicit none

        class(ReadKernelDataType), intent(inout), target             :: this
        character(*), intent(in)                                     :: name
        integer(kind=int64), dimension(:,:,:), allocatable, intent(out) :: value

        integer        :: retval, varid
        integer        :: dim_id
        integer        :: dim_size1,dim_size2,dim_size3
        integer        :: ierr

        ! First query the dimensions of the original array from the
        ! NetCDF file
        retval = CheckError(nf90_inq_dimid(this%ncid, trim(name//"dim%1"), &
                                           dim_id))
        retval = CheckError(nf90_inquire_dimension(this%ncid, dim_id, &
                                                   len=dim_size1))
        retval = CheckError(nf90_inq_dimid(this%ncid, trim(name//"dim%2"), &
                                           dim_id))
        retval = CheckError(nf90_inquire_dimension(this%ncid, dim_id, &
                                                   len=dim_size2))
        retval = CheckError(nf90_inq_dimid(this%ncid, trim(name//"dim%3"), &
                                           dim_id))
        retval = CheckError(nf90_inquire_dimension(this%ncid, dim_id, &
                                                   len=dim_size3))

        ! Allocate enough space to store the values to be read:
        allocate(value(dim_size1,dim_size2,dim_size3), Stat=ierr)
        if (ierr /= 0) then
            write(stderr,*) "Cannot allocate array for ", name, &
                            " of size ", dim_size1,dim_size2,dim_size3, &
                            " in ReadArray3dLong."
            stop
        endif

        retval = CheckError(nf90_inq_varid(this%ncid, name, varid))
        ! Initialise it with 0, so that an array comparison will work
        ! even though e.g. boundary areas or so might not be set at all.
        ! The compiler will convert the double precision value to the right
        ! type (e.g. int or single precision).
        value = 0.0d0
        retval = CheckError(nf90_get_var(this%ncid, varid, value))

    end subroutine ReadArray3dLong



    ! -------------------------------------------------------------------------
    !> @brief This subroutine reads the values of a 4D array of integer(kind=int64)
    !! It allocates memory for the allocatable parameter 'value' to store the
    !! read values which is then returned to the caller. If the memory for the
    !! array cannot be allocated, the application will be stopped.
    !! @param[in,out] this The instance of the extract_PsyDataType.
    !! @param[in] name The name of the variable (string).
    !! @param[out] value An allocatable, unallocated 2d-double precision array
    !!             which is allocated here and stores the values read.
    subroutine ReadArray4dLong(this, name, value)

        use netcdf

        implicit none

        class(ReadKernelDataType), intent(inout), target             :: this
        character(*), intent(in)                                     :: name
        integer(kind=int64), dimension(:,:,:,:), allocatable, intent(out) :: value

        integer        :: retval, varid
        integer        :: dim_id
        integer        :: dim_size1,dim_size2,dim_size3,dim_size4
        integer        :: ierr

        ! First query the dimensions of the original array from the
        ! NetCDF file
        retval = CheckError(nf90_inq_dimid(this%ncid, trim(name//"dim%1"), &
                                           dim_id))
        retval = CheckError(nf90_inquire_dimension(this%ncid, dim_id, &
                                                   len=dim_size1))
        retval = CheckError(nf90_inq_dimid(this%ncid, trim(name//"dim%2"), &
                                           dim_id))
        retval = CheckError(nf90_inquire_dimension(this%ncid, dim_id, &
                                                   len=dim_size2))
        retval = CheckError(nf90_inq_dimid(this%ncid, trim(name//"dim%3"), &
                                           dim_id))
        retval = CheckError(nf90_inquire_dimension(this%ncid, dim_id, &
                                                   len=dim_size3))
        retval = CheckError(nf90_inq_dimid(this%ncid, trim(name//"dim%4"), &
                                           dim_id))
        retval = CheckError(nf90_inquire_dimension(this%ncid, dim_id, &
                                                   len=dim_size4))

        ! Allocate enough space to store the values to be read:
        allocate(value(dim_size1,dim_size2,dim_size3,dim_size4), Stat=ierr)
        if (ierr /= 0) then
            write(stderr,*) "Cannot allocate array for ", name, &
                            " of size ", dim_size1,dim_size2,dim_size3,dim_size4, &
                            " in ReadArray4dLong."
            stop
        endif

        retval = CheckError(nf90_inq_varid(this%ncid, name, varid))
        ! Initialise it with 0, so that an array comparison will work
        ! even though e.g. boundary areas or so might not be set at all.
        ! The compiler will convert the double precision value to the right
        ! type (e.g. int or single precision).
        value = 0.0d0
        retval = CheckError(nf90_get_var(this%ncid, varid, value))

    end subroutine ReadArray4dLong


    ! -------------------------------------------------------------------------
    !> @brief This subroutine reads the value of a scalar Logical(kind=4)
    !! variable from the NetCDF file and returns it to the user. Note that
    !! this function is not part of the PSyData API, but it is convenient to
    !! have these functions together here. The driver can then be linked with
    !! this  PSyData library and will be able to read the files.
    !! @param[in,out] this The instance of the ReadKernelDataType.
    !! @param[in] name The name of the variable (string).
    !! @param[out] value The read value is stored here.
    subroutine ReadScalarLogical(this, name, value)

        use netcdf, only : nf90_inq_varid, nf90_get_var

        implicit none

        class(ReadKernelDataType), intent(inout), target :: this
        character(*), intent(in)                         :: name
        Logical(kind=4), intent(out)                            :: value

        integer                                          :: retval, varid
        integer                                          :: tmp

        retval = CheckError(nf90_inq_varid(this%ncid, name, varid))
        retval = CheckError(nf90_get_var(this%ncid, varid, tmp))
        value = tmp .eq. 1

    end subroutine ReadScalarLogical



    ! -------------------------------------------------------------------------
    !> @brief This subroutine reads the values of a 1D array of Logical(kind=4)
    !! It allocates memory for the allocatable parameter 'value' to store the
    !! read values which is then returned to the caller. If the memory for the
    !! array cannot be allocated, the application will be stopped.
    !! @param[in,out] this The instance of the extract_PsyDataType.
    !! @param[in] name The name of the variable (string).
    !! @param[out] value An allocatable, unallocated 2d-double precision array
    !!             which is allocated here and stores the values read.
    subroutine ReadArray1dLogical(this, name, value)

        use netcdf

        implicit none

        class(ReadKernelDataType), intent(inout), target             :: this
        character(*), intent(in)                                     :: name
        Logical(kind=4), dimension(:), allocatable, intent(out) :: value

        integer        :: retval, varid
        integer        :: dim_id
        integer        :: dim_size1
        integer        :: ierr
        integer, dimension(:), allocatable :: tmp

        ! First query the dimensions of the original array from the
        ! NetCDF file
        retval = CheckError(nf90_inq_dimid(this%ncid, trim(name//"dim%1"), &
                                           dim_id))
        retval = CheckError(nf90_inquire_dimension(this%ncid, dim_id, &
                                                   len=dim_size1))

        ! Allocate enough space to store the values to be read:
        allocate(value(dim_size1), Stat=ierr)
        if (ierr /= 0) then
            write(stderr,*) "Cannot allocate array for ", name, &
                            " of size ", dim_size1, &
                            " in ReadArray1dLogical."
            stop
        endif

        retval = CheckError(nf90_inq_varid(this%ncid, name, varid))
        ! We cannot read logical directly, so read an int array.
        ! Allocate enough space to store the values to be read:
        allocate(tmp(dim_size1), Stat=ierr)
        if (ierr /= 0) then
            write(stderr,*) "Cannot allocate int-array for ", name, &
                            " of size ", dim_size1, &
                            " in ReadArray1dLogical."
            stop
        endif
        retval = CheckError(nf90_get_var(this%ncid, varid, tmp))
        ! Then convert each '1' in this array to .true., everything else
        ! to .false.
        value = tmp == 1
        deallocate(tmp)

    end subroutine ReadArray1dLogical



    ! -------------------------------------------------------------------------
    !> @brief This subroutine reads the values of a 2D array of Logical(kind=4)
    !! It allocates memory for the allocatable parameter 'value' to store the
    !! read values which is then returned to the caller. If the memory for the
    !! array cannot be allocated, the application will be stopped.
    !! @param[in,out] this The instance of the extract_PsyDataType.
    !! @param[in] name The name of the variable (string).
    !! @param[out] value An allocatable, unallocated 2d-double precision array
    !!             which is allocated here and stores the values read.
    subroutine ReadArray2dLogical(this, name, value)

        use netcdf

        implicit none

        class(ReadKernelDataType), intent(inout), target             :: this
        character(*), intent(in)                                     :: name
        Logical(kind=4), dimension(:,:), allocatable, intent(out) :: value

        integer        :: retval, varid
        integer        :: dim_id
        integer        :: dim_size1,dim_size2
        integer        :: ierr
        integer, dimension(:,:), allocatable :: tmp

        ! First query the dimensions of the original array from the
        ! NetCDF file
        retval = CheckError(nf90_inq_dimid(this%ncid, trim(name//"dim%1"), &
                                           dim_id))
        retval = CheckError(nf90_inquire_dimension(this%ncid, dim_id, &
                                                   len=dim_size1))
        retval = CheckError(nf90_inq_dimid(this%ncid, trim(name//"dim%2"), &
                                           dim_id))
        retval = CheckError(nf90_inquire_dimension(this%ncid, dim_id, &
                                                   len=dim_size2))

        ! Allocate enough space to store the values to be read:
        allocate(value(dim_size1,dim_size2), Stat=ierr)
        if (ierr /= 0) then
            write(stderr,*) "Cannot allocate array for ", name, &
                            " of size ", dim_size1,dim_size2, &
                            " in ReadArray2dLogical."
            stop
        endif

        retval = CheckError(nf90_inq_varid(this%ncid, name, varid))
        ! We cannot read logical directly, so read an int array.
        ! Allocate enough space to store the values to be read:
        allocate(tmp(dim_size1,dim_size2), Stat=ierr)
        if (ierr /= 0) then
            write(stderr,*) "Cannot allocate int-array for ", name, &
                            " of size ", dim_size1,dim_size2, &
                            " in ReadArray2dLogical."
            stop
        endif
        retval = CheckError(nf90_get_var(this%ncid, varid, tmp))
        ! Then convert each '1' in this array to .true., everything else
        ! to .false.
        value = tmp == 1
        deallocate(tmp)

    end subroutine ReadArray2dLogical



    ! -------------------------------------------------------------------------
    !> @brief This subroutine reads the values of a 3D array of Logical(kind=4)
    !! It allocates memory for the allocatable parameter 'value' to store the
    !! read values which is then returned to the caller. If the memory for the
    !! array cannot be allocated, the application will be stopped.
    !! @param[in,out] this The instance of the extract_PsyDataType.
    !! @param[in] name The name of the variable (string).
    !! @param[out] value An allocatable, unallocated 2d-double precision array
    !!             which is allocated here and stores the values read.
    subroutine ReadArray3dLogical(this, name, value)

        use netcdf

        implicit none

        class(ReadKernelDataType), intent(inout), target             :: this
        character(*), intent(in)                                     :: name
        Logical(kind=4), dimension(:,:,:), allocatable, intent(out) :: value

        integer        :: retval, varid
        integer        :: dim_id
        integer        :: dim_size1,dim_size2,dim_size3
        integer        :: ierr
        integer, dimension(:,:,:), allocatable :: tmp

        ! First query the dimensions of the original array from the
        ! NetCDF file
        retval = CheckError(nf90_inq_dimid(this%ncid, trim(name//"dim%1"), &
                                           dim_id))
        retval = CheckError(nf90_inquire_dimension(this%ncid, dim_id, &
                                                   len=dim_size1))
        retval = CheckError(nf90_inq_dimid(this%ncid, trim(name//"dim%2"), &
                                           dim_id))
        retval = CheckError(nf90_inquire_dimension(this%ncid, dim_id, &
                                                   len=dim_size2))
        retval = CheckError(nf90_inq_dimid(this%ncid, trim(name//"dim%3"), &
                                           dim_id))
        retval = CheckError(nf90_inquire_dimension(this%ncid, dim_id, &
                                                   len=dim_size3))

        ! Allocate enough space to store the values to be read:
        allocate(value(dim_size1,dim_size2,dim_size3), Stat=ierr)
        if (ierr /= 0) then
            write(stderr,*) "Cannot allocate array for ", name, &
                            " of size ", dim_size1,dim_size2,dim_size3, &
                            " in ReadArray3dLogical."
            stop
        endif

        retval = CheckError(nf90_inq_varid(this%ncid, name, varid))
        ! We cannot read logical directly, so read an int array.
        ! Allocate enough space to store the values to be read:
        allocate(tmp(dim_size1,dim_size2,dim_size3), Stat=ierr)
        if (ierr /= 0) then
            write(stderr,*) "Cannot allocate int-array for ", name, &
                            " of size ", dim_size1,dim_size2,dim_size3, &
                            " in ReadArray3dLogical."
            stop
        endif
        retval = CheckError(nf90_get_var(this%ncid, varid, tmp))
        ! Then convert each '1' in this array to .true., everything else
        ! to .false.
        value = tmp == 1
        deallocate(tmp)

    end subroutine ReadArray3dLogical



    ! -------------------------------------------------------------------------
    !> @brief This subroutine reads the values of a 4D array of Logical(kind=4)
    !! It allocates memory for the allocatable parameter 'value' to store the
    !! read values which is then returned to the caller. If the memory for the
    !! array cannot be allocated, the application will be stopped.
    !! @param[in,out] this The instance of the extract_PsyDataType.
    !! @param[in] name The name of the variable (string).
    !! @param[out] value An allocatable, unallocated 2d-double precision array
    !!             which is allocated here and stores the values read.
    subroutine ReadArray4dLogical(this, name, value)

        use netcdf

        implicit none

        class(ReadKernelDataType), intent(inout), target             :: this
        character(*), intent(in)                                     :: name
        Logical(kind=4), dimension(:,:,:,:), allocatable, intent(out) :: value

        integer        :: retval, varid
        integer        :: dim_id
        integer        :: dim_size1,dim_size2,dim_size3,dim_size4
        integer        :: ierr
        integer, dimension(:,:,:,:), allocatable :: tmp

        ! First query the dimensions of the original array from the
        ! NetCDF file
        retval = CheckError(nf90_inq_dimid(this%ncid, trim(name//"dim%1"), &
                                           dim_id))
        retval = CheckError(nf90_inquire_dimension(this%ncid, dim_id, &
                                                   len=dim_size1))
        retval = CheckError(nf90_inq_dimid(this%ncid, trim(name//"dim%2"), &
                                           dim_id))
        retval = CheckError(nf90_inquire_dimension(this%ncid, dim_id, &
                                                   len=dim_size2))
        retval = CheckError(nf90_inq_dimid(this%ncid, trim(name//"dim%3"), &
                                           dim_id))
        retval = CheckError(nf90_inquire_dimension(this%ncid, dim_id, &
                                                   len=dim_size3))
        retval = CheckError(nf90_inq_dimid(this%ncid, trim(name//"dim%4"), &
                                           dim_id))
        retval = CheckError(nf90_inquire_dimension(this%ncid, dim_id, &
                                                   len=dim_size4))

        ! Allocate enough space to store the values to be read:
        allocate(value(dim_size1,dim_size2,dim_size3,dim_size4), Stat=ierr)
        if (ierr /= 0) then
            write(stderr,*) "Cannot allocate array for ", name, &
                            " of size ", dim_size1,dim_size2,dim_size3,dim_size4, &
                            " in ReadArray4dLogical."
            stop
        endif

        retval = CheckError(nf90_inq_varid(this%ncid, name, varid))
        ! We cannot read logical directly, so read an int array.
        ! Allocate enough space to store the values to be read:
        allocate(tmp(dim_size1,dim_size2,dim_size3,dim_size4), Stat=ierr)
        if (ierr /= 0) then
            write(stderr,*) "Cannot allocate int-array for ", name, &
                            " of size ", dim_size1,dim_size2,dim_size3,dim_size4, &
                            " in ReadArray4dLogical."
            stop
        endif
        retval = CheckError(nf90_get_var(this%ncid, varid, tmp))
        ! Then convert each '1' in this array to .true., everything else
        ! to .false.
        value = tmp == 1
        deallocate(tmp)

    end subroutine ReadArray4dLogical


    ! -------------------------------------------------------------------------
    !> @brief This subroutine reads the value of a scalar real(kind=real32)
    !! variable from the NetCDF file and returns it to the user. Note that
    !! this function is not part of the PSyData API, but it is convenient to
    !! have these functions together here. The driver can then be linked with
    !! this  PSyData library and will be able to read the files.
    !! @param[in,out] this The instance of the ReadKernelDataType.
    !! @param[in] name The name of the variable (string).
    !! @param[out] value The read value is stored here.
    subroutine ReadScalarReal(this, name, value)

        use netcdf, only : nf90_inq_varid, nf90_get_var

        implicit none

        class(ReadKernelDataType), intent(inout), target :: this
        character(*), intent(in)                         :: name
        real(kind=real32), intent(out)                            :: value

        integer                                          :: retval, varid

        retval = CheckError(nf90_inq_varid(this%ncid, name, varid))
        retval = CheckError(nf90_get_var(this%ncid, varid, value))

    end subroutine ReadScalarReal



    ! -------------------------------------------------------------------------
    !> @brief This subroutine reads the values of a 1D array of real(kind=real32)
    !! It allocates memory for the allocatable parameter 'value' to store the
    !! read values which is then returned to the caller. If the memory for the
    !! array cannot be allocated, the application will be stopped.
    !! @param[in,out] this The instance of the extract_PsyDataType.
    !! @param[in] name The name of the variable (string).
    !! @param[out] value An allocatable, unallocated 2d-double precision array
    !!             which is allocated here and stores the values read.
    subroutine ReadArray1dReal(this, name, value)

        use netcdf

        implicit none

        class(ReadKernelDataType), intent(inout), target             :: this
        character(*), intent(in)                                     :: name
        real(kind=real32), dimension(:), allocatable, intent(out) :: value

        integer        :: retval, varid
        integer        :: dim_id
        integer        :: dim_size1
        integer        :: ierr

        ! First query the dimensions of the original array from the
        ! NetCDF file
        retval = CheckError(nf90_inq_dimid(this%ncid, trim(name//"dim%1"), &
                                           dim_id))
        retval = CheckError(nf90_inquire_dimension(this%ncid, dim_id, &
                                                   len=dim_size1))

        ! Allocate enough space to store the values to be read:
        allocate(value(dim_size1), Stat=ierr)
        if (ierr /= 0) then
            write(stderr,*) "Cannot allocate array for ", name, &
                            " of size ", dim_size1, &
                            " in ReadArray1dReal."
            stop
        endif

        retval = CheckError(nf90_inq_varid(this%ncid, name, varid))
        ! Initialise it with 0, so that an array comparison will work
        ! even though e.g. boundary areas or so might not be set at all.
        ! The compiler will convert the double precision value to the right
        ! type (e.g. int or single precision).
        value = 0.0d0
        retval = CheckError(nf90_get_var(this%ncid, varid, value))

    end subroutine ReadArray1dReal



    ! -------------------------------------------------------------------------
    !> @brief This subroutine reads the values of a 2D array of real(kind=real32)
    !! It allocates memory for the allocatable parameter 'value' to store the
    !! read values which is then returned to the caller. If the memory for the
    !! array cannot be allocated, the application will be stopped.
    !! @param[in,out] this The instance of the extract_PsyDataType.
    !! @param[in] name The name of the variable (string).
    !! @param[out] value An allocatable, unallocated 2d-double precision array
    !!             which is allocated here and stores the values read.
    subroutine ReadArray2dReal(this, name, value)

        use netcdf

        implicit none

        class(ReadKernelDataType), intent(inout), target             :: this
        character(*), intent(in)                                     :: name
        real(kind=real32), dimension(:,:), allocatable, intent(out) :: value

        integer        :: retval, varid
        integer        :: dim_id
        integer        :: dim_size1,dim_size2
        integer        :: ierr

        ! First query the dimensions of the original array from the
        ! NetCDF file
        retval = CheckError(nf90_inq_dimid(this%ncid, trim(name//"dim%1"), &
                                           dim_id))
        retval = CheckError(nf90_inquire_dimension(this%ncid, dim_id, &
                                                   len=dim_size1))
        retval = CheckError(nf90_inq_dimid(this%ncid, trim(name//"dim%2"), &
                                           dim_id))
        retval = CheckError(nf90_inquire_dimension(this%ncid, dim_id, &
                                                   len=dim_size2))

        ! Allocate enough space to store the values to be read:
        allocate(value(dim_size1,dim_size2), Stat=ierr)
        if (ierr /= 0) then
            write(stderr,*) "Cannot allocate array for ", name, &
                            " of size ", dim_size1,dim_size2, &
                            " in ReadArray2dReal."
            stop
        endif

        retval = CheckError(nf90_inq_varid(this%ncid, name, varid))
        ! Initialise it with 0, so that an array comparison will work
        ! even though e.g. boundary areas or so might not be set at all.
        ! The compiler will convert the double precision value to the right
        ! type (e.g. int or single precision).
        value = 0.0d0
        retval = CheckError(nf90_get_var(this%ncid, varid, value))

    end subroutine ReadArray2dReal



    ! -------------------------------------------------------------------------
    !> @brief This subroutine reads the values of a 3D array of real(kind=real32)
    !! It allocates memory for the allocatable parameter 'value' to store the
    !! read values which is then returned to the caller. If the memory for the
    !! array cannot be allocated, the application will be stopped.
    !! @param[in,out] this The instance of the extract_PsyDataType.
    !! @param[in] name The name of the variable (string).
    !! @param[out] value An allocatable, unallocated 2d-double precision array
    !!             which is allocated here and stores the values read.
    subroutine ReadArray3dReal(this, name, value)

        use netcdf

        implicit none

        class(ReadKernelDataType), intent(inout), target             :: this
        character(*), intent(in)                                     :: name
        real(kind=real32), dimension(:,:,:), allocatable, intent(out) :: value

        integer        :: retval, varid
        integer        :: dim_id
        integer        :: dim_size1,dim_size2,dim_size3
        integer        :: ierr

        ! First query the dimensions of the original array from the
        ! NetCDF file
        retval = CheckError(nf90_inq_dimid(this%ncid, trim(name//"dim%1"), &
                                           dim_id))
        retval = CheckError(nf90_inquire_dimension(this%ncid, dim_id, &
                                                   len=dim_size1))
        retval = CheckError(nf90_inq_dimid(this%ncid, trim(name//"dim%2"), &
                                           dim_id))
        retval = CheckError(nf90_inquire_dimension(this%ncid, dim_id, &
                                                   len=dim_size2))
        retval = CheckError(nf90_inq_dimid(this%ncid, trim(name//"dim%3"), &
                                           dim_id))
        retval = CheckError(nf90_inquire_dimension(this%ncid, dim_id, &
                                                   len=dim_size3))

        ! Allocate enough space to store the values to be read:
        allocate(value(dim_size1,dim_size2,dim_size3), Stat=ierr)
        if (ierr /= 0) then
            write(stderr,*) "Cannot allocate array for ", name, &
                            " of size ", dim_size1,dim_size2,dim_size3, &
                            " in ReadArray3dReal."
            stop
        endif

        retval = CheckError(nf90_inq_varid(this%ncid, name, varid))
        ! Initialise it with 0, so that an array comparison will work
        ! even though e.g. boundary areas or so might not be set at all.
        ! The compiler will convert the double precision value to the right
        ! type (e.g. int or single precision).
        value = 0.0d0
        retval = CheckError(nf90_get_var(this%ncid, varid, value))

    end subroutine ReadArray3dReal



    ! -------------------------------------------------------------------------
    !> @brief This subroutine reads the values of a 4D array of real(kind=real32)
    !! It allocates memory for the allocatable parameter 'value' to store the
    !! read values which is then returned to the caller. If the memory for the
    !! array cannot be allocated, the application will be stopped.
    !! @param[in,out] this The instance of the extract_PsyDataType.
    !! @param[in] name The name of the variable (string).
    !! @param[out] value An allocatable, unallocated 2d-double precision array
    !!             which is allocated here and stores the values read.
    subroutine ReadArray4dReal(this, name, value)

        use netcdf

        implicit none

        class(ReadKernelDataType), intent(inout), target             :: this
        character(*), intent(in)                                     :: name
        real(kind=real32), dimension(:,:,:,:), allocatable, intent(out) :: value

        integer        :: retval, varid
        integer        :: dim_id
        integer        :: dim_size1,dim_size2,dim_size3,dim_size4
        integer        :: ierr

        ! First query the dimensions of the original array from the
        ! NetCDF file
        retval = CheckError(nf90_inq_dimid(this%ncid, trim(name//"dim%1"), &
                                           dim_id))
        retval = CheckError(nf90_inquire_dimension(this%ncid, dim_id, &
                                                   len=dim_size1))
        retval = CheckError(nf90_inq_dimid(this%ncid, trim(name//"dim%2"), &
                                           dim_id))
        retval = CheckError(nf90_inquire_dimension(this%ncid, dim_id, &
                                                   len=dim_size2))
        retval = CheckError(nf90_inq_dimid(this%ncid, trim(name//"dim%3"), &
                                           dim_id))
        retval = CheckError(nf90_inquire_dimension(this%ncid, dim_id, &
                                                   len=dim_size3))
        retval = CheckError(nf90_inq_dimid(this%ncid, trim(name//"dim%4"), &
                                           dim_id))
        retval = CheckError(nf90_inquire_dimension(this%ncid, dim_id, &
                                                   len=dim_size4))

        ! Allocate enough space to store the values to be read:
        allocate(value(dim_size1,dim_size2,dim_size3,dim_size4), Stat=ierr)
        if (ierr /= 0) then
            write(stderr,*) "Cannot allocate array for ", name, &
                            " of size ", dim_size1,dim_size2,dim_size3,dim_size4, &
                            " in ReadArray4dReal."
            stop
        endif

        retval = CheckError(nf90_inq_varid(this%ncid, name, varid))
        ! Initialise it with 0, so that an array comparison will work
        ! even though e.g. boundary areas or so might not be set at all.
        ! The compiler will convert the double precision value to the right
        ! type (e.g. int or single precision).
        value = 0.0d0
        retval = CheckError(nf90_get_var(this%ncid, varid, value))

    end subroutine ReadArray4dReal


    ! -------------------------------------------------------------------------
    !> @brief This subroutine reads the value of a scalar real(kind=real64)
    !! variable from the NetCDF file and returns it to the user. Note that
    !! this function is not part of the PSyData API, but it is convenient to
    !! have these functions together here. The driver can then be linked with
    !! this  PSyData library and will be able to read the files.
    !! @param[in,out] this The instance of the ReadKernelDataType.
    !! @param[in] name The name of the variable (string).
    !! @param[out] value The read value is stored here.
    subroutine ReadScalarDouble(this, name, value)

        use netcdf, only : nf90_inq_varid, nf90_get_var

        implicit none

        class(ReadKernelDataType), intent(inout), target :: this
        character(*), intent(in)                         :: name
        real(kind=real64), intent(out)                            :: value

        integer                                          :: retval, varid

        retval = CheckError(nf90_inq_varid(this%ncid, name, varid))
        retval = CheckError(nf90_get_var(this%ncid, varid, value))

    end subroutine ReadScalarDouble



    ! -------------------------------------------------------------------------
    !> @brief This subroutine reads the values of a 1D array of real(kind=real64)
    !! It allocates memory for the allocatable parameter 'value' to store the
    !! read values which is then returned to the caller. If the memory for the
    !! array cannot be allocated, the application will be stopped.
    !! @param[in,out] this The instance of the extract_PsyDataType.
    !! @param[in] name The name of the variable (string).
    !! @param[out] value An allocatable, unallocated 2d-double precision array
    !!             which is allocated here and stores the values read.
    subroutine ReadArray1dDouble(this, name, value)

        use netcdf

        implicit none

        class(ReadKernelDataType), intent(inout), target             :: this
        character(*), intent(in)                                     :: name
        real(kind=real64), dimension(:), allocatable, intent(out) :: value

        integer        :: retval, varid
        integer        :: dim_id
        integer        :: dim_size1
        integer        :: ierr

        ! First query the dimensions of the original array from the
        ! NetCDF file
        retval = CheckError(nf90_inq_dimid(this%ncid, trim(name//"dim%1"), &
                                           dim_id))
        retval = CheckError(nf90_inquire_dimension(this%ncid, dim_id, &
                                                   len=dim_size1))

        ! Allocate enough space to store the values to be read:
        allocate(value(dim_size1), Stat=ierr)
        if (ierr /= 0) then
            write(stderr,*) "Cannot allocate array for ", name, &
                            " of size ", dim_size1, &
                            " in ReadArray1dDouble."
            stop
        endif

        retval = CheckError(nf90_inq_varid(this%ncid, name, varid))
        ! Initialise it with 0, so that an array comparison will work
        ! even though e.g. boundary areas or so might not be set at all.
        ! The compiler will convert the double precision value to the right
        ! type (e.g. int or single precision).
        value = 0.0d0
        retval = CheckError(nf90_get_var(this%ncid, varid, value))

    end subroutine ReadArray1dDouble



    ! -------------------------------------------------------------------------
    !> @brief This subroutine reads the values of a 2D array of real(kind=real64)
    !! It allocates memory for the allocatable parameter 'value' to store the
    !! read values which is then returned to the caller. If the memory for the
    !! array cannot be allocated, the application will be stopped.
    !! @param[in,out] this The instance of the extract_PsyDataType.
    !! @param[in] name The name of the variable (string).
    !! @param[out] value An allocatable, unallocated 2d-double precision array
    !!             which is allocated here and stores the values read.
    subroutine ReadArray2dDouble(this, name, value)

        use netcdf

        implicit none

        class(ReadKernelDataType), intent(inout), target             :: this
        character(*), intent(in)                                     :: name
        real(kind=real64), dimension(:,:), allocatable, intent(out) :: value

        integer        :: retval, varid
        integer        :: dim_id
        integer        :: dim_size1,dim_size2
        integer        :: ierr

        ! First query the dimensions of the original array from the
        ! NetCDF file
        retval = CheckError(nf90_inq_dimid(this%ncid, trim(name//"dim%1"), &
                                           dim_id))
        retval = CheckError(nf90_inquire_dimension(this%ncid, dim_id, &
                                                   len=dim_size1))
        retval = CheckError(nf90_inq_dimid(this%ncid, trim(name//"dim%2"), &
                                           dim_id))
        retval = CheckError(nf90_inquire_dimension(this%ncid, dim_id, &
                                                   len=dim_size2))

        ! Allocate enough space to store the values to be read:
        allocate(value(dim_size1,dim_size2), Stat=ierr)
        if (ierr /= 0) then
            write(stderr,*) "Cannot allocate array for ", name, &
                            " of size ", dim_size1,dim_size2, &
                            " in ReadArray2dDouble."
            stop
        endif

        retval = CheckError(nf90_inq_varid(this%ncid, name, varid))
        ! Initialise it with 0, so that an array comparison will work
        ! even though e.g. boundary areas or so might not be set at all.
        ! The compiler will convert the double precision value to the right
        ! type (e.g. int or single precision).
        value = 0.0d0
        retval = CheckError(nf90_get_var(this%ncid, varid, value))

    end subroutine ReadArray2dDouble



    ! -------------------------------------------------------------------------
    !> @brief This subroutine reads the values of a 3D array of real(kind=real64)
    !! It allocates memory for the allocatable parameter 'value' to store the
    !! read values which is then returned to the caller. If the memory for the
    !! array cannot be allocated, the application will be stopped.
    !! @param[in,out] this The instance of the extract_PsyDataType.
    !! @param[in] name The name of the variable (string).
    !! @param[out] value An allocatable, unallocated 2d-double precision array
    !!             which is allocated here and stores the values read.
    subroutine ReadArray3dDouble(this, name, value)

        use netcdf

        implicit none

        class(ReadKernelDataType), intent(inout), target             :: this
        character(*), intent(in)                                     :: name
        real(kind=real64), dimension(:,:,:), allocatable, intent(out) :: value

        integer        :: retval, varid
        integer        :: dim_id
        integer        :: dim_size1,dim_size2,dim_size3
        integer        :: ierr

        ! First query the dimensions of the original array from the
        ! NetCDF file
        retval = CheckError(nf90_inq_dimid(this%ncid, trim(name//"dim%1"), &
                                           dim_id))
        retval = CheckError(nf90_inquire_dimension(this%ncid, dim_id, &
                                                   len=dim_size1))
        retval = CheckError(nf90_inq_dimid(this%ncid, trim(name//"dim%2"), &
                                           dim_id))
        retval = CheckError(nf90_inquire_dimension(this%ncid, dim_id, &
                                                   len=dim_size2))
        retval = CheckError(nf90_inq_dimid(this%ncid, trim(name//"dim%3"), &
                                           dim_id))
        retval = CheckError(nf90_inquire_dimension(this%ncid, dim_id, &
                                                   len=dim_size3))

        ! Allocate enough space to store the values to be read:
        allocate(value(dim_size1,dim_size2,dim_size3), Stat=ierr)
        if (ierr /= 0) then
            write(stderr,*) "Cannot allocate array for ", name, &
                            " of size ", dim_size1,dim_size2,dim_size3, &
                            " in ReadArray3dDouble."
            stop
        endif

        retval = CheckError(nf90_inq_varid(this%ncid, name, varid))
        ! Initialise it with 0, so that an array comparison will work
        ! even though e.g. boundary areas or so might not be set at all.
        ! The compiler will convert the double precision value to the right
        ! type (e.g. int or single precision).
        value = 0.0d0
        retval = CheckError(nf90_get_var(this%ncid, varid, value))

    end subroutine ReadArray3dDouble



    ! -------------------------------------------------------------------------
    !> @brief This subroutine reads the values of a 4D array of real(kind=real64)
    !! It allocates memory for the allocatable parameter 'value' to store the
    !! read values which is then returned to the caller. If the memory for the
    !! array cannot be allocated, the application will be stopped.
    !! @param[in,out] this The instance of the extract_PsyDataType.
    !! @param[in] name The name of the variable (string).
    !! @param[out] value An allocatable, unallocated 2d-double precision array
    !!             which is allocated here and stores the values read.
    subroutine ReadArray4dDouble(this, name, value)

        use netcdf

        implicit none

        class(ReadKernelDataType), intent(inout), target             :: this
        character(*), intent(in)                                     :: name
        real(kind=real64), dimension(:,:,:,:), allocatable, intent(out) :: value

        integer        :: retval, varid
        integer        :: dim_id
        integer        :: dim_size1,dim_size2,dim_size3,dim_size4
        integer        :: ierr

        ! First query the dimensions of the original array from the
        ! NetCDF file
        retval = CheckError(nf90_inq_dimid(this%ncid, trim(name//"dim%1"), &
                                           dim_id))
        retval = CheckError(nf90_inquire_dimension(this%ncid, dim_id, &
                                                   len=dim_size1))
        retval = CheckError(nf90_inq_dimid(this%ncid, trim(name//"dim%2"), &
                                           dim_id))
        retval = CheckError(nf90_inquire_dimension(this%ncid, dim_id, &
                                                   len=dim_size2))
        retval = CheckError(nf90_inq_dimid(this%ncid, trim(name//"dim%3"), &
                                           dim_id))
        retval = CheckError(nf90_inquire_dimension(this%ncid, dim_id, &
                                                   len=dim_size3))
        retval = CheckError(nf90_inq_dimid(this%ncid, trim(name//"dim%4"), &
                                           dim_id))
        retval = CheckError(nf90_inquire_dimension(this%ncid, dim_id, &
                                                   len=dim_size4))

        ! Allocate enough space to store the values to be read:
        allocate(value(dim_size1,dim_size2,dim_size3,dim_size4), Stat=ierr)
        if (ierr /= 0) then
            write(stderr,*) "Cannot allocate array for ", name, &
                            " of size ", dim_size1,dim_size2,dim_size3,dim_size4, &
                            " in ReadArray4dDouble."
            stop
        endif

        retval = CheckError(nf90_inq_varid(this%ncid, name, varid))
        ! Initialise it with 0, so that an array comparison will work
        ! even though e.g. boundary areas or so might not be set at all.
        ! The compiler will convert the double precision value to the right
        ! type (e.g. int or single precision).
        value = 0.0d0
        retval = CheckError(nf90_get_var(this%ncid, varid, value))

    end subroutine ReadArray4dDouble


end module read_kernel_data_mod<|MERGE_RESOLUTION|>--- conflicted
+++ resolved
@@ -256,14 +256,7 @@
         endif
 
         retval = CheckError(nf90_inq_varid(this%ncid, name, varid))
-<<<<<<< HEAD
-        ! Initialise it with 0, so that an array comparison will work
-        ! even though e.g. boundary areas or so might not be set at all.
-        ! The compiler will convert the double precision value to the right
-        ! type (e.g. int or single precision).
-=======
         ! Initialise the whole array with "".
->>>>>>> 3fc7ae0d
         value = ""
         retval = CheckError(nf90_get_var(this%ncid, varid, value))
 
@@ -316,14 +309,7 @@
         endif
 
         retval = CheckError(nf90_inq_varid(this%ncid, name, varid))
-<<<<<<< HEAD
-        ! Initialise it with 0, so that an array comparison will work
-        ! even though e.g. boundary areas or so might not be set at all.
-        ! The compiler will convert the double precision value to the right
-        ! type (e.g. int or single precision).
-=======
         ! Initialise the whole array with "".
->>>>>>> 3fc7ae0d
         value = ""
         retval = CheckError(nf90_get_var(this%ncid, varid, value))
 
@@ -380,14 +366,7 @@
         endif
 
         retval = CheckError(nf90_inq_varid(this%ncid, name, varid))
-<<<<<<< HEAD
-        ! Initialise it with 0, so that an array comparison will work
-        ! even though e.g. boundary areas or so might not be set at all.
-        ! The compiler will convert the double precision value to the right
-        ! type (e.g. int or single precision).
-=======
         ! Initialise the whole array with "".
->>>>>>> 3fc7ae0d
         value = ""
         retval = CheckError(nf90_get_var(this%ncid, varid, value))
 
@@ -448,14 +427,7 @@
         endif
 
         retval = CheckError(nf90_inq_varid(this%ncid, name, varid))
-<<<<<<< HEAD
-        ! Initialise it with 0, so that an array comparison will work
-        ! even though e.g. boundary areas or so might not be set at all.
-        ! The compiler will convert the double precision value to the right
-        ! type (e.g. int or single precision).
-=======
         ! Initialise the whole array with "".
->>>>>>> 3fc7ae0d
         value = ""
         retval = CheckError(nf90_get_var(this%ncid, varid, value))
 
