--- conflicted
+++ resolved
@@ -54,7 +54,6 @@
     steps:
     - uses: actions/checkout@master
     - uses: gaurav-nelson/github-action-markdown-link-check@v1
-<<<<<<< HEAD
   sphinx-link-check:
     # Check all Sphinx documentation for dead links
     runs-on: ubuntu-latest
@@ -75,7 +74,6 @@
     - run: cd doc/developer_guide; make linkcheck
     - run: cd doc/reference_guide; make linkcheck
     - run: cd doc/psyad/user_guide; make linkcheck
-=======
   dev-doctest:
     # Check doctests of developer's guide
     runs-on: ubuntu-latest
@@ -90,7 +88,6 @@
     - run: python -m pip install --upgrade pip
     - run: pip install .[doc]
     - run: cd doc/developer_guide; make doctest
->>>>>>> 59218870
   build:
     runs-on: ubuntu-latest
     strategy:
