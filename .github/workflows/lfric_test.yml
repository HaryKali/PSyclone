# -----------------------------------------------------------------------------
# BSD 3-Clause License
#
# Copyright (c) 2023-2024, Science and Technology Facilities Council.
# All rights reserved.
#
# Redistribution and use in source and binary forms, with or without
# modification, are permitted provided that the following conditions are met:
#
# * Redistributions of source code must retain the above copyright notice, this
#   list of conditions and the following disclaimer.
#
# * Redistributions in binary form must reproduce the above copyright notice,
#   this list of conditions and the following disclaimer in the documentation
#   and/or other materials provided with the distribution.
#
# * Neither the name of the copyright holder nor the names of its
#   contributors may be used to endorse or promote products derived from
#   this software without specific prior written permission.
#
# THIS SOFTWARE IS PROVIDED BY THE COPYRIGHT HOLDERS AND CONTRIBUTORS
# "AS IS" AND ANY EXPRESS OR IMPLIED WARRANTIES, INCLUDING, BUT NOT
# LIMITED TO, THE IMPLIED WARRANTIES OF MERCHANTABILITY AND FITNESS
# FOR A PARTICULAR PURPOSE ARE DISCLAIMED. IN NO EVENT SHALL THE
# COPYRIGHT HOLDER OR CONTRIBUTORS BE LIABLE FOR ANY DIRECT, INDIRECT,
# INCIDENTAL, SPECIAL, EXEMPLARY, OR CONSEQUENTIAL DAMAGES (INCLUDING,
# BUT NOT LIMITED TO, PROCUREMENT OF SUBSTITUTE GOODS OR SERVICES;
# LOSS OF USE, DATA, OR PROFITS; OR BUSINESS INTERRUPTION) HOWEVER
# CAUSED AND ON ANY THEORY OF LIABILITY, WHETHER IN CONTRACT, STRICT
# LIABILITY, OR TORT (INCLUDING NEGLIGENCE OR OTHERWISE) ARISING IN
# ANY WAY OUT OF THE USE OF THIS SOFTWARE, EVEN IF ADVISED OF THE
# POSSIBILITY OF SUCH DAMAGE.
# -----------------------------------------------------------------------------
# Author S. Siso, STFC Daresbury Lab

# This workflow will use a self-hosted runner to perform the more expensive
# integrations tests that are not run on GHA systems.

name: LFRic Integration Tests

on:
  push

jobs:
  run_if_on_mirror:
    if: ${{ github.repository == 'stfc/PSyclone-mirror' }}
    runs-on: self-hosted
    env:
      LFRIC_APPS_REV: 1192
      PYTHON_VERSION: 3.12.5

    steps:
    - uses: actions/checkout@v3
      with:
        submodules: recursive
        # This is required to get the commit history for merge commits for
        # the ci-skip check below.
        fetch-depth: '0'
    - name: Check for [skip ci] in commit message
      uses: mstachniuk/ci-skip@v1
      with:
        # This setting causes the tests to 'fail' if [skip ci] is specified
        fail-fast: true
        commit-filter: '[skip ci]'
    - name: Install dependencies
      run: |
        # Use a specific version of Python (rather than the system-wide one).
        module load python/${PYTHON_VERSION}
        python -m venv .runner_venv
        . .runner_venv/bin/activate
        python -m pip install --upgrade pip
        # Uncomment the below to use the submodule version of fparser rather
        # than the latest release from pypi.
        # pip install external/fparser
        pip install .[test]
        pip install jinja2

    # PSyclone, compile and run MetOffice LFRic with 6 MPI ranks
    - name: LFRic passthrough (with DistributedMemory)
      run: |
        # Set up environment
        source /apps/spack/spack-upstream/share/spack/setup-env.sh
        spack load lfric-buildenv%gcc
        source .runner_venv/bin/activate
        export PSYCLONE_LFRIC_DIR=${GITHUB_WORKSPACE}/examples/lfric/scripts
        export PSYCLONE_CONFIG_FILE=${PSYCLONE_LFRIC_DIR}/KGOs/lfric_psyclone.cfg
        export LFRIC_DIR=${HOME}/LFRic/lfric_apps
        cd ${LFRIC_DIR}
        # Clean previous version and compile again
        rm -rf applications/gungho_model/working
<<<<<<< HEAD
        ./build/local_build.py -a gungho_model
=======
        ./build/local_build.py -a gungho_model -v
>>>>>>> ddd2e56b
        # Run
        cd applications/gungho_model/example
        cp ${PSYCLONE_LFRIC_DIR}/KGOs/lfric_gunho_configuration_4its.nml configuration.nml
        mpirun -n 1 ../bin/gungho_model configuration.nml |& tee output.txt
        python ${PSYCLONE_LFRIC_DIR}/compare_ouput.py ${PSYCLONE_LFRIC_DIR}/KGOs/lfric_gunho_configuration_4its_output.txt output.txt
        cat timer.txt
        export VAR_TIME=$(grep "gungho_model" timer.txt | cut -d'|' -f5)
        export VAR_HALOS=$(grep "gungho_model" halo_calls_counter.txt | cut -d'|' -f5)
        echo $GITHUB_REF_NAME $GITHUB_SHA $VAR_TIME $VAR_HALOS >> ${HOME}/store_results/lfric_passthrough_performance_history
        ${HOME}/mongosh-2.1.1-linux-x64/bin/mongosh \
          "mongodb+srv://cluster0.x8ncpxi.mongodb.net/PerformanceMonitoring" \
          --quiet --apiVersion 1 --username ${{ secrets.MONGODB_USERNAME }} \
          --password ${{ secrets.MONGODB_PASSWORD }} \
          --eval 'db.GitHub_CI.insertOne({branch_name: "'"$GITHUB_REF_NAME"'", commit: "'"$GITHUB_SHA"'",
          github_job: "'"$GITHUB_RUN_ID"'"-"'"$GITHUB_RUN_ATTEMPT"'",
          ci_test: "LFRic Passthrough with DM", lfric_apps_version: '"$LFRIC_APPS_REV"', system: "GlaDos",
          compiler:"spack-gfortran-11", date: new Date(), elapsed_time: '"$VAR_TIME"',
          num_of_halo_exchanges: '"$VAR_HALOS"'})'

    - name: Upload LFRic passthrough results
      uses: exuanbo/actions-deploy-gist@v1
      with:
        token: ${{ secrets.GIST_TOKEN }}
        gist_id: a4049a0fc0a0a11651a5ce6a04d76160
        file_path: ../../../../store_results/lfric_passthrough_performance_history

    # PSyclone, compile and run MetOffice LFRic with all optimisations and 6 OpenMP threads
    - name: LFRic with all transformations
      run: |
        # Set up environment
        source /apps/spack/spack-upstream/share/spack/setup-env.sh
        spack load lfric-buildenv%gcc
        source .runner_venv/bin/activate
        export PSYCLONE_LFRIC_DIR=${GITHUB_WORKSPACE}/examples/lfric/scripts
        export PSYCLONE_CONFIG_FILE=${PSYCLONE_LFRIC_DIR}/KGOs/lfric_psyclone.cfg
        export LFRIC_DIR=${HOME}/LFRic/lfric_apps
        export OPT_DIR=${LFRIC_DIR}/applications/gungho_model/optimisation/psyclone-test
        cd ${LFRIC_DIR}
        # Psyclone scripts must now be under 'optimisation' and be called 'global.py'
        mkdir -p applications/gungho_model/optimisation/psyclone-test
        cp ${PSYCLONE_LFRIC_DIR}/everything_everywhere_all_at_once.py ${OPT_DIR}/global.py
        # Clean previous version and compile again
        rm -rf applications/gungho_model/working
<<<<<<< HEAD
        ./build/local_build.py -a gungho_model -p psyclone-test
=======
        ./build/local_build.py -a gungho_model -p psyclone-test -v
>>>>>>> ddd2e56b
        # Run
        cd applications/gungho_model/example
        cp ${PSYCLONE_LFRIC_DIR}/KGOs/lfric_gunho_configuration_4its.nml configuration.nml
        export OMP_NUM_THREADS=6
        mpirun -n 1 ../bin/gungho_model configuration.nml |& tee output.txt
        python ${PSYCLONE_LFRIC_DIR}/compare_ouput.py ${PSYCLONE_LFRIC_DIR}/KGOs/lfric_gunho_configuration_4its_output.txt output.txt
        cat timer.txt
        export VAR_TIME=$(grep "gungho_model" timer.txt | cut -d'|' -f5)
        export VAR_HALOS=$(grep "gungho_model" halo_calls_counter.txt | cut -d'|' -f5)
        echo $GITHUB_REF_NAME $GITHUB_SHA $VAR_TIME $VAR_HALOS >> ${HOME}/store_results/lfric_optimised_performance_history
        ${HOME}/mongosh-2.1.1-linux-x64/bin/mongosh \
          "mongodb+srv://cluster0.x8ncpxi.mongodb.net/PerformanceMonitoring" \
          --quiet --apiVersion 1 --username ${{ secrets.MONGODB_USERNAME }} \
          --password ${{ secrets.MONGODB_PASSWORD }} \
          --eval 'db.GitHub_CI.insertOne({branch_name: "'"$GITHUB_REF_NAME"'", commit: "'"$GITHUB_SHA"'",
          github_job: "'"$GITHUB_RUN_ID"'"-"'"$GITHUB_RUN_ATTEMPT"'",
          ci_test: "LFRic all transformations", lfric_version: '"$LFRIC_APPS_REV"', omp_threads: '"$OMP_NUM_THREADS"',
          system: "GlaDos", compiler:"spack-gfortran-11", date: new Date(), elapsed_time: '"$VAR_TIME"',
          num_of_halo_exchanges: '"$VAR_HALOS"'})'

    - name: Upload LFRic optimised results
      uses: exuanbo/actions-deploy-gist@v1
      with:
        token: ${{ secrets.GIST_TOKEN }}
        gist_id: a4049a0fc0a0a11651a5ce6a04d76160
        file_path: ../../../../store_results/lfric_optimised_performance_history<|MERGE_RESOLUTION|>--- conflicted
+++ resolved
@@ -88,11 +88,7 @@
         cd ${LFRIC_DIR}
         # Clean previous version and compile again
         rm -rf applications/gungho_model/working
-<<<<<<< HEAD
-        ./build/local_build.py -a gungho_model
-=======
         ./build/local_build.py -a gungho_model -v
->>>>>>> ddd2e56b
         # Run
         cd applications/gungho_model/example
         cp ${PSYCLONE_LFRIC_DIR}/KGOs/lfric_gunho_configuration_4its.nml configuration.nml
@@ -136,11 +132,7 @@
         cp ${PSYCLONE_LFRIC_DIR}/everything_everywhere_all_at_once.py ${OPT_DIR}/global.py
         # Clean previous version and compile again
         rm -rf applications/gungho_model/working
-<<<<<<< HEAD
-        ./build/local_build.py -a gungho_model -p psyclone-test
-=======
         ./build/local_build.py -a gungho_model -p psyclone-test -v
->>>>>>> ddd2e56b
         # Run
         cd applications/gungho_model/example
         cp ${PSYCLONE_LFRIC_DIR}/KGOs/lfric_gunho_configuration_4its.nml configuration.nml
