--- conflicted
+++ resolved
@@ -2869,13 +2869,9 @@
         if self._kern.arguments.has_operator():
             # All operator types require the cell index to be provided
             self.cell_position()
-<<<<<<< HEAD
         # Variable to hold 'to' function space of operator in case we are
         # generating a stub for the enforce_operator_bc_kernel_type kernel
         fs_to = None
-        # always pass the number of layers in the mesh
-        self.mesh_height()
-=======
         # Pass the number of layers in the mesh unless this kernel is
         # applying a CMA operator or doing a CMA matrix-matrix calculation
         if self._kern.cma_operation not in ["apply", "matrix-matrix"]:
@@ -2891,7 +2887,6 @@
         if self._kern.arguments.has_operator(op_type="gh_columnwise_operator"):
             self.mesh_ncell2d()
 
->>>>>>> 06909016
         # for each argument in the order they are specified in the
         # kernel metadata, call particular methods depending on what
         # type of argument we find (field, field vector, operator or
@@ -2917,12 +2912,9 @@
                     self.stencil(arg)
             elif arg.type == "gh_operator":
                 self.operator(arg)
-<<<<<<< HEAD
                 fs_to = arg.function_space_to
-=======
             elif arg.type == "gh_columnwise_operator":
                 self.cma_operator(arg)
->>>>>>> 06909016
             elif arg.type in VALID_SCALAR_NAMES:
                 self.scalar(arg)
             else:
