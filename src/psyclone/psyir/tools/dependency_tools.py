# -----------------------------------------------------------------------------
# BSD 3-Clause License
#
# Copyright (c) 2019-2023, Science and Technology Facilities Council.
# All rights reserved.
#
# Redistribution and use in source and binary forms, with or without
# modification, are permitted provided that the following conditions are met:
#
# * Redistributions of source code must retain the above copyright notice, this
#   list of conditions and the following disclaimer.
#
# * Redistributions in binary form must reproduce the above copyright notice,
#   this list of conditions and the following disclaimer in the documentation
#   and/or other materials provided with the distribution.
#
# * Neither the name of the copyright holder nor the names of its
#   contributors may be used to endorse or promote products derived from
#   this software without specific prior written permission.
#
# THIS SOFTWARE IS PROVIDED BY THE COPYRIGHT HOLDERS AND CONTRIBUTORS
# "AS IS" AND ANY EXPRESS OR IMPLIED WARRANTIES, INCLUDING, BUT NOT
# LIMITED TO, THE IMPLIED WARRANTIES OF MERCHANTABILITY AND FITNESS
# FOR A PARTICULAR PURPOSE ARE DISCLAIMED. IN NO EVENT SHALL THE
# COPYRIGHT HOLDER OR CONTRIBUTORS BE LIABLE FOR ANY DIRECT, INDIRECT,
# INCIDENTAL, SPECIAL, EXEMPLARY, OR CONSEQUENTIAL DAMAGES (INCLUDING,
# BUT NOT LIMITED TO, PROCUREMENT OF SUBSTITUTE GOODS OR SERVICES;
# LOSS OF USE, DATA, OR PROFITS; OR BUSINESS INTERRUPTION) HOWEVER
# CAUSED AND ON ANY THEORY OF LIABILITY, WHETHER IN CONTRACT, STRICT
# LIABILITY, OR TORT (INCLUDING NEGLIGENCE OR OTHERWISE) ARISING IN
# ANY WAY OUT OF THE USE OF THIS SOFTWARE, EVEN IF ADVISED OF THE
# POSSIBILITY OF SUCH DAMAGE.
# -----------------------------------------------------------------------------
# Author J. Henrichs, Bureau of Meteorology
# Modified: A. R. Porter, R. W. Ford, S. Siso and N. Nobre, STFC Daresbury Lab
# -----------------------------------------------------------------------------

''' This module provides tools that are based on the code
    dependency analysis.'''

from enum import IntEnum

import sympy

from psyclone.configuration import Config
from psyclone.core import (AccessType, SymbolicMaths,
                           VariablesAccessInfo)
from psyclone.errors import InternalError, LazyString
from psyclone.psyir.backend.sympy_writer import SymPyWriter
from psyclone.psyir.backend.visitor import VisitorError
from psyclone.psyir.nodes import Loop
<<<<<<< HEAD
from psyclone.psyir.tools import CallTreeUtils
from psyclone.psyir.tools.read_write_info import ReadWriteInfo
=======
>>>>>>> db91d842


# pylint: disable=too-many-lines

class DTCode(IntEnum):
    '''A simple enum to store the various info, warning and error
    codes used in the dependency analysis. It is based in IntEnum
    so the codes can be compared with the ..._MIN and ..._MAX values.

    '''
    INFO_MIN = 1
    INFO_MAX = 99

    WARN_MIN = 100
    WARN_SCALAR_WRITTEN_ONCE = 101
    WARN_SCALAR_REDUCTION = 102
    WARN_MAX = 199

    ERROR_MIN = 200
    ERROR_WRITE_WRITE_RACE = 201
    ERROR_DEPENDENCY = 202
    ERROR_MAX = 299


# ============================================================================
class Message:
    '''This class stores an (error or warning) message, a numerical code
    for the message, and a list of variable names used. The DependencyTools
    use instance of this class to provide feedback to the caller: a user
    can be given the error message as it is, a script can analyse the
    numerical code and/or additional information.

    :param str message: the message.
    :param int code: error or warning code.
    :param var_names: list of variable names (defaults to []).
    :type var_names: List[str]

    '''
    def __init__(self, message, code, var_names=None):
        self._message = message
        self._code = code
        if var_names:
            self._var_names = var_names
        else:
            self._var_names = []

    # ------------------------------------------------------------------------
    def __str__(self):
        return self._message

    # ------------------------------------------------------------------------
    @property
    def code(self):
        ''':returns: the numerical code of this message.
        :rtype: int

        '''
        return self._code

    # ------------------------------------------------------------------------
    @property
    def var_names(self):
        ''':returns: the list of variable names to which the message applies.
        :rtype: List[str]

        '''
        # We convert each expression into a string to support LazyStrings
        # inside of 'var_names'
        return [str(i) for i in self._var_names]


# ============================================================================
class DependencyTools():
    '''This class provides some useful dependency tools, allowing a user to
    overwrite/modify functions depending on the application. It includes
    a messaging system where functions can store messages that might be
    useful for the user to see.

    :param loop_types_to_parallelise: A list of loop types that will be \
        considered for parallelisation. An example loop type might be\
        'lat', indicating that only loops over latitudes should be\
        parallelised. The actually supported list of loop types is\
        specified in the PSyclone config file. This can be used to\
        exclude for example 1-dimensional loops.
    :type loop_types_to_parallelise: Optional[List[str]]

    :raises TypeError: if an invalid loop type is specified.

    '''
    def __init__(self, loop_types_to_parallelise=None):
        if loop_types_to_parallelise:
            # Verify that all loop types specified are valid:
            config = Config.get()
            constants = config.get_constants()
            for loop_type in loop_types_to_parallelise:
                if loop_type not in constants.VALID_LOOP_TYPES:
                    out_list = constants.VALID_LOOP_TYPES
                    raise TypeError(f"Invalid loop type '{loop_type}' "
                                    f"specified in DependencyTools. Valid "
                                    f"values for API '{config.api}' are "
                                    f"{out_list}.")

            self._loop_types_to_parallelise = loop_types_to_parallelise[:]
        else:
            self._loop_types_to_parallelise = []
        self._clear_messages()

    # -------------------------------------------------------------------------
    def _clear_messages(self):
        '''Removes all currently stored messages for the user.'''
        self._messages = []

    # -------------------------------------------------------------------------
    def _add_message(self, message, code, var_names=None):
        '''Adds an informational message to the internal message
        handling system.

        :param str message: the message for the user.
        :param int code: error or warning code.
        :param var_names: list of variable names (defaults to []).
        :type var_names: List[str]

        '''
        if DTCode.INFO_MIN <= code <= DTCode.INFO_MAX:
            message_type = "Info"
        elif DTCode.WARN_MIN <= code <= DTCode.WARN_MAX:
            message_type = "Warning"
        elif DTCode.ERROR_MIN <= code <= DTCode.ERROR_MAX:
            message_type = "Error"
        else:
            raise InternalError(f"Unknown message code {code}.")

        self._messages.append(Message(f"{message_type}: {message}", code,
                                      var_names))

    # -------------------------------------------------------------------------
    def get_all_messages(self):
        '''Returns all messages that have been stored by the
        last function the user has called.

        :return: a list of all messages.
        :rtype: List[str]
        '''
        return self._messages

    # -------------------------------------------------------------------------
    @staticmethod
    def _partition(comp_ind1, comp_ind2, loop_variables):
        '''This method partitions the subscripts of the component indices
        into sets of minimal coupled groups. For example:
        `a(i)` and `a(i+3)` results in one partition with the variable `i`,
        `a(i)` and `a(j)` results in one partition with the variable `i`, `j`,
        `a(i,j,k)` and `a(i,k,j)` results in two partitions,
            one for subscript 0 (variable `i`),
            one for subscripts 1 and 2 (variables `j` and `k`)
        It returns a list of 2-tuples, each 2-tuple contains the set of
        variables used, and the list of subscript indices.

        :param comp_ind1: component_indices of the first array access.
        :type comp_ind1:  \
            :py:class:`psyclone.core.component_indices.ComponentIndices`
        :param comp_ind2: component_indices of the first array access.
        :type comp_ind2:  \
            :py:class:`psyclone.core.component_indices.ComponentIndices`
        :param loop_variables: list with name of all loop variables.
        :type loop_variables: List[str]

        :return: partition information.
        :rtype: List[Tuple[Set[str], List[int]]]

        '''
        # Get the (string) name of all variables used in each subscript
        # of the two accesses. E.g. `a(i,j+k)` --> [ {"i"}, {"j","k"}]
        set_of_loop_vars = set(loop_variables)
        indices_1 = comp_ind1.get_subscripts_of(set_of_loop_vars)
        indices_2 = comp_ind2.get_subscripts_of(set_of_loop_vars)
        # This list stores the partition information, which
        # is a pair consisting of:
        # - a set of all loop variables used in the subscript of
        #   both accesses
        # - list of all subscripts. Initially these lists contain
        #   only one subscript, but they will be modified later
        # Example: `a(i,j)` and `a(i,k)` -->
        #          [ ({"i"}, [(0,0)]), ({"j","k"}, [(0,1)])]
        partition_infos = []
        for i, indx in enumerate(comp_ind1.iterate()):
            # This can happen if there is a mixture of accesses to an array
            # with and without indices, e.g.: a(i) = a*a
            # In this case we don't add this to the partition, which will
            # result in an empty partition (which in turns will disable
            # parallelisation).
            if i < len(indices_2):
                partition_infos.append((indices_1[i].union(indices_2[i]),
                                        [indx]))

        # Check each loop variable to find subscripts in which they are used:
        for loop_var in loop_variables:
            first_use = None
            # The partition_infos list will get modified inside the loop.
            # So we use a while loop to accommodate this.
            k = 0
            while k < len(partition_infos):
                part_info = partition_infos[k]
                if loop_var not in part_info[0]:
                    k += 1
                    continue
                # Current loop variable is used in subscript k.
                # If this is the first usage of this loop variable,
                # just remember this index and continue with next partition.
                if first_use is None:
                    first_use = k
                    k += 1
                    continue
                # Partition `k` and `first_use` share a variable.
                # Add partition info from `k` to `first_use`, and
                # then discard partition `k`.
                partition_infos[first_use] = \
                    (partition_infos[first_use][0].union(part_info[0]),
                     partition_infos[first_use][1] + part_info[1])
                del partition_infos[k]

        return partition_infos

    # -------------------------------------------------------------------------
    @staticmethod
    def _independent_0_var(index_exp1, index_exp2):
        '''Checks if the two index expressions, that are not dependent on any
        loop variable, are independent or not. E.g. `a(3)` and `a(5)`
        are independent of each other, `a(n)` and `a(n)` are not.
        Even `a(n)` and `a(3)` are considered dependent, since no
        restriction on the variable `n` is made, so `n` could be 3.

        :param index_exp1: the first index expression to compare.
        :type index_exp1: :py:class:`psyclone.psyir.nodes.Node`
        :param index_exp2: the second index expression to compare.
        :type index_exp2: :py:class:`psyclone.psyir.nodes.Node`

        '''
        sym_maths = SymbolicMaths.get()

        # If the indices can be shown to be never equal, the accesses
        # to the given subscript are always independent.
        if sym_maths.never_equal(index_exp1, index_exp2):
            return True

        # Otherwise we have to conservatively assume that the accesses
        # are dependent on each other. Additional tests could be added,
        # e.g. `a(n)` and `a(5)` ... if it should be known that n != 5.
        return False

    # -------------------------------------------------------------------------
    @staticmethod
    def _get_dependency_distance(var_name, index_read, index_written):
        '''Computes the dependency distance between two accesses to the
        same variable. The distance specifies in how many loop iterations
        the same memory location would be accessed. E.g. `a(i)=a(i-1)`
        would have a distance of 1: solving i=(i+di)-1 gives di=1
        Similarly, `a(i) = a(i) + 1` has a distance of 0, and
        `a(2*i)=a(2*i+1)` will have a distance of -0.5 (which indicates that
        with an index that's an integer the accesses are independent). More
        complex examples can have several solutions, e.g. `a(i*i) = a(i*i)+1`.
        This will have the distance 0 and `-2*i`. The latter would result
        in a negative loop index (i+(-2*i)<0), indicating that actually no
        dependency exists.
        This function will return the distance, if it is an integer value
        independent of loop iterations, and None otherwise.
        Multiple solution are not handled yet, since they are unlikely to
        be observed in code handled with PSyclone, so they will also
        return None.

        :param str var_name: name of the one variable used in the two \
            index expressions.
        :param index_read: the index expression of the variable read that \
            is to be compare.
        :type index_read: :py:class:`psyclone.psyir.nodes.Node`
        :param index_written: the index expression of the variable written \
            that is to be compare.
        :type index_written: :py:class:`psyclone.psyir.nodes.Node`

        :returns: the dependency distance in loop iterations if it is a
            independent integer value, and None otherwise.
        :rtype: Union[int, None]

        '''
        # pylint: disable=too-many-return-statements
        sympy_writer = SymPyWriter()
        try:
            sympy_expressions = sympy_writer([index_read, index_written])
        except VisitorError:
            return None

        if isinstance(sympy_expressions[0], tuple) or \
                isinstance(sympy_expressions[1], tuple):
            # TODO 2168: the SymPy expressions represent a range, so we
            # need to analyse this in more detail, i.e. evaluate the
            # start/stop/step tuple. For now it is safe to flag this
            # array range as a (potential) overlap.
            return None

        symbol_map = sympy_writer.type_map
        # Find the SymPy symbol that has the same name as the var name. We
        # cannot use the dictionary key, since a symbol might be renamed
        # (e.g. if a Fortran variable 'lambda' is used, it will be
        # renamed to lambda_1, and the type map will have lambda_1 as key
        # and the SymPy symbol for 'lambda' as value).
        for var in symbol_map.values():
            if str(var) == var_name:
                break
        else:
            # If the subscripts do not even depend on the specified variable,
            # any dependency distance is possible (e.g. `do i ... a(j)=a(j)+1`)
            return None

        # Create a unique 'd_x' variable name if 'x' is the variable.
        d_var_name = "d_"+var_name
        idx = 1
        while d_var_name in symbol_map:
            d_var_name = f"d{idx}_{var_name}"

        # Create a sympy symbol for this new variable
        d_var = sympy.Symbol(d_var_name)

        # Replace 'var' with 'var+d_var' in the read expression in order
        # to determine distance between the two accesses:
        sympy_expressions[1] = sympy_expressions[1].subs({var: (var+d_var)})

        # Now solve for `d_var` to identify the distance
        sym_maths = SymbolicMaths.get()
        solutions = sym_maths.solve_equal_for(sympy_expressions[0],
                                              sympy_expressions[1],
                                              d_var)
        if solutions == "independent":
            # The solution is independent of the variable, i.e. every value
            # of `d_var` is a solution. So there are certainly
            # dependencies.
            return None

        if len(solutions) == 1:
            # solutions is a FiniteSet, which can't be accessed directly,
            # so convert this one element to a one element list:
            sol = list(solutions)[0]
            if var in sol.free_symbols:
                # If the loop variable is used in the solution, in general
                # we have a dependency. Loop start/end/step values could be
                # evaluated here. We then also need to check if `i+di` (i.e.
                # the iteration to which the dependency is) is a valid
                # iteration. E.g. in case of a(i^2)=a(i^2) --> di=0 or di=-2*i
                # --> i+di = -i < 0 for i>0. Since this is not a valid loop
                # iteration that means no dependencies.
                return None

            if not isinstance(sol, sympy.Integer):
                # This likely indicates several (or an infinite) number of
                # iterations.
                return None

            # Otherwise return the distance of the dependency (i.e. how many
            # loop iterations apart the same memory location will be accessed).
            # If this should be 0, it means no dependency. Though even here
            # loop boundaries could be used for further checks - e.g. if
            # the distance is N with N loop iterations, e.g.:
            # do i=1, N: a(i)=a(i+N)
            # Then there would still be no dependency.
            return sol

        return None

    # -------------------------------------------------------------------------
    @staticmethod
    def _independent_multi_subscript(var_name, write_access, other_access,
                                     subscripts):
        '''Test multiple subscripts that share variables. This includes cases
        like `a(i,i) = a(i,i+1)` or `a(i, indx(i)) = a(i,5)` etc.
        At this stage only a minimal test is done: if there is one subscript
        that is independent, the whole access can be parallelised, e.g.
        `a(i,i+j) = a(i,j*j-i*i)` if the 'i' loop is parallelised. Even though
        the second subscript might be identical for different i and j values,
        the fact that the first subscript is independent makes the access
        parallelisable.

        :param str var_name: the name of the loop variable of the loop to be \
            parallelised.
        :param write_access: access information a single write access.
        :type write_access: :py:class:`psyclone.core.AccessInfo`
        :param other_access: access information the other (read or write) \
            access.
        :type other_access: :py:class:`psyclone.core.AccessInfo`
        :param subscripts: the subscript indices (as a tuple, see \
            ComponentIndices class) which are all handled together because \
            of shared loop variables.
        :type subscripts: List[Tuple(int,int)]

        :returns: whether the two accesses can be parallelised or not.
        :type: bool

        '''
        # If we find one subscript that is independent, the loop can be
        # parallelised. E.g. `a(i, index(i)) = a(i, 5)`. The fact that
        # the first subscript is i, means that each different iteration
        # will access a different column, even if index(i) is 5.
        for ind in subscripts:
            index_written = write_access.component_indices[ind]
            index_other = other_access.component_indices[ind]
            distance = DependencyTools._get_dependency_distance(var_name,
                                                                index_written,
                                                                index_other)
            if distance == 0:
                # Notice that distance 0 will only be returned if the
                # subscript actually depends on the loop variable.
                return True
        # Additional tests could be added here (e.g. to see that
        # `a(i,i)=a(i,i+1)+1` can be parallelised).

        return False

    # -------------------------------------------------------------------------
    def _is_loop_carried_dependency(self, loop_variables, write_access,
                                    other_access):
        '''Checks if there is any write access that is dependent with
        another (read or write) access in a different iteration. If there
        is a dependency, then the access to this array cannot be parallelised,
        it would create a race condition.

        :param loop_variables: the list of all loop variables in the code to \
            be parallelised. The first one must be the loop to be \
            parallelised (a possible outer loop does not matter, the value of \
            the loop variable is a constant within the loop to be parallelised.
        :type loop_variables: List[str]
        :param write_access: access information of a single array write access.
        :type write_access: :py:class:`psyclone.core.AccessInfo`
        :param other_access: access information of the second single array \
            access (for the same variable).
        :type other_access: :py:class:`psyclone.core.AccessInfo`

        :returns: whether there is a loop carried dependency between the \
            pair of accesses, which prevents parallelisation.
        :rtype: bool

        '''
        # Partition all subscripts to create sets of subscripts that can
        # be analysed independently of others. For example, `a(i,j+k,k,l)`
        # and `a(i,j,k,l)` would create three partitions:
        # 1) subscript 0: only variable i is used.
        # 2) subscript 1+2: uses the variables j and k
        # 3) subscript 3: only uses l
        partitions = self._partition(write_access.component_indices,
                                     other_access.component_indices,
                                     loop_variables)
        # Get the name of the loop variable that is to be parallelised:
        loop_var = loop_variables[0]

        # Analyse each subscript partition individually. If we find even
        # one partition that guarantees that the accesses cannot interfere
        # with each other, the accesses can be parallelised and we do not
        # need any further test.
        for set_of_vars, subscripts in partitions:
            # First only test independent subscripts - i.e. subscripts that
            # consistently only use one variable
            if len(subscripts) == 1:
                # There is only one subscript involved in this test.
                # Get its index of its component_index:
                subscript = subscripts[0]
                index_write = write_access.component_indices[subscript]
                index_other = other_access.component_indices[subscript]
                if len(set_of_vars) == 0:
                    # No loop variable used, constant access (which might
                    # still be using unknown non-loop variables).
                    # E.g. `a(5) = a(n)`
                    indep = self._independent_0_var(index_write, index_other)
                    # If we can show that there is at least one subscript
                    # that is independent (`a(5, i)` and `a(3, i)`), we know
                    # that the accesses are independent.
                    if indep:
                        return True
                elif len(set_of_vars) == 1:
                    # One loop variable used in both accesses.
                    # E.g. `a(2*i+3) = a(i*i)`
                    distance = self._get_dependency_distance(loop_var,
                                                             index_write,
                                                             index_other)
                    # If the dependency distance is 0, it means that in each
                    # iteration a different index is accessed, so the loop
                    # can be parallelised.
                    if distance == 0:
                        return True
                else:
                    # One subscript with several loop variables, e.g.
                    # a(i+j) in a nest of i and j loops. Assume that there
                    # will be dependencies.
                    return False
            else:
                # This is reached only if there is more than one subscript in
                # which one or several variables are used
                indep = self._independent_multi_subscript(loop_var,
                                                          write_access,
                                                          other_access,
                                                          subscripts)
                if indep:
                    return True

        return False

    # -------------------------------------------------------------------------
    def _array_access_parallelisable(self, loop_variables, var_info):
        '''Tries to determine if the access pattern for an array
        given in `var_info` allows parallelisation along the first variable
        in `loop_variables`. The other elements of `loop_variables` specify
        the loop variables of any inner loops. This implementation follows:

        "Optimizing compilers for modern architectures -
        a dependence-based approach
        Ken Kennedy and John R. Allen. 2001.
        Morgan Kaufmann Publishers Inc., San Francisco, CA, USA."

        Chapter 3.6 "Dependency Testing - Putting it all Together"
        But many of the more advanced tests (e.g. multi-variable ones)
        are not (yet) implemented, since it appears unlikely that they
        will occur in 'real' code. But the outline of this testing follows
        the full structure  When we use the same function for other tests
        (loop fusion etc), the subroutines here can be generalised to use
        the dependency direction (i.e. "<", "=", ">") and instead of
        checking for distance 0 then check for direction being only "="").

        De-facto all that is happening atm is to try to find one subscript
        that is guaranteed to be independent, which is all that is needed
        for parallelisation.

        :param loop_variables: the list of all loop variables in the code to \
            be parallelised. The first one must be the loop to be \
            parallelised (a possible outer loop does not matter, the value of \
            the loop variable is a constant within the loop to be parallelised.
        :type loop_variables: List[str]
        :param var_info: access information for this variable.
        :type var_info: \
            :py:class:`psyclone.core.SingleVariableAccessInfo`

        :return: whether the variable can be used in parallel.
        :rtype: bool

        '''
        # pylint: disable=too-many-locals
        # If a variable is read-only, it can be parallelised
        if var_info.is_read_only():
            return True

        all_write_accesses = var_info.all_write_accesses

        for write_access in all_write_accesses:
            # We need to compare each write access with any other access,
            # including itself (to detect write-write race conditions:
            # a((i-2)**2) = b(i): i=1 and i=3 would write to a(1))
            for other_access in var_info:
                if not self._is_loop_carried_dependency(loop_variables,
                                                        write_access,
                                                        other_access):
                    # There is a dependency. Try to give precise error
                    # messages:
                    # We need to use default parameters, since otherwise
                    # the value of a variable might be different when
                    # the message is actually evaluated.
                    # Some pylint version complain here (because of the
                    # above). The code is correct, so disable this
                    # message:
                    # pylint: disable=cell-var-from-loop
                    if write_access is other_access:
                        # The write access has a dependency on itself, e.g.
                        # a(3) = ...    or a((i-2)**2) = ...
                        # Both would result in a write-write conflict
                        node = write_access.node
                        self._add_message(
                            f"The write access to '{var_info.var_name}' in "
                            f"'{node.debug_string()}' causes "
                            f"a write-write race condition.",
                            DTCode.ERROR_WRITE_WRITE_RACE,
                            [var_info.var_name])
                    else:
                        self._add_message(LazyString(
                            lambda wnode=write_access.node,
                            onode=other_access.node:
                                (f"The write access to "
                                 f"'{wnode.debug_string()}' "
                                 f"and to '{onode.debug_string()}"
                                 f"' are dependent and cannot be "
                                 f"parallelised.")),
                            DTCode.ERROR_DEPENDENCY,
                            [LazyString(lambda wnode=write_access.node:
                                        f"{wnode.debug_string()}"
                                        ),
                             LazyString(lambda onode=other_access.node:
                                        f"{onode.debug_string()}")])

                    return False
        return True

    # -------------------------------------------------------------------------
    def _is_scalar_parallelisable(self, var_info):
        '''Checks if the accesses to the given scalar variable can be
        parallelised, i.e. it is not a reduction.

        :param var_info: the access information for the variable to test.
        :type var_info: :py:class:`psyclone.core.var_info.VariableInfo`
        :return: True if the scalar variable is not a reduction, i.e. it \
            can be parallelised.
        :rtype: bool
        '''

        # Read only scalar variables can be parallelised
        if var_info.is_read_only():
            return True

        all_accesses = var_info.all_accesses
        if len(all_accesses) == 1:
            # The variable is used only once. Either it is a read-only
            # variable, or it is supposed to store the result from the loop to
            # be used outside of the loop (or it is bad code). Read-only access
            # has already been tested above, so it must be a write access here,
            # which prohibits parallelisation.
            # We could potentially use lastprivate here?
            self._add_message(f"Scalar variable '{var_info.var_name}' is "
                              f"only written once.",
                              DTCode.WARN_SCALAR_WRITTEN_ONCE,
                              [f"{var_info.var_name}"])
            return False

        # Now we have at least two accesses. If the first access is a WRITE,
        # then the variable is not used in a reduction. This relies on sorting
        # the accesses by location. Note that an argument to a kernel can have
        # a 'READWRITE' access because, in that case, all we know is what the
        # kernel metadata tells us. However, we do know that such an access is
        # *not* a reduction because that would have 'SUM' access.
        if all_accesses[0].access_type in (AccessType.WRITE,
                                           AccessType.READWRITE):
            return True

        # Otherwise there is a read first, which would indicate that this loop
        # is a reduction, which is not supported atm.
        self._add_message(f"Variable '{var_info.var_name}' is read first, "
                          f"which indicates a reduction.",
                          DTCode.WARN_SCALAR_REDUCTION,
                          [var_info.var_name])
        return False

    # -------------------------------------------------------------------------
    def can_loop_be_parallelised(self, loop,
                                 test_all_variables=False,
                                 signatures_to_ignore=None):
        # pylint: disable=too-many-branches,too-many-locals
        '''This function analyses a loop in the PsyIR to see if
        it can be safely parallelised.

        :param loop: the loop node to be analysed.
        :type loop: :py:class:`psyclone.psyir.nodes.Loop`
        :param bool test_all_variables: if True, it will test if all variable
                                        accesses can be parallelised,
                                        otherwise it will stop after the first
                                        variable is found that can not be
                                        parallelised.
        :param signatures_to_ignore: list of signatures for which to skip
                                     the access checks.
        :type signatures_to_ignore: Optional[
            List[:py:class:`psyclone.core.Signature`]]

        :returns: True if the loop can be parallelised.
        :rtype: bool

        :raises TypeError: if the supplied node is not a Loop.

        '''
        self._clear_messages()

        if not isinstance(loop, Loop):
            raise TypeError(f"can_loop_be_parallelised: node must be an "
                            f"instance of class Loop but got "
                            f"'{type(loop).__name__}'")

        var_accesses = VariablesAccessInfo(loop)
        if not signatures_to_ignore:
            signatures_to_ignore = []

        # Collect all variables used as loop variable:
        loop_vars = [loop.variable.name for loop in loop.walk(Loop)]

        result = True
        # Now check all variables used in the loop
        for signature in var_accesses.all_signatures:
            # This string contains derived type information, e.g.
            # "a%b"
            var_string = str(signature)
            # Ignore all loop variables - they look like reductions because of
            # the write-read access in the loop:
            if var_string in loop_vars:
                continue
            if signature in signatures_to_ignore:
                continue

            # This returns the first component of the signature,
            # i.e. in case of "a%b" it will only return "a"
            var_name = signature.var_name
            var_info = var_accesses[signature]
            symbol_table = loop.scope.symbol_table
            symbol = symbol_table.lookup(var_name)
            # TODO #1270 - the is_array_access function might be moved
            is_array = symbol.is_array_access(access_info=var_info)
            if is_array:
                # Handle arrays
                par_able = self._array_access_parallelisable(loop_vars,
                                                             var_info)
            else:
                # Handle scalar variable
                par_able = self._is_scalar_parallelisable(var_info)
            if not par_able:
                if not test_all_variables:
                    return False
                # The user might have requested to continue in order to get
                # all messages for all variables preventing parallelisation,
                # not just the first one
                result = False

<<<<<<< HEAD
        return result

    # -------------------------------------------------------------------------
    def get_input_parameters(self, read_write_info, node_list,
                             variables_info=None, options=None):
        '''Adds all variables that are input parameters (i.e. are read before
        potentially being written) to the read_write_info object.

        :param read_write_info: this object stores the information about \
            all input parameters.
        :type read_write_info: :py:class:`psyclone.psyir.tools.ReadWriteInfo`
        :param node_list: list of PSyIR nodes to be analysed.
        :type node_list: List[:py:class:`psyclone.psyir.nodes.Node`]
        :param variables_info: optional variable usage information, \
            can be used to avoid repeatedly collecting this information.
        :type variables_info: \
            :py:class:`psyclone.core.variables_info.VariablesAccessInfo`
        :param options: a dictionary with options for the dependency tools \
            which will also be used when creating the VariablesAccessInfo \
            instance if required.
        :type param: Optional[Dict[str, Any]]
        :param Any options["COLLECT-ARRAY-SHAPE-READS"]: if this option is \
            set to a True value, arrays used as first parameter to the \
            PSyIR operators lbound, ubound, or size will be reported as \
            'read'. Otherwise, these accesses will be ignored.

        '''
        # Collect the information about all variables used:
        if not variables_info:
            variables_info = VariablesAccessInfo(node_list, options=options)

        for signature in variables_info.all_signatures:
            # If the first access is a write, the variable is not an input
            # parameter and does not need to be saved. Note that loop variables
            # have a WRITE before a READ access, so they will be ignored
            # automatically.
            if not variables_info[signature].is_written_first():
                read_write_info.add_read(signature)

    # -------------------------------------------------------------------------
    def get_output_parameters(self, read_write_info, node_list,
                              variables_info=None, options=None):
        '''Adds all variables that are output parameters (i.e. are written)
        to the read_write_info object.

        :param read_write_info: this object stores the information about \
            output parameters.
        :type read_write_info: :py:class:`psyclone.psyir.tools.ReadWriteInfo`
        :param node_list: list of PSyIR nodes to be analysed.
        :type node_list: List[:py:class:`psyclone.psyir.nodes.Node`]
        :param variables_info: optional variable usage information, \
            can be used to avoid repeatedly collecting this information.
        :type variables_info: \
        Optional[:py:class:`psyclone.core.variables_info.VariablesAccessInfo`]
        :param options: a dictionary with options for the dependency tools \
            which will also be used when creating the VariablesAccessInfo \
            instance if required.
        :type param: Optional[Dict[str, Any]]
        :param Any options["COLLECT-ARRAY-SHAPE-READS"]: if this option is \
            set to a True value, arrays used as first parameter to the \
            PSyIR operators lbound, ubound, or size will be reported as \
            'read'. Otherwise, these accesses will be ignored.

        '''
        # Collect the information about all variables used:
        if not variables_info:
            variables_info = VariablesAccessInfo(node_list, options=options)

        for signature in variables_info.all_signatures:
            if variables_info.is_written(signature):
                read_write_info.add_write(signature)

    # -------------------------------------------------------------------------
    def get_in_out_parameters(self, node_list, collect_non_local_symbols=False,
                              options=None):
        '''Returns a ReadWriteInfo object that contains all variables that are
        input and output parameters to the specified node list. This function
        calls `get_input_parameter` and `get_output_parameter`, but avoids the
        repeated computation of the variable usage. If
        `collect_non_local_symbols` is set to True, the code will also include
        non-local symbols directly or indirectly, i.e. it will follow the call
        tree as much as possible (e.g. it cannot resolve a procedure pointer,
        since then it is not known which function is actually called)
        and collect any other variables that will be read or written when
        executing the nodes specified in the node list. The corresponding
        module name for these variables will be included in the ReadWriteInfo
        result object.

        :param node_list: list of PSyIR nodes to be analysed.
        :type node_list: List[:py:class:`psyclone.psyir.nodes.Node`]
        :param options: a dictionary with options for the dependency tools \
            which will also be used when creating the VariablesAccessInfo \
            instance if required.
        :param bool collect_non_local_symbols: whether non-local symbols \
            (i.e. symbols used in other modules either directly or \
            indirectly) should be included in the in/out information.
        :type options: Optional[Dict[str, Any]]
        :param Any options["COLLECT-ARRAY-SHAPE-READS"]: if this option is \
            set to a True value, arrays used as first parameter to the \
            PSyIR operators lbound, ubound, or size will be reported as \
            'read'. Otherwise, these accesses will be ignored.

        :returns: a ReadWriteInfo object with the information about input- \
            and output parameters.
        :rtype: :py:class:`psyclone.psyir.tools.ReadWriteInfo`

        '''
        variables_info = VariablesAccessInfo(node_list, options=options)
        read_write_info = ReadWriteInfo()
        self.get_input_parameters(read_write_info, node_list, variables_info)
        self.get_output_parameters(read_write_info, node_list, variables_info)
        if collect_non_local_symbols:
            # Use the call tree utils to add all non-local read-write info
            ctu = CallTreeUtils()
            ctu.get_non_local_read_write_info(node_list, read_write_info)

        return read_write_info
=======
        return result
>>>>>>> db91d842
<|MERGE_RESOLUTION|>--- conflicted
+++ resolved
@@ -49,11 +49,6 @@
 from psyclone.psyir.backend.sympy_writer import SymPyWriter
 from psyclone.psyir.backend.visitor import VisitorError
 from psyclone.psyir.nodes import Loop
-<<<<<<< HEAD
-from psyclone.psyir.tools import CallTreeUtils
-from psyclone.psyir.tools.read_write_info import ReadWriteInfo
-=======
->>>>>>> db91d842
 
 
 # pylint: disable=too-many-lines
@@ -772,124 +767,4 @@
                 # not just the first one
                 result = False
 
-<<<<<<< HEAD
-        return result
-
-    # -------------------------------------------------------------------------
-    def get_input_parameters(self, read_write_info, node_list,
-                             variables_info=None, options=None):
-        '''Adds all variables that are input parameters (i.e. are read before
-        potentially being written) to the read_write_info object.
-
-        :param read_write_info: this object stores the information about \
-            all input parameters.
-        :type read_write_info: :py:class:`psyclone.psyir.tools.ReadWriteInfo`
-        :param node_list: list of PSyIR nodes to be analysed.
-        :type node_list: List[:py:class:`psyclone.psyir.nodes.Node`]
-        :param variables_info: optional variable usage information, \
-            can be used to avoid repeatedly collecting this information.
-        :type variables_info: \
-            :py:class:`psyclone.core.variables_info.VariablesAccessInfo`
-        :param options: a dictionary with options for the dependency tools \
-            which will also be used when creating the VariablesAccessInfo \
-            instance if required.
-        :type param: Optional[Dict[str, Any]]
-        :param Any options["COLLECT-ARRAY-SHAPE-READS"]: if this option is \
-            set to a True value, arrays used as first parameter to the \
-            PSyIR operators lbound, ubound, or size will be reported as \
-            'read'. Otherwise, these accesses will be ignored.
-
-        '''
-        # Collect the information about all variables used:
-        if not variables_info:
-            variables_info = VariablesAccessInfo(node_list, options=options)
-
-        for signature in variables_info.all_signatures:
-            # If the first access is a write, the variable is not an input
-            # parameter and does not need to be saved. Note that loop variables
-            # have a WRITE before a READ access, so they will be ignored
-            # automatically.
-            if not variables_info[signature].is_written_first():
-                read_write_info.add_read(signature)
-
-    # -------------------------------------------------------------------------
-    def get_output_parameters(self, read_write_info, node_list,
-                              variables_info=None, options=None):
-        '''Adds all variables that are output parameters (i.e. are written)
-        to the read_write_info object.
-
-        :param read_write_info: this object stores the information about \
-            output parameters.
-        :type read_write_info: :py:class:`psyclone.psyir.tools.ReadWriteInfo`
-        :param node_list: list of PSyIR nodes to be analysed.
-        :type node_list: List[:py:class:`psyclone.psyir.nodes.Node`]
-        :param variables_info: optional variable usage information, \
-            can be used to avoid repeatedly collecting this information.
-        :type variables_info: \
-        Optional[:py:class:`psyclone.core.variables_info.VariablesAccessInfo`]
-        :param options: a dictionary with options for the dependency tools \
-            which will also be used when creating the VariablesAccessInfo \
-            instance if required.
-        :type param: Optional[Dict[str, Any]]
-        :param Any options["COLLECT-ARRAY-SHAPE-READS"]: if this option is \
-            set to a True value, arrays used as first parameter to the \
-            PSyIR operators lbound, ubound, or size will be reported as \
-            'read'. Otherwise, these accesses will be ignored.
-
-        '''
-        # Collect the information about all variables used:
-        if not variables_info:
-            variables_info = VariablesAccessInfo(node_list, options=options)
-
-        for signature in variables_info.all_signatures:
-            if variables_info.is_written(signature):
-                read_write_info.add_write(signature)
-
-    # -------------------------------------------------------------------------
-    def get_in_out_parameters(self, node_list, collect_non_local_symbols=False,
-                              options=None):
-        '''Returns a ReadWriteInfo object that contains all variables that are
-        input and output parameters to the specified node list. This function
-        calls `get_input_parameter` and `get_output_parameter`, but avoids the
-        repeated computation of the variable usage. If
-        `collect_non_local_symbols` is set to True, the code will also include
-        non-local symbols directly or indirectly, i.e. it will follow the call
-        tree as much as possible (e.g. it cannot resolve a procedure pointer,
-        since then it is not known which function is actually called)
-        and collect any other variables that will be read or written when
-        executing the nodes specified in the node list. The corresponding
-        module name for these variables will be included in the ReadWriteInfo
-        result object.
-
-        :param node_list: list of PSyIR nodes to be analysed.
-        :type node_list: List[:py:class:`psyclone.psyir.nodes.Node`]
-        :param options: a dictionary with options for the dependency tools \
-            which will also be used when creating the VariablesAccessInfo \
-            instance if required.
-        :param bool collect_non_local_symbols: whether non-local symbols \
-            (i.e. symbols used in other modules either directly or \
-            indirectly) should be included in the in/out information.
-        :type options: Optional[Dict[str, Any]]
-        :param Any options["COLLECT-ARRAY-SHAPE-READS"]: if this option is \
-            set to a True value, arrays used as first parameter to the \
-            PSyIR operators lbound, ubound, or size will be reported as \
-            'read'. Otherwise, these accesses will be ignored.
-
-        :returns: a ReadWriteInfo object with the information about input- \
-            and output parameters.
-        :rtype: :py:class:`psyclone.psyir.tools.ReadWriteInfo`
-
-        '''
-        variables_info = VariablesAccessInfo(node_list, options=options)
-        read_write_info = ReadWriteInfo()
-        self.get_input_parameters(read_write_info, node_list, variables_info)
-        self.get_output_parameters(read_write_info, node_list, variables_info)
-        if collect_non_local_symbols:
-            # Use the call tree utils to add all non-local read-write info
-            ctu = CallTreeUtils()
-            ctu.get_non_local_read_write_info(node_list, read_write_info)
-
-        return read_write_info
-=======
-        return result
->>>>>>> db91d842
+        return result