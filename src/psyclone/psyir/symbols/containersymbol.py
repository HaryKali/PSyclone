# -----------------------------------------------------------------------------
# BSD 3-Clause License
#
# Copyright (c) 2017-2024, Science and Technology Facilities Council.
# All rights reserved.
#
# Redistribution and use in source and binary forms, with or without
# modification, are permitted provided that the following conditions are met:
#
# * Redistributions of source code must retain the above copyright notice, this
#   list of conditions and the following disclaimer.
#
# * Redistributions in binary form must reproduce the above copyright notice,
#   this list of conditions and the following disclaimer in the documentation
#   and/or other materials provided with the distribution.
#
# * Neither the name of the copyright holder nor the names of its
#   contributors may be used to endorse or promote products derived from
#   this software without specific prior written permission.
#
# THIS SOFTWARE IS PROVIDED BY THE COPYRIGHT HOLDERS AND CONTRIBUTORS
# "AS IS" AND ANY EXPRESS OR IMPLIED WARRANTIES, INCLUDING, BUT NOT
# LIMITED TO, THE IMPLIED WARRANTIES OF MERCHANTABILITY AND FITNESS
# FOR A PARTICULAR PURPOSE ARE DISCLAIMED. IN NO EVENT SHALL THE
# COPYRIGHT HOLDER OR CONTRIBUTORS BE LIABLE FOR ANY DIRECT, INDIRECT,
# INCIDENTAL, SPECIAL, EXEMPLARY, OR CONSEQUENTIAL DAMAGES (INCLUDING,
# BUT NOT LIMITED TO, PROCUREMENT OF SUBSTITUTE GOODS OR SERVICES;
# LOSS OF USE, DATA, OR PROFITS; OR BUSINESS INTERRUPTION) HOWEVER
# CAUSED AND ON ANY THEORY OF LIABILITY, WHETHER IN CONTRACT, STRICT
# LIABILITY, OR TORT (INCLUDING NEGLIGENCE OR OTHERWISE) ARISING IN
# ANY WAY OUT OF THE USE OF THIS SOFTWARE, EVEN IF ADVISED OF THE
# POSSIBILITY OF SUCH DAMAGE.
# -----------------------------------------------------------------------------
# Authors R. W. Ford, A. R. Porter, S. Siso and N. Nobre, STFC Daresbury Lab
#         I. Kavcic, Met Office
#         J. Henrichs, Bureau of Meteorology
# -----------------------------------------------------------------------------

''' This module contains the ContainerSymbol and its interfaces.'''

from psyclone.errors import InternalError
from psyclone.psyir.symbols.symbol import Symbol
from psyclone.psyir.symbols.interfaces import SymbolInterface
from psyclone.configuration import Config


class ContainerSymbol(Symbol):
    ''' Symbol that represents a reference to a Container. The reference
    is lazy evaluated, this means that the Symbol will be created without
    parsing and importing the referenced container, but this can be imported
    when needed.

    :param str name: name of the symbol.
    :param bool wildcard_import: if all public Symbols of the Container are \
        imported into the current scope. Defaults to False.
    :param kwargs: additional keyword arguments provided by \
        :py:class:`psyclone.psyir.symbols.Symbol`.
    :type kwargs: unwrapped dict.

    '''
    def __init__(self, name, wildcard_import=False, **kwargs):
        super(ContainerSymbol, self).__init__(name)

        self._reference = None
        self._has_wildcard_import = False

        self._process_arguments(wildcard_import=wildcard_import, **kwargs)

    def _process_arguments(self, **kwargs):
        ''' Process the arguments for the constructor and the specialise
        methods. In this case the wildcard_import and a change in default
        value for the interface.

        :param kwargs: keyword arguments which can be:\n
            :param bool wildcard_import: if all public Symbols of the \
                Container are imported into the current scope. Defaults to \
                False.\n
            and the arguments in :py:class:`psyclone.psyir.symbols.Symbol`
        :type kwargs: unwrapped dict.

        :raises TypeError: if it is provided with an interface argument other \
                then FortranModuleInterface.

        '''
        if not hasattr(self, '_reference'):
            self._reference = None

        if "wildcard_import" in kwargs:
            self.wildcard_import = kwargs.pop("wildcard_import")
        elif not hasattr(self, '_has_wildcard_import'):
            self._has_wildcard_import = False

        # TODO #1298: ContainerSymbol currently defaults to
        # FortranModuleInterface expecting externally defined containers
        # which can be imported, but this is not always true.
        if "interface" not in kwargs or kwargs["interface"] is None:
            kwargs["interface"] = FortranModuleInterface()
        elif not isinstance(kwargs["interface"], FortranModuleInterface):
            raise TypeError(f"A ContainerSymbol interface must be of type '"
                            f"FortranModuleInterface' but found "
                            f"'{type(kwargs['interface']).__name__}' for "
                            f"Container '{self.name}'.")
        super(ContainerSymbol, self)._process_arguments(**kwargs)

    def copy(self):
        '''Create and return a copy of this object. Any references to the
        original will not be affected so the copy will not be referred
        to by any other object.

        :returns: A symbol object with the same properties as this \
                  symbol object.
        :rtype: :py:class:`psyclone.psyir.symbols.Symbol`

        '''
        # Use the generic Symbol copy and add the wildcard import value
        new_symbol = super(ContainerSymbol, self).copy()
        new_symbol.wildcard_import = self.wildcard_import
        return new_symbol

    def container(self, local_node=None):
        ''' Returns the referenced container. If it is not available, use
        the interface to import the container

        :returns: referenced container.
        :rtype: :py:class:`psyclone.psyir.nodes.Container`
        '''
        if not self._reference:
            # First check in the current PSyIR tree (if supplied).
            if local_node:
                lowered_name = self.name.lower()
                from psyclone.psyir.nodes.container import Container
                from psyclone.psyir.nodes.routine import Routine
                for local in local_node.root.walk(Container,
                                                  stop_type=Routine):
                    if lowered_name == local.name.lower():
                        self._reference = local
                        return self._reference
            # We didn't find it so now attempt to import the container.
            self._reference = self._interface.import_container(self._name)
        return self._reference

    def __str__(self):
        string = self._name + ": ContainerSymbol<"
        if self._reference:
            string += "linked>"
        else:
            string += "not linked>"
        return string

    @property
    def wildcard_import(self):
        '''
        :returns: whether or not there is a wildcard import of all public \
                  symbols from this Container.
        :rtype: bool

        '''
        return self._has_wildcard_import

    @wildcard_import.setter
    def wildcard_import(self, value):
        '''
        Set whether or not there is a wildcard import of all public symbols
        from this Container symbol.

        :param bool value: whether there is or is not a wildcard import.

        :raises TypeError: if the supplied `value` is not a bool.

        '''
        if not isinstance(value, bool):
            raise TypeError(f"wildcard_import must be a bool but got: "
                            f"'{type(value).__name__}'")
        self._has_wildcard_import = value


class ContainerSymbolInterface(SymbolInterface):
    ''' Abstract implementation of the ContainerSymbol Interface '''

    @staticmethod
    def import_container(name):
        ''' Abstract method to import an external container, the specific
        implementation depends on the language used.

        :param str name: name of the external entity to be imported.

        :raises NotImplementedError: this is an abstract method.
        '''
        raise NotImplementedError("Abstract method")


class FortranModuleInterface(ContainerSymbolInterface):
    ''' Implementation of ContainerSymbolInterface for Fortran modules '''

    @staticmethod
    def import_container(name):
        ''' Imports a Fortran module as a PSyIR container. The search
        locations are provided in-order by the Config include_paths
        attribute ('-I' argument to the 'psyclone' script).

        :param str name: name of the module to be imported.

        :returns: container associated with the given name.
        :rtype: :py:class:`psyclone.psyir.nodes.Container`

        :raises NotImplementedError: if we can't get a Container because the
            module has been placed in a CodeBlock (due to unsupported
            features).
        :raises InternalError: if a container of the supplied name isn't in
            the parse tree obtained by the ModuleManager.

        '''
        # pylint: disable=import-outside-toplevel
        from psyclone.parse import ModuleManager
        from psyclone.psyir.frontend.fparser2 import Fparser2Reader
<<<<<<< HEAD
=======
        from psyclone.psyir.nodes.codeblock import CodeBlock
>>>>>>> a052cc8f
        from psyclone.psyir.nodes.container import Container
        mod_manager = ModuleManager.get()
        mod_manager.add_search_path(Config.get().include_paths)
        minfo = mod_manager.get_module_info(name)
        ptree = minfo.get_parse_tree()
<<<<<<< HEAD
        # Generate PSyIR from the parse tree.
=======
        # Generate PSyIR from the parse tree. #TODO this could be in
        # ModuleManager?
>>>>>>> a052cc8f
        fp2reader = Fparser2Reader()
        psyir = fp2reader.generate_psyir(ptree.get_root())
        for candidate in psyir.walk(Container):
            if candidate.name.lower() == name.lower():
                return candidate
<<<<<<< HEAD
        # TODO - remove this now that search does not rely on naming convention?
        raise ValueError(
=======
        if isinstance(psyir.children[0], CodeBlock):
            raise NotImplementedError(
                f"Cannot find Fortran module '{name}' because the "
                f"file '{minfo.filename}' is not representable in PSyIR.")
        raise InternalError(
>>>>>>> a052cc8f
            f"Error importing the Fortran module '{name}' into a "
            f"PSyIR container. The file with filename "
            f"'{minfo.filename}' does not contain the expected module.")


# For Sphinx AutoAPI documentation generation
__all__ = ['ContainerSymbol', 'ContainerSymbolInterface',
           'FortranModuleInterface']<|MERGE_RESOLUTION|>--- conflicted
+++ resolved
@@ -213,36 +213,24 @@
         # pylint: disable=import-outside-toplevel
         from psyclone.parse import ModuleManager
         from psyclone.psyir.frontend.fparser2 import Fparser2Reader
-<<<<<<< HEAD
-=======
         from psyclone.psyir.nodes.codeblock import CodeBlock
->>>>>>> a052cc8f
         from psyclone.psyir.nodes.container import Container
         mod_manager = ModuleManager.get()
         mod_manager.add_search_path(Config.get().include_paths)
         minfo = mod_manager.get_module_info(name)
         ptree = minfo.get_parse_tree()
-<<<<<<< HEAD
-        # Generate PSyIR from the parse tree.
-=======
         # Generate PSyIR from the parse tree. #TODO this could be in
         # ModuleManager?
->>>>>>> a052cc8f
         fp2reader = Fparser2Reader()
         psyir = fp2reader.generate_psyir(ptree.get_root())
         for candidate in psyir.walk(Container):
             if candidate.name.lower() == name.lower():
                 return candidate
-<<<<<<< HEAD
-        # TODO - remove this now that search does not rely on naming convention?
-        raise ValueError(
-=======
         if isinstance(psyir.children[0], CodeBlock):
             raise NotImplementedError(
                 f"Cannot find Fortran module '{name}' because the "
                 f"file '{minfo.filename}' is not representable in PSyIR.")
         raise InternalError(
->>>>>>> a052cc8f
             f"Error importing the Fortran module '{name}' into a "
             f"PSyIR container. The file with filename "
             f"'{minfo.filename}' does not contain the expected module.")
