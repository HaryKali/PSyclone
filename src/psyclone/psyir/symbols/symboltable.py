# -----------------------------------------------------------------------------
# BSD 3-Clause License
#
# Copyright (c) 2017-2021, Science and Technology Facilities Council.
# All rights reserved.
#
# Redistribution and use in source and binary forms, with or without
# modification, are permitted provided that the following conditions are met:
#
# * Redistributions of source code must retain the above copyright notice, this
#   list of conditions and the following disclaimer.
#
# * Redistributions in binary form must reproduce the above copyright notice,
#   this list of conditions and the following disclaimer in the documentation
#   and/or other materials provided with the distribution.
#
# * Neither the name of the copyright holder nor the names of its
#   contributors may be used to endorse or promote products derived from
#   this software without specific prior written permission.
#
# THIS SOFTWARE IS PROVIDED BY THE COPYRIGHT HOLDERS AND CONTRIBUTORS
# "AS IS" AND ANY EXPRESS OR IMPLIED WARRANTIES, INCLUDING, BUT NOT
# LIMITED TO, THE IMPLIED WARRANTIES OF MERCHANTABILITY AND FITNESS
# FOR A PARTICULAR PURPOSE ARE DISCLAIMED. IN NO EVENT SHALL THE
# COPYRIGHT HOLDER OR CONTRIBUTORS BE LIABLE FOR ANY DIRECT, INDIRECT,
# INCIDENTAL, SPECIAL, EXEMPLARY, OR CONSEQUENTIAL DAMAGES (INCLUDING,
# BUT NOT LIMITED TO, PROCUREMENT OF SUBSTITUTE GOODS OR SERVICES;
# LOSS OF USE, DATA, OR PROFITS; OR BUSINESS INTERRUPTION) HOWEVER
# CAUSED AND ON ANY THEORY OF LIABILITY, WHETHER IN CONTRACT, STRICT
# LIABILITY, OR TORT (INCLUDING NEGLIGENCE OR OTHERWISE) ARISING IN
# ANY WAY OUT OF THE USE OF THIS SOFTWARE, EVEN IF ADVISED OF THE
# POSSIBILITY OF SUCH DAMAGE.
# -----------------------------------------------------------------------------
# Authors R. W. Ford, A. R. Porter and S. Siso, STFC Daresbury Lab
#         I. Kavcic, Met Office
#         J. Henrichs, Bureau of Meteorology
# -----------------------------------------------------------------------------

''' This module contains the SymbolTable implementation. '''

from __future__ import print_function, absolute_import
from collections import OrderedDict
import six
from psyclone.configuration import Config
from psyclone.psyir.symbols import Symbol, DataSymbol, GlobalInterface, \
<<<<<<< HEAD
    ContainerSymbol, TypeSymbol, RoutineSymbol
=======
    ContainerSymbol
from psyclone.psyir.symbols.datatypes import TypeSymbol, DeferredType
>>>>>>> 55b0c2ea
from psyclone.psyir.symbols.symbol import SymbolError
from psyclone.errors import InternalError


class SymbolTable(object):
    # pylint: disable=too-many-public-methods
    '''Encapsulates the symbol table and provides methods to add new
    symbols and look up existing symbols. Nested scopes are supported
    and, by default, the add and lookup methods take any ancestor
    symbol tables into consideration (ones attached to nodes that are
    ancestors of the node that this symbol table is attached to).

    :param node: reference to the Schedule or Container to which this \
        symbol table belongs.
    :type node: :py:class:`psyclone.psyir.nodes.Schedule`, \
        :py:class:`psyclone.psyir.nodes.Container` or NoneType

    :raises TypeError: if node argument is not a Schedule or a Container.

    '''
    def __init__(self, node=None):
        # Dict of Symbol objects with the symbol names as keys. Make
        # this ordered so that different versions of Python always
        # produce code with declarations in the same order.
        self._symbols = OrderedDict()
        # Ordered list of the arguments.
        self._argument_list = []
        # Dict of tags. Some symbols can be identified with a tag.
        self._tags = {}
        # Reference to the node to which this symbol table belongs.
        from psyclone.psyir.nodes import Schedule, Container
        if node and not isinstance(node, (Schedule, Container)):
            raise TypeError(
                "Optional node argument to SymbolTable should be a "
                "Schedule or a Container but found '{0}'."
                "".format(type(node).__name__))
        self._node = node

    @property
    def node(self):
        '''
        :returns: reference to the Schedule or Container to which this \
            symbol table belongs.
        :rtype: :py:class:`psyclone.psyir.nodes.Schedule`, \
            :py:class:`psyclone.psyir.nodes.Container` or NoneType

        '''
        return self._node

    @property
    def parent(self):
        '''
        :returns: the 'parent' SymbolTable of the current SymbolTable (i.e.
                  the one that encloses this one in the PSyIR hierarchy).
        :rtype: :py:class:`psyclone.psyir.symbols.SymbolTable` or NoneType
        '''
        # We use the Node with which this table is associated in order to
        # move up the Node hierarchy
        if self.node and self.node.parent:
            return self.node.parent.scope.symbol_table
        return None

    @property
    def _all_symbols(self):
        '''Return symbols from this symbol table and all symbol tables
        associated with ancestors of the node that this symbol table
        is attached to. If there are duplicates we only return one of
        them (the one from the closest ancestor including self).

        :returns: ordered dictionary of symbols indexed by symbol name.
        :rtype: OrderedDict[str] = :py:class:`psyclone.psyir.symbols.Symbol`

        '''
        all_symbols = OrderedDict(self._symbols)
        current = self
        while current.parent:
            current = current.parent
            for symbol_name in current.symbols_dict:
                if symbol_name not in all_symbols:
                    all_symbols[symbol_name] = current.symbols_dict[
                        symbol_name]
        return all_symbols

    @property
    def _all_tags(self):
        '''Return tags from this symbol table and all symbol tables associated
        with ancestors of the node that this symbol table is attached
        to. If there are duplicates we only return one of them (the
        one from the closest ancestor including self).

        :returns: ordered dictionary of symbols indexed by tag.
        :rtype: OrderedDict[str] = :py:class:`psyclone.psyir.symbols.Symbol`

        '''
        all_tags = OrderedDict(self._tags)
        current = self
        while current.parent:
            current = current.parent
            for tag in current.tags_dict:
                if tag not in all_tags:
                    all_tags[tag] = current.tags_dict[tag]
        return all_tags

    def shallow_copy(self):
        '''Create a copy of the symbol table where the top-level containers
        are new (symbols added to the new symbol table will not be added in
        the original but the existing objects are still the same).

        :returns: a copy of this symbol table.
        :rtype: :py:class:`psyclone.psyir.symbols.SymbolTable`

        '''
        # pylint: disable=protected-access
        from copy import copy
        new_st = SymbolTable()
        new_st._symbols = copy(self._symbols)
        new_st._argument_list = copy(self._argument_list)
        new_st._tags = copy(self._tags)
        new_st._node = self.node
        return new_st

    @staticmethod
    def _normalize(key):
        '''Normalises the symboltable key strings.

        :param str key: an input key.

        :returns: the normalized key.
        :rtype: str

        '''
        # The symbol table is currently case insensitive
        new_key = key.lower()
        return new_key

    def new_symbol_name(self, root_name=None, check_ancestors=True):
        '''Create a symbol name that is not in this symbol table (if the
        `check_ancestors` argument is False) or in this or any
        ancestor symbol table (if the `check_ancestors` argument is
        True). If the `root_name` argument is not supplied or if it is
        an empty string then the name is generated internally,
        otherwise the `root_name` is used. If required, an additional
        integer is appended to avoid clashes.

        :param root_name: optional name to use when creating a new \
            symbol name. This will be appended with an integer if the name \
            clashes with an existing symbol name.
        :type root_name: str or NoneType
        :param bool check_ancestors: optional logical flag indicating \
            whether the name should be unique in this symbol table \
            (False) or in this and all ancestor symbol tables \
            (True). Defaults to True.

        :returns: the new unique symbol name.
        :rtype: str

        :raises TypeError: if the root_name argument is not a string \
            or None.

        '''
        if check_ancestors:
            symbols = self._all_symbols
        else:
            symbols = self._symbols

        if root_name is not None and not isinstance(root_name, str):
            raise TypeError(
                "Argument root_name should be of type str or NoneType but "
                "found '{0}'.".format(type(root_name).__name__))
        if not root_name:
            root_name = Config.get().psyir_root_name
        candidate_name = root_name
        idx = 1
        while candidate_name in symbols:
            candidate_name = "{0}_{1}".format(root_name, idx)
            idx += 1
        return candidate_name

    def add(self, new_symbol, tag=None, check_ancestors=True):
        '''Add a new symbol to the symbol table if the symbol name is not
        already in use.

        :param new_symbol: the symbol to add to the symbol table.
        :type new_symbol: :py:class:`psyclone.psyir.symbols.Symbol`
        :param str tag: a tag identifier for the new symbol, by default no \
            tag is given.
        :param bool check_ancestors: optional logical flag indicating \
            whether the symbol name and tag (if provided) should be \
            unique in this symbol table (False) or in this and all \
            ancestor symbol tables (True). Defaults to True.

        :raises InternalError: if the new_symbol argument is not a \
            symbol.
        :raises KeyError: if the symbol name is already in use.
        :raises KeyError: if a tag is supplied and it is already in \
            use.

        '''
        if check_ancestors:
            symbols = self._all_symbols
        else:
            symbols = self._symbols

        if not isinstance(new_symbol, Symbol):
            raise InternalError("Symbol '{0}' is not a symbol, but '{1}'.'"
                                .format(new_symbol, type(new_symbol).__name__))

        key = self._normalize(new_symbol.name)
        if key in symbols:
            raise KeyError("Symbol table already contains a symbol with"
                           " name '{0}'.".format(new_symbol.name))

        if tag:
            if check_ancestors:
                tags = self._all_tags
            else:
                tags = self._tags
            if tag in tags:
                raise KeyError(
                    "Symbol table already contains the tag '{0}' for symbol"
                    " '{1}', so it can not be associated to symbol '{2}'.".
                    format(tag, tags[tag], new_symbol.name))
            self._tags[tag] = new_symbol

        self._symbols[key] = new_symbol

    def swap_symbol_properties(self, symbol1, symbol2):
        '''Swaps the properties of symbol1 and symbol2 apart from the symbol
        name. Argument list positions are also updated appropriately.

        :param symbol1: the first symbol.
        :type symbol1: :py:class:`psyclone.psyir.symbols.Symbol`
        :param symbol2: the second symbol.
        :type symbol2: :py:class:`psyclone.psyir.symbols.Symbol`

        :raises KeyError: if either of the supplied symbols are not in \
                          the symbol table.
        :raises TypeError: if the supplied arguments are not symbols, \
                 or the names of the symbols are the same in the SymbolTable \
                 instance.

        '''
        for symbol in [symbol1, symbol2]:
            if not isinstance(symbol, Symbol):
                raise TypeError("Arguments should be of type 'Symbol' but "
                                "found '{0}'.".format(type(symbol).__name__))
            if symbol.name not in self._symbols:
                raise KeyError("Symbol '{0}' is not in the symbol table."
                               "".format(symbol.name))
        if symbol1.name == symbol2.name:
            raise ValueError("The symbols should have different names, but "
                             "found '{0}' for both.".format(symbol1.name))

        tmp_symbol = symbol1.copy()
        symbol1.copy_properties(symbol2)
        symbol2.copy_properties(tmp_symbol)

        # Update argument list if necessary
        index1 = None
        if symbol1 in self._argument_list:
            index1 = self._argument_list.index(symbol1)
        index2 = None
        if symbol2 in self._argument_list:
            index2 = self._argument_list.index(symbol2)
        if index1 is not None:
            self._argument_list[index1] = symbol2
        if index2 is not None:
            self._argument_list[index2] = symbol1

    def specify_argument_list(self, argument_symbols):
        '''
        Sets-up the internal list storing the order of the arguments to this
        kernel.

        :param list argument_symbols: ordered list of the DataSymbols \
            representing the kernel arguments.

        :raises ValueError: if the new argument_list is not consistent with \
            the existing entries in the SymbolTable.

        '''
        self._validate_arg_list(argument_symbols)
        self._argument_list = argument_symbols[:]

    def lookup(self, name, visibility=None, check_ancestors=True):
        '''Look up a symbol in the symbol table (if the `check_ancestors`
        argument is False) or in this or any ancestor symbol table (if
        the `check_ancestors` argument is True).

        :param str name: name of the symbol.
        :param visibilty: the visibility or list of visibilities that the \
                          symbol must have.
        :type visibility: [list of] :py:class:`psyclone.symbols.Visibility`
        :param bool check_ancestors: optional logical flag indicating \
            whether the symbol name should be unique in this symbol \
            table (False) or in this and all ancestor symbol tables \
            (True). Defaults to True.

        :returns: the symbol with the given name and, if specified, visibility.
        :rtype: :py:class:`psyclone.psyir.symbols.Symbol`

        :raises TypeError: if the name argument is not a string.
        :raises SymbolError: if the name exists in the Symbol Table but does \
                             not have the specified visibility.
        :raises TypeError: if the visibility argument has the wrong type.
        :raises KeyError: if the given name is not in the Symbol Table.

        '''
        if not isinstance(name, six.string_types):
            raise TypeError(
                "Expected the name argument to the lookup() method to be "
                "a str but found '{0}'."
                "".format(type(name).__name__))

        if check_ancestors:
            symbols = self._all_symbols
        else:
            symbols = self._symbols

        try:
            symbol = symbols[self._normalize(name)]
            if visibility:
                if not isinstance(visibility, list):
                    vis_list = [visibility]
                else:
                    vis_list = visibility
                if symbol.visibility not in vis_list:
                    vis_names = []
                    # Take care here in case the 'visibility' argument
                    # is of the wrong type
                    for vis in vis_list:
                        if not isinstance(vis, Symbol.Visibility):
                            raise TypeError(
                                "the 'visibility' argument to lookup() must be"
                                " an instance (or list of instances) of "
                                "Symbol.Visibility but got '{0}' when "
                                "searching for symbol '{1}'".format(
                                    type(vis).__name__, name))
                        vis_names.append(vis.name)
                    raise SymbolError(
                        "Symbol '{0}' exists in the Symbol Table but has "
                        "visibility '{1}' which does not match with the "
                        "requested visibility: {2}".format(
                            name, symbol.visibility.name, vis_names))
            return symbol
        except KeyError:
            raise KeyError("Could not find '{0}' in the Symbol Table."
                           "".format(name))

    def lookup_with_tag(self, tag, check_ancestors=True):
        '''Look up a symbol using the supplied tag. If check_ancestors is True
        then this and any ancestor symbol tables are searched,
        otherwise only this symbol table is examined.

        :param str tag: tag identifier.
        :param bool check_ancestors: optional logical flag indicating \
            whether the tag should be from just this symbol table \
            (False) or this and all ancestor symbol tables \
            (True). Defaults to True.

        :returns: symbol with the given tag.
        :rtype: :py:class:`psyclone.psyir.symbols.Symbol`

        :raises TypeError: if the tag argument is not a string.
        :raises KeyError: if the given tag is not in the Symbol Table.

        '''
        if not isinstance(tag, six.string_types):
            raise TypeError(
                "Expected the tag argument to the lookup_with_tag() method "
                "to be a str but found '{0}'.".format(type(tag).__name__))

        if check_ancestors:
            tags = self._all_tags
        else:
            tags = self._tags

        try:
            return tags[tag]
        except KeyError:
            raise KeyError("Could not find the tag '{0}' in the Symbol Table."
                           "".format(tag))

    def name_from_tag(self, tag, root=None, check_ancestors=True):
        '''If the supplied tag exists in this symbol table (if the
        `check_ancestors` argument is False) or in this or any
        ancestor symbol table (if the `check_ancestors` argument is
        True), then return the symbol name associated with it,
        otherwise create a new symbol associated with this tag (using
        the tag as name or optionally the provided root) and return
        the name of the new symbol.

        Note that this method creates generic Symbols without properties like
        datatypes and just returns the name string (not the Symbol object).
        This is commonly needed on the current psy-layer implementation but not
        recommended on new style PSyIR. This method may be deprecated in the
        future. (TODO #720)

        There is no need to check the argument types as this method
        calls methods which check the argument types.

        :param str tag: tag identifier.
        :param str root: optional name of the new symbols if this needs to \
            be created.
        :param bool check_ancestors: optional logical flag indicating \
            whether the tag should be from just this symbol table \
            (False) or this and all ancestor symbol tables \
            (True). Defaults to True.

        :returns: name associated with the given tag.
        :rtype: str

        '''
        try:
            return self.lookup_with_tag(
                tag, check_ancestors=check_ancestors).name
        except KeyError:
            if root:
                name = self.new_symbol_name(
                    root, check_ancestors=check_ancestors)
            else:
                name = self.new_symbol_name(
                    tag, check_ancestors=check_ancestors)
            # No need to check ancestors as this has already been done
            # when creating the name.
            self.add(Symbol(name), tag=tag, check_ancestors=False)
            return name

    def __contains__(self, key):
        '''Check if the given key is part of the Symbol Table.

        :param str key: key to check for existance.

        :returns: whether the Symbol Table contains the given key.
        :rtype: bool
        '''
        return self._normalize(key.lower()) in self._symbols

    def imported_symbols(self, csymbol):
        '''
        Examines the contents of this symbol table to see which DataSymbols
        (if any) are imported from the supplied ContainerSymbol (which must
        be present in the SymbolTable).

        :param csymbol: the ContainerSymbol to search for imports from.
        :type csymbol: :py:class:`psyclone.psyir.symbols.ContainerSymbol`

        :returns: list of DataSymbols that are imported from the supplied \
                  ContainerSymbol. If none are found then the list is empty.
        :rtype: list of :py:class:`psyclone.psyir.symbols.DataSymbol`

        :raises TypeError: if the supplied object is not a ContainerSymbol.
        :raises KeyError: if the supplied object is not in this SymbolTable.

        '''
        if not isinstance(csymbol, ContainerSymbol):
            raise TypeError(
                "imported_symbols() expects a ContainerSymbol but got an "
                "object of type '{0}'".format(type(csymbol).__name__))
        # self.lookup(name) will raise a KeyError if there is no symbol with
        # that name in the table.
        if self.lookup(csymbol.name) is not csymbol:
            raise KeyError("The '{0}' entry in this SymbolTable is not the "
                           "supplied ContainerSymbol.".format(csymbol.name))

        return [symbol for symbol in self.global_symbols if
                symbol.interface.container_symbol is csymbol]

    def swap(self, old_symbol, new_symbol):
        '''
        Remove the `old_symbol` from the table and replace it with the
        `new_symbol`.

        :param old_symbol: the symbol to remove from the table.
        :type old_symbol: :py:class:`psyclone.psyir.symbols.Symbol`
        :param new_symbol: the symbol to add to the table.
        :type new_symbol: :py:class:`psyclone.psyir.symbols.Symbol`

        :raises TypeError: if either old/new_symbol are not Symbols.
        :raises SymbolError: if `old_symbol` and `new_symbol` don't have \
                             the same name.
        '''
        if not isinstance(old_symbol, Symbol):
            raise TypeError("Symbol to remove must be of type Symbol but "
                            "got '{0}'".format(type(old_symbol).__name__))
        if not isinstance(new_symbol, Symbol):
            raise TypeError("Symbol to add must be of type Symbol but "
                            "got '{0}'".format(type(new_symbol).__name__))
        if old_symbol.name != new_symbol.name:
            raise SymbolError(
                "Cannot swap symbols that have different names, got: '{0}' "
                "and '{1}'".format(old_symbol.name, new_symbol.name))
        # TODO #898 remove() does not currently check for any uses of
        # old_symbol.
        self.remove(old_symbol)
        self.add(new_symbol)

    def remove(self, symbol):
        '''
        Remove the supplied symbol from the Symbol Table. This has a high
        potential to leave broken links, so this method checks for some
        references to the removed symbol depending on the symbol type.

        Currently, generic Symbols, ContainerSymbols and RoutineSymbols are
        supported. Support for removing other types of Symbol will be added
        as required.

        TODO #898. This method should check for any references/uses of
        the target symbol.

        :param symbol: the container symbol to remove.
        :type symbol: :py:class:`psyclone.psyir.symbols.ContainerSymbol`

        :raises TypeError: if the supplied symbol is not of type Symbol.
        :raises NotImplementedError: the removal of this symbol type is not \
                                     supported yet.
        :raises KeyError: if the supplied symbol is not in the symbol table.
        :raises ValueError: if the supplied container symbol is referenced \
                            by one or more DataSymbols.
        :raises InternalError: if the supplied symbol is not the same as the \
                               entry with that name in this SymbolTable.
        '''
        if not isinstance(symbol, Symbol):
            raise TypeError("remove() expects a Symbol argument but found: "
                            "'{0}'.".format(type(symbol).__name__))

        # pylint: disable=unidiomatic-typecheck
        if not (isinstance(symbol, (ContainerSymbol, RoutineSymbol)) or
                type(symbol) == Symbol):
            raise NotImplementedError("remove() currently only supports "
                "generic Symbol, ContainerSymbol and RoutineSymbol types "
                "but got: '{0}'".format(type(symbol).__name__))

        # pylint: enable=unidiomatic-typecheck
        if symbol.name not in self._symbols:
            raise KeyError("Cannot remove Symbol '{0}' from symbol table "
                           "because it does not exist.".format(symbol.name))
        # Sanity-check that the entry in the table is the symbol we've
        # been passed.
        if self._symbols[symbol.name] is not symbol:
            raise InternalError(
                "The Symbol with name '{0}' in this symbol table is not the "
                "same Symbol object as the one that has been supplied to the "
                "remove() method.".format(symbol.name))

        # We can only remove a ContainerSymbol if no DataSymbols are
        # being imported from it
        if (isinstance(symbol, ContainerSymbol) and
                self.imported_symbols(symbol)):
            raise ValueError(
                "Cannot remove ContainerSymbol '{0}' because symbols "
                "{1} are imported from it - remove them first.".format(
                    symbol.name,
                    [sym.name for sym in self.imported_symbols(symbol)]))

        # If the symbol had a tag, it should be disassociated
        for tag, tagged_symbol in list(self._tags.items()):
            if symbol is tagged_symbol:
                del self._tags[tag]
                break

        self._symbols.pop(symbol.name)

    @property
    def argument_list(self):
        '''
        Checks that the contents of the SymbolTable are self-consistent
        and then returns the list of kernel arguments.

        :returns: ordered list of arguments.
        :rtype: list of :py:class:`psyclone.psyir.symbols.DataSymbol`

        :raises InternalError: if the entries of the SymbolTable are not \
            self-consistent.

        '''
        try:
            self._validate_arg_list(self._argument_list)
            self._validate_non_args()
        except ValueError as err:
            # If the SymbolTable is inconsistent at this point then
            # we have an InternalError.
            raise InternalError(str(err.args))
        return self._argument_list

    @staticmethod
    def _validate_arg_list(arg_list):
        '''
        Checks that the supplied list of Symbols are valid kernel arguments.

        :param arg_list: the proposed kernel arguments.
        :type param_list: list of :py:class:`psyclone.psyir.symbols.DataSymbol`

        :raises TypeError: if any item in the supplied list is not a \
            DataSymbol.
        :raises ValueError: if any of the symbols does not have an argument \
            interface.

        '''
        for symbol in arg_list:
            if not isinstance(symbol, DataSymbol):
                raise TypeError("Expected a list of DataSymbols but found an "
                                "object of type '{0}'.".format(type(symbol)))
            if not symbol.is_argument:
                raise ValueError(
                    "DataSymbol '{0}' is listed as a kernel argument but has "
                    "an interface of type '{1}' rather than "
                    "ArgumentInterface"
                    "".format(str(symbol), type(symbol.interface)))

    def _validate_non_args(self):
        '''
        Performs internal consistency checks on the current entries in the
        SymbolTable that do not represent kernel arguments.

        :raises ValueError: if a symbol that is not in the argument list \
            has an argument interface.

        '''
        for symbol in self.datasymbols:
            if symbol not in self._argument_list:
                # DataSymbols not in the argument list must not have a
                # Symbol.Argument interface
                if symbol.is_argument:
                    raise ValueError(
                        "Symbol '{0}' is not listed as a kernel argument and "
                        "yet has an ArgumentInterface interface."
                        "".format(str(symbol)))

    def get_unresolved_datasymbols(self, ignore_precision=False):
        '''
        Create a list of the names of all of the DataSymbols in the table that
        do not have a resolved interface. If ignore_precision is True then
        those DataSymbols that are used to define the precision of other
        DataSymbols are ignored. If no unresolved DataSymbols are found then an
        empty list is returned.

        :param bool ignore_precision: whether or not to ignore DataSymbols \
                    that are used to define the precision of other DataSymbols.

        :returns: the names of those DataSymbols with unresolved interfaces.
        :rtype: list of str

        '''
        unresolved_symbols = [sym for sym in self.datasymbols
                              if sym.is_unresolved]
        if ignore_precision:
            unresolved_datasymbols = list(set(unresolved_symbols) -
                                          set(self.precision_datasymbols))
        else:
            unresolved_datasymbols = unresolved_symbols
        return [sym.name for sym in unresolved_datasymbols]

    @property
    def symbols_dict(self):
        '''
        :returns: ordered dictionary of symbols indexed by symbol name.
        :rtype: OrderedDict[str] = :py:class:`psyclone.psyir.symbols.Symbol`

        '''
        return self._symbols

    @property
    def tags_dict(self):
        '''
        :returns: ordered dictionary of symbols indexed by tag.
        :rtype: OrderedDict[str] = :py:class:`psyclone.psyir.symbols.Symbol`

        '''
        return self._tags

    @property
    def symbols(self):
        '''
        :returns: list of symbols.
        :rtype: list of :py:class:`psyclone.psyir.symbols.Symbol`
        '''
        return list(self._symbols.values())

    @property
    def datasymbols(self):
        '''
        :returns: list of symbols representing data variables.
        :rtype: list of :py:class:`psyclone.psyir.symbols.DataSymbol`
        '''
        return [sym for sym in self._symbols.values() if
                isinstance(sym, DataSymbol)]

    @property
    def local_datasymbols(self):
        '''
        :returns: list of symbols representing local variables.
        :rtype: list of :py:class:`psyclone.psyir.symbols.DataSymbol`
        '''
        return [sym for sym in self.datasymbols if sym.is_local]

    @property
    def argument_datasymbols(self):
        '''
        :returns: list of symbols representing arguments.
        :rtype: list of :py:class:`psyclone.psyir.symbols.DataSymbol`
        '''
        return [sym for sym in self.datasymbols if sym.is_argument]

    @property
    def global_symbols(self):
        '''
        :returns: list of symbols that have 'global' interface (are \
            associated with data that exists outside the current scope).
        :rtype: list of :py:class:`psyclone.psyir.symbols.Symbol`

        '''
        return [sym for sym in self.symbols if sym.is_global]

    @property
    def precision_datasymbols(self):
        '''
        :returns: list of all symbols used to define the precision of \
                  other symbols within the table.
        :rtype: list of :py:class:`psyclone.psyir.symbols.DataSymbol`

        '''
        # Accumulate into a set so as to remove any duplicates
        precision_symbols = set()
        for sym in self.datasymbols:
<<<<<<< HEAD
            if (not isinstance(sym.datatype, (DeferredType, TypeSymbol)) and
=======
            # Not all types have the 'precision' attribute (e.g. DeferredType)
            if (hasattr(sym.datatype, "precision") and
>>>>>>> 55b0c2ea
                    isinstance(sym.datatype.precision, DataSymbol)):
                precision_symbols.add(sym.datatype.precision)
        return list(precision_symbols)

    @property
    def containersymbols(self):
        '''
        :returns: a list of the ContainerSymbols present in the Symbol Table.
        :rtype: list of :py:class:`psyclone.psyir.symbols.ContainerSymbol`
        '''
        return [sym for sym in self.symbols if isinstance(sym,
                                                          ContainerSymbol)]

    @property
    def local_typesymbols(self):
        '''
        :returns: the local TypeSymbols present in the Symbol Table.
        :rtype: list of :py:class:`psyclone.psyir.symbols.TypeSymbol`
        '''
        return [sym for sym in self.symbols if
                (isinstance(sym, TypeSymbol) and sym.is_local)]

    @property
    def iteration_indices(self):
        '''
        :returns: list of symbols representing kernel iteration indices.
        :rtype: list of :py:class:`psyclone.psyir.symbols.DataSymbol`

        :raises NotImplementedError: this method is abstract.
        '''
        raise NotImplementedError(
            "Abstract property. Which symbols are iteration indices is"
            " API-specific.")

    @property
    def data_arguments(self):
        '''
        :returns: list of symbols representing kernel data arguments.
        :rtype: list of :py:class:`psyclone.psyir.symbols.DataSymbol`

        :raises NotImplementedError: this method is abstract.
        '''
        raise NotImplementedError(
            "Abstract property. Which symbols are data arguments is"
            " API-specific.")

    def copy_external_global(self, globalvar, tag=None):
        '''
        Copy the given global variable (and its referenced ContainerSymbol if
        needed) into the SymbolTable.

        :param globalvar: the variable to be copied in.
        :type globalvar: :py:class:`psyclone.psyir.symbols.DataSymbol`
        :param str tag: a tag identifier for the new copy, by default no tag \
            is given.

        :raises TypeError: if the given variable is not a global variable.
        :raises KeyError: if the given variable name already exists in the \
            symbol table.

        '''
        if not isinstance(globalvar, DataSymbol):
            raise TypeError(
                "The globalvar argument of SymbolTable.copy_external_global"
                " method should be a DataSymbol, but found '{0}'."
                "".format(type(globalvar).__name__))

        if not globalvar.is_global:
            raise TypeError(
                "The globalvar argument of SymbolTable.copy_external_"
                "global method should have a GlobalInterface interface, "
                "but found '{0}'.".format(type(globalvar.interface).__name__))

        external_container_name = globalvar.interface.container_symbol.name

        # If the Container is not yet in the SymbolTable we need to
        # create one and add it.
        if external_container_name not in self:
            self.add(ContainerSymbol(external_container_name))
        container_ref = self.lookup(external_container_name)

        # Copy the variable into the SymbolTable with the appropriate interface
        if globalvar.name not in self:
            new_symbol = globalvar.copy()
            # Update the interface of this new symbol
            new_symbol.interface = GlobalInterface(container_ref)
            self.add(new_symbol, tag)
        else:
            # If it already exists it must refer to the same Container and have
            # the same tag.
            local_instance = self.lookup(globalvar.name)
            if not (local_instance.is_global and
                    local_instance.interface.container_symbol.name ==
                    external_container_name):
                raise KeyError(
                    "Couldn't copy '{0}' into the SymbolTable. The"
                    " name '{1}' is already used by another symbol."
                    "".format(globalvar, globalvar.name))
            if tag:
                # If the symbol already exists and a tag is provided
                try:
                    self.lookup_with_tag(tag)
                except KeyError:
                    # If the tag was not used, it will now be attached
                    # to the symbol.
                    self._tags[tag] = self.lookup(globalvar.name)

                # The tag should not refer to a different symbol
                if self.lookup(globalvar.name) != self.lookup_with_tag(tag):
                    raise KeyError(
                        "Couldn't copy '{0}' into the SymbolTable. The"
                        " tag '{1}' is already used by another symbol."
                        "".format(globalvar, tag))

    def view(self):
        '''
        Print a representation of this Symbol Table to stdout.
        '''
        print(str(self))

    def __str__(self):
        return ("Symbol Table:\n" +
                "\n".join(map(str, self._symbols.values())) +
                "\n")<|MERGE_RESOLUTION|>--- conflicted
+++ resolved
@@ -43,12 +43,8 @@
 import six
 from psyclone.configuration import Config
 from psyclone.psyir.symbols import Symbol, DataSymbol, GlobalInterface, \
-<<<<<<< HEAD
     ContainerSymbol, TypeSymbol, RoutineSymbol
-=======
-    ContainerSymbol
 from psyclone.psyir.symbols.datatypes import TypeSymbol, DeferredType
->>>>>>> 55b0c2ea
 from psyclone.psyir.symbols.symbol import SymbolError
 from psyclone.errors import InternalError
 
@@ -774,12 +770,8 @@
         # Accumulate into a set so as to remove any duplicates
         precision_symbols = set()
         for sym in self.datasymbols:
-<<<<<<< HEAD
-            if (not isinstance(sym.datatype, (DeferredType, TypeSymbol)) and
-=======
             # Not all types have the 'precision' attribute (e.g. DeferredType)
             if (hasattr(sym.datatype, "precision") and
->>>>>>> 55b0c2ea
                     isinstance(sym.datatype.precision, DataSymbol)):
                 precision_symbols.add(sym.datatype.precision)
         return list(precision_symbols)
