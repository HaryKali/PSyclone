# -----------------------------------------------------------------------------
# BSD 3-Clause License
#
# Copyright (c) 2020-2022, Science and Technology Facilities Council.
# All rights reserved.
#
# Redistribution and use in source and binary forms, with or without
# modification, are permitted provided that the following conditions are met:
#
# * Redistributions of source code must retain the above copyright notice, this
#   list of conditions and the following disclaimer.
#
# * Redistributions in binary form must reproduce the above copyright notice,
#   this list of conditions and the following disclaimer in the documentation
#   and/or other materials provided with the distribution.
#
# * Neither the name of the copyright holder nor the names of its
#   contributors may be used to endorse or promote products derived from
#   this software without specific prior written permission.
#
# THIS SOFTWARE IS PROVIDED BY THE COPYRIGHT HOLDERS AND CONTRIBUTORS
# "AS IS" AND ANY EXPRESS OR IMPLIED WARRANTIES, INCLUDING, BUT NOT
# LIMITED TO, THE IMPLIED WARRANTIES OF MERCHANTABILITY AND FITNESS
# FOR A PARTICULAR PURPOSE ARE DISCLAIMED. IN NO EVENT SHALL THE
# COPYRIGHT HOLDER OR CONTRIBUTORS BE LIABLE FOR ANY DIRECT, INDIRECT,
# INCIDENTAL, SPECIAL, EXEMPLARY, OR CONSEQUENTIAL DAMAGES (INCLUDING,
# BUT NOT LIMITED TO, PROCUREMENT OF SUBSTITUTE GOODS OR SERVICES;
# LOSS OF USE, DATA, OR PROFITS; OR BUSINESS INTERRUPTION) HOWEVER
# CAUSED AND ON ANY THEORY OF LIABILITY, WHETHER IN CONTRACT, STRICT
# LIABILITY, OR TORT (INCLUDING NEGLIGENCE OR OTHERWISE) ARISING IN
# ANY WAY OUT OF THE USE OF THIS SOFTWARE, EVEN IF ADVISED OF THE
# POSSIBILITY OF SUCH DAMAGE.
# -----------------------------------------------------------------------------
# Author S. Siso, STFC Daresbury Lab
# Modified: A. R. Porter, R. W. Ford and N. Nobre, STFC Daresbury Lab
# Modified: J. Henrichs, Bureau of Meteorology
# Modified: A. B. G. Chalk, STFC Daresbury Lab
# -----------------------------------------------------------------------------

''' PSyIR nodes package module '''

from psyclone.psyir.nodes.array_reference import ArrayReference
from psyclone.psyir.nodes.array_of_structures_reference import (
    ArrayOfStructuresReference)
from psyclone.psyir.nodes.assignment import Assignment
from psyclone.psyir.nodes.codeblock import CodeBlock
from psyclone.psyir.nodes.container import Container
from psyclone.psyir.nodes.node import colored, Node
from psyclone.psyir.nodes.scoping_node import ScopingNode
from psyclone.psyir.nodes.schedule import Schedule
from psyclone.psyir.nodes.return_stmt import Return
from psyclone.psyir.nodes.array_member import ArrayMember
from psyclone.psyir.nodes.array_of_structures_member import \
    ArrayOfStructuresMember
from psyclone.psyir.nodes.operation import Operation, UnaryOperation, \
    BinaryOperation, NaryOperation
from psyclone.psyir.nodes.literal import Literal
from psyclone.psyir.nodes.if_block import IfBlock
from psyclone.psyir.nodes.intrinsic_call import IntrinsicCall
from psyclone.psyir.nodes.reference import Reference
from psyclone.psyir.nodes.loop import Loop
from psyclone.psyir.nodes.extract_node import ExtractNode
from psyclone.psyir.nodes.kernel_schedule import KernelSchedule
from psyclone.psyir.nodes.member import Member
from psyclone.psyir.nodes.nan_test_node import NanTestNode
from psyclone.psyir.nodes.profile_node import ProfileNode
from psyclone.psyir.nodes.psy_data_node import PSyDataNode
from psyclone.psyir.nodes.read_only_verify_node import ReadOnlyVerifyNode
from psyclone.psyir.nodes.ranges import Range
from psyclone.psyir.nodes.routine import Routine
from psyclone.psyir.nodes.datanode import DataNode
from psyclone.psyir.nodes.statement import Statement
from psyclone.psyir.nodes.structure_reference import StructureReference
from psyclone.psyir.nodes.structure_member import StructureMember
from psyclone.psyir.nodes.call import Call
from psyclone.psyir.nodes.file_container import FileContainer
from psyclone.psyir.nodes.directive import Directive, StandaloneDirective, \
    RegionDirective
from psyclone.psyir.nodes.acc_directives import ACCDirective, \
    ACCLoopDirective, ACCEnterDataDirective, ACCParallelDirective, \
    ACCKernelsDirective, ACCDataDirective, ACCUpdateDirective, \
    ACCStandaloneDirective, ACCRegionDirective, ACCRoutineDirective
from psyclone.psyir.nodes.omp_directives import OMPDirective, OMPDoDirective, \
    OMPParallelDirective, OMPParallelDoDirective, OMPSingleDirective, \
    OMPMasterDirective, OMPSerialDirective, OMPTaskloopDirective, \
    OMPTaskwaitDirective, OMPStandaloneDirective, OMPRegionDirective, \
    OMPTargetDirective, OMPLoopDirective, OMPDeclareTargetDirective, \
    OMPTeamsDistributeParallelDoDirective
from psyclone.psyir.nodes.clause import Clause, OperandClause
from psyclone.psyir.nodes.omp_clauses import OMPGrainsizeClause, \
    OMPNogroupClause, OMPNowaitClause, OMPNumTasksClause, OMPPrivateClause, \
    OMPDefaultClause, OMPReductionClause, OMPScheduleClause, \
    OMPFirstprivateClause, OMPSharedClause, OMPDependClause
<<<<<<< HEAD
from psyclone.psyir.nodes.omp_task_directive import OMPTaskDirective, \
    DynamicOMPTaskDirective
=======
from psyclone.psyir.nodes.while_loop import WhileLoop
>>>>>>> 84126bd4


# The entities in the __all__ list are made available to import directly from
# this package e.g. 'from psyclone.psyir.nodes import Literal'
__all__ = [
        'colored',
        'ArrayMember',
        'ArrayReference',
        'ArrayOfStructuresMember',
        'ArrayOfStructuresReference',
        'Assignment',
        'BinaryOperation',
        'Call',
        'Clause',
        'CodeBlock',
        'Container',
        'DataNode',
        'FileContainer',
        'IfBlock',
        'IntrinsicCall',
        'Literal',
        'Loop',
        'Member',
        'NaryOperation',
        'Node',
        'OperandClause',
        'Operation',
        'Range',
        'Reference',
        'Return',
        'Routine',
        'Schedule',
        'Statement',
        'StructureMember',
        'StructureReference',
        'UnaryOperation',
        'ScopingNode',
        'WhileLoop',
        # PSyclone-specific nodes
        'KernelSchedule',
        # PSyData Nodes
        'PSyDataNode',
        'ExtractNode',
        'ProfileNode',
        'NanTestNode',
        'ReadOnlyVerifyNode',
        # Directive Nodes
        'Directive',
        'RegionDirective',
        'StandaloneDirective',
        'ACCDirective',
        'ACCRegionDirective',
        'ACCStandaloneDirective',
        'ACCDataDirective',
        'ACCEnterDataDirective',
        'ACCParallelDirective',
        'ACCLoopDirective',
        'ACCKernelsDirective',
        'ACCUpdateDirective',
        'ACCRoutineDirective',
        'OMPDirective',
        'OMPRegionDirective',
        'OMPStandaloneDirective',
        'OMPParallelDirective',
        'OMPSerialDirective',
        'OMPSingleDirective',
        'OMPMasterDirective',
        'OMPTaskloopDirective',
        'OMPTaskDirective',
        'DynamicOMPTaskDirective',
        'OMPDoDirective',
        'OMPParallelDoDirective',
        'OMPTaskwaitDirective',
        'OMPTargetDirective',
        'OMPLoopDirective',
        'OMPDeclareTargetDirective',
        'OMPTeamsDistributeParallelDoDirective',
        # OMP Clause Nodes
        'OMPGrainsizeClause',
        'OMPNogroupClause',
        'OMPNowaitClause',
        'OMPNumTasksClause',
        'OMPPrivateClause',
        'OMPDefaultClause',
        'OMPReductionClause',
        'OMPScheduleClause',
        'OMPFirstprivateClause',
        'OMPSharedClause',
        'OMPDependClause'
        ]<|MERGE_RESOLUTION|>--- conflicted
+++ resolved
@@ -91,12 +91,9 @@
     OMPNogroupClause, OMPNowaitClause, OMPNumTasksClause, OMPPrivateClause, \
     OMPDefaultClause, OMPReductionClause, OMPScheduleClause, \
     OMPFirstprivateClause, OMPSharedClause, OMPDependClause
-<<<<<<< HEAD
 from psyclone.psyir.nodes.omp_task_directive import OMPTaskDirective, \
     DynamicOMPTaskDirective
-=======
 from psyclone.psyir.nodes.while_loop import WhileLoop
->>>>>>> 84126bd4
 
 
 # The entities in the __all__ list are made available to import directly from
