--- conflicted
+++ resolved
@@ -170,12 +170,8 @@
     def __str__(self):
         return f"Container[{self.name}]\n"
 
-<<<<<<< HEAD
-    def get_routine_definition(self, name, allow_private=False):
-=======
     def get_routine_definition(self, name, allow_private=False,
                                check_wildcard_imports=False):
->>>>>>> a052cc8f
         '''
         Searches the Container for a definition of the named routine.
 
@@ -228,12 +224,9 @@
             return container.get_routine_definition(rname)
 
         # Look in any wildcard imports.
-<<<<<<< HEAD
-=======
         if not check_wildcard_imports:
             return None
 
->>>>>>> a052cc8f
         for child_cntr_sym in table.containersymbols:
             if child_cntr_sym.wildcard_import:
                 # Find the definition of the container.
