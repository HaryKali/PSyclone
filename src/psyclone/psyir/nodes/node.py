# -----------------------------------------------------------------------------
# BSD 3-Clause License
#
# Copyright (c) 2017-2021, Science and Technology Facilities Council.
# All rights reserved.
#
# Redistribution and use in source and binary forms, with or without
# modification, are permitted provided that the following conditions are met:
#
# * Redistributions of source code must retain the above copyright notice, this
#   list of conditions and the following disclaimer.
#
# * Redistributions in binary form must reproduce the above copyright notice,
#   this list of conditions and the following disclaimer in the documentation
#   and/or other materials provided with the distribution.
#
# * Neither the name of the copyright holder nor the names of its
#   contributors may be used to endorse or promote products derived from
#   this software without specific prior written permission.
#
# THIS SOFTWARE IS PROVIDED BY THE COPYRIGHT HOLDERS AND CONTRIBUTORS
# "AS IS" AND ANY EXPRESS OR IMPLIED WARRANTIES, INCLUDING, BUT NOT
# LIMITED TO, THE IMPLIED WARRANTIES OF MERCHANTABILITY AND FITNESS
# FOR A PARTICULAR PURPOSE ARE DISCLAIMED. IN NO EVENT SHALL THE
# COPYRIGHT HOLDER OR CONTRIBUTORS BE LIABLE FOR ANY DIRECT, INDIRECT,
# INCIDENTAL, SPECIAL, EXEMPLARY, OR CONSEQUENTIAL DAMAGES (INCLUDING,
# BUT NOT LIMITED TO, PROCUREMENT OF SUBSTITUTE GOODS OR SERVICES;
# LOSS OF USE, DATA, OR PROFITS; OR BUSINESS INTERRUPTION) HOWEVER
# CAUSED AND ON ANY THEORY OF LIABILITY, WHETHER IN CONTRACT, STRICT
# LIABILITY, OR TORT (INCLUDING NEGLIGENCE OR OTHERWISE) ARISING IN
# ANY WAY OUT OF THE USE OF THIS SOFTWARE, EVEN IF ADVISED OF THE
# POSSIBILITY OF SUCH DAMAGE.
# -----------------------------------------------------------------------------
# Authors R. W. Ford, A. R. Porter and S. Siso, STFC Daresbury Lab
#         I. Kavcic, Met Office
#         J. Henrichs, Bureau of Meteorology
# -----------------------------------------------------------------------------

'''
This module contains the abstract Node implementation.

'''
import abc
import six
from psyclone.psyir.symbols import SymbolError
from psyclone.errors import GenerationError, InternalError

# Default indentation string
INDENTATION_STRING = "    "

# We use the termcolor module (if available) to enable us to produce
# coloured, textual representations of Invoke schedules. If it's not
# available then we don't use colour.
try:
    from termcolor import colored
except ImportError:
    # We don't have the termcolor package available so provide
    # alternative routine
    def colored(text, _):
        '''
        Returns the supplied text argument unchanged. This is a swap-in
        replacement for when termcolor.colored is not available.

        :param str text: text to return.
        :param _: fake argument, only required to match interface \
                  provided by termcolor.colored.

        :returns: the supplied text, unchanged.
        :rtype: str
        '''
        return text


def _graphviz_digraph_class():
    '''
    Wrapper that returns the graphviz Digraph type if graphviz is installed
    and None otherwise.

    :returns: the graphviz Digraph type or None.
    :rtype: :py:class:`graphviz.Digraph` or NoneType.

    '''
    try:
        import graphviz as gv
        return gv.Digraph
    except ImportError:
        # TODO #11 add a warning to a log file here
        # silently return if graphviz bindings are not installed
        return None


class ChildrenList(list):
    '''
    Customized list to keep track of the children nodes. It is initialised with
    a callback function that allows the validation of the inserted children.
    Since this is a subclass of the standard list, all operations (e.g. append,
    insert, extend, comparisons, list arithmetic operations) are conserved and
    making use of the validation.

    :param node: reference to the node where the list belongs.
    :type node: :py:class:`psyclone.psyir.nodes.Node`
    :param validation_function: callback function to the validation method.
    :type validation_function: \
            function(int, :py:class:`psyclone.psyir.nodes.Node`)
    :param str validation_text: textual representation of the valid children.

    '''
    def __init__(self, node, validation_function, validation_text):
        super(ChildrenList, self).__init__()
        self._node_reference = node
        self._validation_function = validation_function
        self._validation_text = validation_text

    def _validate_item(self, index, item):
        '''
        Validates the provided index and item are valid for this type of node.

        :param int index: position where the item is inserted into.
        :param item: object that needs to be validated in the given position.
        :type item: :py:class:`psyclone.psyir.nodes.Node`

        :raises GenerationError: if the given index and item are not valid \
            children for this list.
        '''
        if not self._validation_function(index, item):
            errmsg = "Item '{0}' can't be child {1} of '{2}'.".format(
                item.__class__.__name__, index,
                self._node_reference.coloured_name(False))
            if self._validation_text == "<LeafNode>":
                errmsg = errmsg + " {0} is a LeafNode and doesn't accept " \
                    "children.".format(
                        self._node_reference.coloured_name(False))
            else:
                errmsg = errmsg + " The valid format is: '{0}'.".format(
                    self._validation_text)

            raise GenerationError(errmsg)

    def _check_is_orphan(self, item):
        '''
        Checks that the provided item is orphan.

        :param item: object that needs to be validated.
        :type item: :py:class:`psyclone.psyir.nodes.Node`

        :raises GenerationError: if the given item is not orpahn.
        '''
        def identifier(node):
            return node.coloured_name(False) + " with id " + str(id(node))
        # The `item.parent is not self._node_reference` below should ideally be
        # removed as this still allows a single node to be a child of another
        # one multiple times. However expressions like:
        # node = NodeClass(parent=node2)
        # node2.addchild(node)
        # are used extensively and this condition is left to support these
        # constructs.
        # TODO #294 would solve this issue.
        if item.parent and item.parent is not self._node_reference:
            raise GenerationError(
                "Item '{0}' can't be child of '{1}' because it already has "
                "'{2}' as a parent.".format(identifier(item),
                                            identifier(self._node_reference),
                                            identifier(item.parent)))

    def append(self, item):
        ''' Extends list append method with children node validation.

        :param item: item to be appened to the list.
        :type item: :py:class:`psyclone.psyir.nodes.Node`

        '''
        self._validate_item(len(self), item)
        self._check_is_orphan(item)
        super(ChildrenList, self).append(item)

    def __setitem__(self, index, item):
        ''' Extends list __setitem__ method with children node validation.

        :param int index: position where to insert the item.
        :param item: item to be inserted to the list.
        :type item: :py:class:`psyclone.psyir.nodes.Node`

        '''
        self._validate_item(index, item)
        self._check_is_orphan(item)
        super(ChildrenList, self).__setitem__(index, item)

    def insert(self, index, item):
        ''' Extends list insert method with children node validation.

        :param int index: position where to insert the item.
        :param item: item to be inserted to the list.
        :type item: :py:class:`psyclone.psyir.nodes.Node`

        '''
        positiveindex = index if index >= 0 else len(self) - index
        self._validate_item(positiveindex, item)
        self._check_is_orphan(item)
        # Check that all displaced items will still in valid positions
        for position in range(positiveindex, len(self)):
            self._validate_item(position + 1, self[position])
        super(ChildrenList, self).insert(index, item)

    def extend(self, items):
        ''' Extends list extend method with children node validation.

        :param items: list of items to be appened to the list.
        :type items: list of :py:class:`psyclone.psyir.nodes.Node`

        '''
        for index, item in enumerate(items):
            self._validate_item(len(self) + index, item)
            self._check_is_orphan(item)
        super(ChildrenList, self).extend(items)

    # Methods below don't insert elements but have the potential to displace
    # or change the order of the items in-place.
    def __delitem__(self, index):
        ''' Extends list __delitem__ method with children node validation.

        :param int index: position where to insert the item.

        '''
        positiveindex = index if index >= 0 else len(self) - index
        for position in range(positiveindex + 1, len(self)):
            self._validate_item(position - 1, self[position])
        super(ChildrenList, self).__delitem__(index)

    def remove(self, item):
        ''' Extends list remove method with children node validation.

        :param item: item to be deleted the list.
        :type item: :py:class:`psyclone.psyir.nodes.Node`

        '''
        for position in range(self.index(item) + 1, len(self)):
            self._validate_item(position - 1, self[position])
        super(ChildrenList, self).remove(item)

    def pop(self, index=-1):
        ''' Extends list pop method with children node validation.

        :param int index: position of the item that is popped out, if not \
            given, the last element is popped out.

        :returns: the last value or the given index value from the list.
        :rtype: :py:class:`psyclone.psyir.nodes.Node`

        '''
        positiveindex = index if index >= 0 else len(self) - index
        # Check if displaced items after 'positiveindex' will still be valid
        for position in range(positiveindex + 1, len(self)):
            self._validate_item(position - 1, self[position])
        return super(ChildrenList, self).pop(index)

    def reverse(self):
        ''' Extends list reverse method with children node validation. '''
        for index, item in enumerate(self):
            self._validate_item(len(self) - index - 1, item)
        super(ChildrenList, self).reverse()


class Node(object):
    '''
    Base class for a PSyIR node.

    :param ast: reference into the fparser2 AST corresponding to this node.
    :type ast: sub-class of :py:class:`fparser.two.Fortran2003.Base`
    :param children: the PSyIR nodes that are children of this node.
    :type children: list of :py:class:`psyclone.psyir.nodes.Node`
    :param parent: that parent of this node in the PSyIR tree.
    :type parent: :py:class:`psyclone.psyir.nodes.Node`
    :param annotations: Tags that provide additional information about \
        the node. The node should still be functionally correct when \
        ignoring these tags.
    :type annotations: list of str

    :raises InternalError: if an invalid annotation tag is supplied.

    '''
    # pylint: disable=too-many-public-methods
    # Define two class constants: START_DEPTH and START_POSITION
    # START_DEPTH is used to calculate depth of all Nodes in the tree
    # (1 for main Nodes and increasing for their descendants).
    START_DEPTH = 0
    # START_POSITION is used to to calculate position of all Nodes in
    # the tree (absolute or relative to a parent).
    START_POSITION = 0
    # The list of valid annotations for this Node. Populated by sub-class.
    valid_annotations = tuple()
    # Textual description of the node. (Set up with None since this is
    # an abstract class, subclasses need to initialize them with strings.)
    # In python >= 3 this can be better implemented by creating @classmethod
    # properties for each of them and chain the ABC @abstractmethod annotation.
    _children_valid_format = None
    _text_name = None
    _colour = None

    def __init__(self, ast=None, children=None, parent=None, annotations=None):
        self._children = ChildrenList(self, self._validate_child,
                                      self._children_valid_format)
        if children:
            self._children.extend(children)
        self._parent = parent
        # Reference into fparser2 AST (if any)
        self._ast = ast
        # Ref. to last fparser2 parse tree node associated with this Node.
        # This is required when adding directives.
        self._ast_end = None
        # List of tags that provide additional information about this Node.
        self._annotations = []
        if annotations:
            for annotation in annotations:
                if annotation in self.valid_annotations:
                    self._annotations.append(annotation)
                else:
                    raise InternalError(
                        "{0} with unrecognised annotation '{1}', valid "
                        "annotations are: {2}.".format(
                            self.__class__.__name__, annotation,
                            self.valid_annotations))

    @staticmethod
    def _validate_child(position, child):
        '''
         Decides whether a given child and position are valid for this node.
         The generic implementation always returns False, this simplifies the
         specializations as Leaf nodes will have by default the expected
         behaviour, and non-leaf nodes need to modify this method to its
         particular constrains anyway. Issue #765 explores if this method
         can be auto-generated using the _children_valid_format string.

        :param int position: the position to be validated.
        :param child: a child to be validated.
        :type child: :py:class:`psyclone.psyir.nodes.Node`

        :return: whether the given child and position are valid for this node.
        :rtype: bool

        '''
        # pylint: disable=unused-argument
        # Position and child argument names are kept for better documentation,
        # but the generic method always returns False.
        return False

    def coloured_name(self, colour=True):
        '''
        Returns the display name of this Node, optionally with colour control
        codes (requires that the termcolor package be installed).

        :param bool colour: whether or not to include colour control codes \
                            in the result.

        :returns: the name of this node, optionally with colour control codes.
        :rtype: str
        '''
        if not self._text_name:
            raise NotImplementedError(
                "_text_name is an abstract attribute which needs to be "
                "given a string value in the concrete class '{0}'."
                "".format(type(self).__name__))
        if colour:
            if self._colour is None:
                raise NotImplementedError(
                    "The _colour attribute is abstract so needs to be given "
                    "a string value in the concrete class '{0}'."
                    "".format(type(self).__name__))
            try:
                return colored(self._text_name, self._colour)
            except KeyError as info:
                message = (
                    "The _colour attribute in class '{0}' has been set to a "
                    "colour ('{1}') that is not supported by the termcolor "
                    "package.".format(type(self).__name__, self._colour))
                six.raise_from(InternalError(message), info)
        return self._text_name

    def node_str(self, colour=True):
        '''
        :param bool colour: whether or not to include control codes for \
                            coloured text.

        :returns: a text description of this node. Will typically be \
                  overridden by sub-class.
        :rtype: str
        '''
        return self.coloured_name(colour) + "[]"

    @abc.abstractmethod
    def __str__(self):
        return self.node_str(False)

    def math_equal(self, other):
        '''Returns True if the self has the same results as other. The
        implementation in the base class just confirms that the type is the
        same, and the number of children as well.

        :param other: the node to compare self with.
        :type other: py:class:`psyclone.psyir.nodes.Node`.

        :returns: whether self has the same result as other.
        :rtype: bool
        '''

        # pylint: disable=unidiomatic-typecheck
        if type(self) != type(other):
            return False

        if len(self.children) != len(other.children):
            return False

        for i, entity in enumerate(self.children):
            if not entity.math_equal(other.children[i]):
                return False
        return True

    @property
    def ast(self):
        '''
        :returns: a reference to that part of the fparser2 parse tree that \
                  this node represents or None.
        :rtype: sub-class of :py:class:`fparser.two.utils.Base`
        '''
        return self._ast

    @property
    def ast_end(self):
        '''
        :returns: a reference to the last node in the fparser2 parse tree \
                  that represents a child of this PSyIR node or None.
        :rtype: sub-class of :py:class:`fparser.two.utils.Base`
        '''
        return self._ast_end

    @ast.setter
    def ast(self, ast):
        '''
        Set a reference to the fparser2 node associated with this Node.

        :param ast: fparser2 node associated with this Node.
        :type ast: :py:class:`fparser.two.utils.Base`
        '''
        self._ast = ast

    @ast_end.setter
    def ast_end(self, ast_end):
        '''
        Set a reference to the last fparser2 node associated with this Node.

        :param ast: last fparser2 node associated with this Node.
        :type ast: :py:class:`fparser.two.utils.Base`
        '''
        self._ast_end = ast_end

    @property
    def annotations(self):
        ''' Return the list of annotations attached to this Node.

        :returns: List of anotations
        :rtype: list of str
        '''
        return self._annotations

    def dag(self, file_name='dag', file_format='svg'):
        '''
        Create a dag of this node and its children, write it to file and
        return the graph object.

        :param str file_name: name of the file to create.
        :param str file_format: format of the file to create. (Must be one \
                                recognised by Graphviz.)

        :returns: the graph object or None (if the graphviz bindings are not \
                  installed).
        :rtype: :py:class:`graphviz.Digraph` or NoneType

        :raises GenerationError: if the specified file format is not \
                                 recognised by Graphviz.

        '''
        digraph = _graphviz_digraph_class()
        if digraph is None:
            return None
        try:
            graph = digraph(format=file_format)
        except ValueError:
            raise GenerationError(
                "unsupported graphviz file format '{0}' provided".
                format(file_format))
        self.dag_gen(graph)
        graph.render(filename=file_name)
        return graph

    def dag_gen(self, graph):
        '''Output my node's graph (dag) information and call any
        children. Nodes with children are represented as two vertices,
        a start and an end. Forward dependencies are represented as
        green edges, backward dependencies are represented as red
        edges (but their direction is reversed so the layout looks
        reasonable) and parent child dependencies are represented as
        blue edges.'''
        # pylint: disable=too-many-branches
        from psyclone.psyir.nodes.loop import Loop
        # names to append to my default name to create start and end vertices
        start_postfix = "_start"
        end_postfix = "_end"
        if self.children:
            # I am represented by two vertices, a start and an end
            graph.node(self.dag_name+start_postfix)
            graph.node(self.dag_name+end_postfix)
        else:
            # I am represented by a single vertex
            graph.node(self.dag_name)
        # first deal with forward dependencies
        remote_node = self.forward_dependence()
        local_name = self.dag_name
        if self.children:
            # edge will come from my end vertex as I am a forward dependence
            local_name += end_postfix
        if remote_node:
            # this node has a forward dependence
            remote_name = remote_node.dag_name
            if remote_node.children:
                # the remote node has children so I will connect to
                # its start vertex
                remote_name += start_postfix
            # Create the forward dependence edge in green
            graph.edge(local_name, remote_name, color="green")
        elif self.parent:
            # this node is a child of another node and has no forward
            # dependence. Therefore connect it to the the end vertex
            # of its parent. Use blue to indicate a parent child
            # relationship.
            remote_name = self.parent.dag_name + end_postfix
            graph.edge(local_name, remote_name, color="blue")
        # now deal with backward dependencies. When creating the edges
        # we reverse the direction of the dependence (place
        # remote_node before local_node) to help with the graph
        # layout
        remote_node = self.backward_dependence()
        local_name = self.dag_name
        if self.children:
            # the edge will come from my start vertex as I am a
            # backward dependence
            local_name += start_postfix
        if remote_node:
            # this node has a backward dependence.
            remote_name = remote_node.dag_name
            if remote_node.children:
                # the remote node has children so I will connect to
                # its end vertex
                remote_name += end_postfix
            # Create the backward dependence edge in red.
            graph.edge(remote_name, local_name, color="red")
        elif self.parent:
            # this node has a parent and has no backward
            # dependence. Therefore connect it to the the start vertex
            # of its parent. Use blue to indicate a parent child
            # relationship.
            remote_name = self.parent.dag_name + start_postfix
            graph.edge(remote_name, local_name, color="blue")
        # now call any children so they can add their information to
        # the graph
        if isinstance(self, Loop):
            # In case of a loop only look at the body (the other part
            # of the tree contain start, stop, step values):
            self.loop_body.dag_gen(graph)
        else:
            for child in self.children:
                child.dag_gen(graph)

    @property
    def dag_name(self):
        '''Return the base dag name for this node.'''
        return "node_" + str(self.abs_position)

    @property
    def args(self):
        '''Return the list of arguments associated with this Node. The default
        implementation assumes the Node has no directly associated
        arguments (i.e. is not a Kern class or subclass). Arguments of
        any of this nodes descendants are considered to be
        associated. '''
        args = []
        for call in self.kernels():
            args.extend(call.args)
        return args

    def backward_dependence(self):
        '''Returns the closest preceding Node that this Node has a direct
        dependence with or None if there is not one. Only Nodes with
        the same parent as self are returned. Nodes inherit their
        descendants' dependencies. The reason for this is that for
        correctness a node must maintain its parent if it is
        moved. For example a halo exchange and a kernel call may have
        a dependence between them but it is the loop body containing
        the kernel call that the halo exchange must not move beyond
        i.e. the loop body inherits the dependencies of the routines
        within it.'''
        dependence = None
        # look through all the backward dependencies of my arguments
        for arg in self.args:
            dependent_arg = arg.backward_dependence()
            if dependent_arg:
                # this argument has a backward dependence
                node = dependent_arg.call
                # if the remote node is deeper in the tree than me
                # then find the ancestor that is at the same level of
                # the tree as me.
                while node.depth > self.depth:
                    node = node.parent
                if self.sameParent(node):
                    # The remote node (or one of its ancestors) shares
                    # the same parent as me
                    if not dependence:
                        # this is the first dependence found so keep it
                        dependence = node
                    else:
                        # we have already found a dependence
                        if dependence.position < node.position:
                            # the new dependence is closer to me than
                            # the previous dependence so keep it
                            dependence = node
        return dependence

    def forward_dependence(self):
        '''Returns the closest following Node that this Node has a direct
        dependence with or None if there is not one. Only Nodes with
        the same parent as self are returned. Nodes inherit their
        descendants' dependencies. The reason for this is that for
        correctness a node must maintain its parent if it is
        moved. For example a halo exchange and a kernel call may have
        a dependence between them but it is the loop body containing
        the kernel call that the halo exchange must not move beyond
        i.e. the loop body inherits the dependencies of the routines
        within it.'''
        dependence = None
        # look through all the forward dependencies of my arguments
        for arg in self.args:
            dependent_arg = arg.forward_dependence()
            if dependent_arg:
                # this argument has a forward dependence
                node = dependent_arg.call
                # if the remote node is deeper in the tree than me
                # then find the ancestor that is at the same level of
                # the tree as me.
                while node.depth > self.depth:
                    node = node.parent
                if self.sameParent(node):
                    # The remote node (or one of its ancestors) shares
                    # the same parent as me
                    if not dependence:
                        # this is the first dependence found so keep it
                        dependence = node
                    else:
                        if dependence.position > node.position:
                            # the new dependence is closer to me than
                            # the previous dependence so keep it
                            dependence = node
        return dependence

    def is_valid_location(self, new_node, position="before"):
        '''If this Node can be moved to the new_node
        (where position determines whether it is before of after the
        new_node) without breaking any data dependencies then return True,
        otherwise return False.

        :param new_node: Node to which this node should be moved.
        :type new_node: :py:class:`psyclone.psyir.nodes.Node`
        :param str position: either 'before' or 'after'.

        :raises GenerationError: if new_node is not an\
                instance of :py:class:`psyclone.psyir.nodes.Node`.
        :raises GenerationError: if position is not 'before' or 'after'.
        :raises GenerationError: if self and new_node do not have the same\
                parent.
        :raises GenerationError: self and new_node are the same Node.

        :returns: whether or not the specified location is valid for this node.
        :rtype: bool

        '''
        # First perform correctness checks
        # 1: check new_node is a Node
        if not isinstance(new_node, Node):
            raise GenerationError(
                "In the psyir.nodes.Node.is_valid_location() method the "
                "supplied argument is not a Node, it is a '{0}'.".
                format(type(new_node).__name__))

        # 2: check position has a valid value
        valid_positions = ["before", "after"]
        if position not in valid_positions:
            raise GenerationError(
                "The position argument in the psyGenNode.is_valid_location() "
                "method must be one of {0} but found '{1}'".format(
                    valid_positions, position))

        # 3: check self and new_node have the same parent
        if not self.sameParent(new_node):
            raise GenerationError(
                "In the psyir.nodes.Node.is_valid_location() method "
                "the node and the location do not have the same parent")

        # 4: check proposed new position is not the same as current position
        new_position = new_node.position
        if new_position < self.position and position == "after":
            new_position += 1
        elif new_position > self.position and position == "before":
            new_position -= 1

        if self.position == new_position:
            raise GenerationError(
                "In the psyir.nodes.Node.is_valid_location() method, the "
                "node and the location are the same so this transformation "
                "would have no effect.")

        # Now determine whether the new location is valid in terms of
        # data dependencies
        # Treat forward and backward dependencies separately
        if new_position < self.position:
            # the new_node is before this node in the schedule
            prev_dep_node = self.backward_dependence()
            if not prev_dep_node:
                # There are no backward dependencies so the move is valid
                return True
            # return (is the dependent node before the new_position?)
            return prev_dep_node.position < new_position
        # new_node.position > self.position
        # the new_node is after this node in the schedule
        next_dep_node = self.forward_dependence()
        if not next_dep_node:
            # There are no forward dependencies so the move is valid
            return True
        # return (is the dependent node after the new_position?)
        return next_dep_node.position > new_position

    @property
    def depth(self):
        '''
        Returns this Node's depth in the tree: 1 for the Schedule
        and increasing for its descendants at each level.
        :returns: depth of the Node in the tree
        :rtype: int
        '''
        my_depth = self.START_DEPTH
        node = self
        while node is not None:
            node = node.parent
            my_depth += 1
        return my_depth

    def view(self, indent=0, index=None):
        ''' Print out description of current node to stdout and
        then call view() on all child nodes.

        :param int indent: depth of indent for output text.
        :param int index: the position of this Node wrt its siblings or None.

        '''
        from psyclone.psyir.nodes import Schedule
        if not isinstance(self.parent, Schedule) or index is None:
            print("{0}{1}".format(self.indent(indent),
                                  self.node_str(colour=True)))
        else:
            print("{0}{1}: {2}".format(self.indent(indent), index,
                                       self.node_str(colour=True)))
        for idx, entity in enumerate(self._children):
            entity.view(indent=indent + 1, index=idx)

    @staticmethod
    def indent(count, indent=INDENTATION_STRING):
        '''
        Helper function to produce indentation strings.

        :param int count: Number of indentation levels.
        :param str indent: String representing one indentation level.
        :returns: Complete indentation string.
        :rtype: str
        '''
        return count * indent

    def list(self, indent=0):
        result = ""
        for entity in self._children:
            result += str(entity)+"\n"
        return result

    def addchild(self, child, index=None):
        if index is not None:
            self._children.insert(index, child)
        else:
            self._children.append(child)

    @property
    def children(self):
        return self._children

    @children.setter
    def children(self, my_children):
        ''' Set a new children list.

        :param my_children: new list of children.
        :type my_children: list or NoneType

        :raises TypeError: if the given children parameter is not a list \
            nor NoneType.
        '''
        if my_children is None:
            self._children = None
        elif isinstance(my_children, list):
            self._children = ChildrenList(self, self._validate_child,
                                          self._children_valid_format)
            self._children.extend(my_children)
        else:
            raise TypeError("The 'my_children' parameter of the node.children"
                            " setter must be a list or None.")

    @property
    def parent(self):
        return self._parent

    @parent.setter
    def parent(self, my_parent):
        self._parent = my_parent

    @property
    def position(self):
        '''
        Find a Node's position relative to its parent Node (starting
        with 0 if it does not have a parent).

        :returns: relative position of a Node to its parent
        :rtype: int
        '''
        if self.parent is None:
            return self.START_POSITION
        return self.parent.children.index(self)

    @property
    def abs_position(self):
        '''
        Find a Node's absolute position in the tree (starting with 0 if
        it is the root). Needs to be computed dynamically from the
        starting position (0) as its position may change.

        :returns: absolute position of a Node in the tree
        :rtype: int

        :raises InternalError: if the absolute position cannot be found
        '''
        from psyclone.psyir.nodes import Schedule
        if self.root == self and isinstance(self.root, Schedule):
            return self.START_POSITION
        found, position = self._find_position(self.root.children,
                                              self.START_POSITION)
        if not found:
            raise InternalError("Error in search for Node position "
                                "in the tree")
        return position

    def _find_position(self, children, position):
        '''
        Recurse through the tree depth first returning position of
        a Node if found.
        :param children: list of Nodes which are children of this Node
        :type children: list of :py:class:`psyclone.psyir.nodes.Node`
        :returns: position of the Node in the tree
        :rtype: int
        :raises InternalError: if the starting position is < 0
        '''
        if position < self.START_POSITION:
            raise InternalError(
                "Search for Node position started from {0} "
                "instead of {1}.".format(position, self.START_POSITION))
        for child in children:
            position += 1
            if child == self:
                return True, position
            if child.children:
                found, position = self._find_position(child.children, position)
                if found:
                    return True, position
        return False, position

    @property
    def root(self):
        node = self
        while node.parent is not None:
            node = node.parent
        return node

    def sameRoot(self, node_2):
        if self.root == node_2.root:
            return True
        return False

    def sameParent(self, node_2):
        if self.parent is None or node_2.parent is None:
            return False
        if self.parent == node_2.parent:
            return True
        return False

    def walk(self, my_type, stop_type=None):
        ''' Recurse through the PSyIR tree and return all objects that are
        an instance of 'my_type', which is either a single class or a tuple
        of classes. In the latter case all nodes are returned that are
        instances of any classes in the tuple. The recursion into the tree
        is stopped if an instance of 'stop_type' (which is either a single
        class or a tuple of classes) is found. This can be used to avoid
        analysing e.g. inlined kernels, or as performance optimisation to
        reduce the number of recursive calls.

        :param my_type: the class(es) for which the instances are collected.
        :type my_type: either a single :py:class:`psyclone.Node` class \
            or a tuple of such classes
        :param stop_type: class(es) at which recursion is halted (optional).

        :type stop_type: None or a single :py:class:`psyclone.Node` \
            class or a tuple of such classes

        :returns: list with all nodes that are instances of my_type \
            starting at and including this node.
        :rtype: list of :py:class:`psyclone.Node` instances.
        '''
        local_list = []
        if isinstance(self, my_type):
            local_list.append(self)

        # Stop recursion further into the tree if an instance of a class
        # listed in stop_type is found.
        if stop_type and isinstance(self, stop_type):
            return local_list
        for child in self.children:
            local_list += child.walk(my_type, stop_type)
        return local_list

    def ancestor(self, my_type, excluding=None, include_self=False):
        '''
        Search back up tree and check whether we have an ancestor that is
        an instance of the supplied type. If we do then we return
        it otherwise we return None. An individual (or tuple of) (sub-)
        class(es) to ignore may be provided via the `excluding` argument. If
        include_self is True then the current node is included in the search.

        :param my_type: class(es) to search for.
        :type my_type: type or tuple of types
        :param tuple excluding: individual (or tuple of) (sub-)class(es) to \
                                ignore or None.
        :param bool include_self: whether or not to include this node in the \
                                  search.

        :returns: First ancestor Node that is an instance of any of the \
                  requested classes or None if not found.
        :rtype: :py:class:`psyclone.psyir.nodes.Node` or NoneType

        :raises TypeError: if `excluding` is provided but is not a type or \
                           tuple of types.
        '''
        if include_self:
            myparent = self
        else:
            myparent = self.parent

        if excluding is not None:
            if isinstance(excluding, type):
                excludes = (excluding, )
            elif isinstance(excluding, tuple):
                excludes = excluding
            else:
                raise TypeError(
                    "The 'excluding' argument to ancestor() must be a type or "
                    "a tuple of types but got: '{0}'".format(
                        type(excluding).__name__))

        while myparent is not None:
            if isinstance(myparent, my_type):
                if not (excluding and isinstance(myparent, excludes)):
                    # This parent node is not an instance of an excluded
                    # sub-class so return it
                    return myparent
            myparent = myparent.parent
        return None

    def kernels(self):
        '''
        :returns: all kernels that are descendants of this node in the PSyIR.
        :rtype: list of :py:class:`psyclone.psyGen.Kern` sub-classes.
        '''
        from psyclone.psyGen import Kern
        return self.walk(Kern)

    def following(self):
        '''Return all :py:class:`psyclone.psyir.nodes.Node` nodes after me in
        the schedule. Ordering is depth first.

        :returns: a list of nodes
        :rtype: :func:`list` of :py:class:`psyclone.psyir.nodes.Node`

        '''
        all_nodes = self.root.walk(Node)
        position = all_nodes.index(self)
        return all_nodes[position+1:]

    def preceding(self, reverse=None):
        '''Return all :py:class:`psyclone.psyir.nodes.Node` nodes before me
        in the schedule. Ordering is depth first. If the `reverse` argument
        is set to `True` then the node ordering is reversed
        i.e. returning the nodes closest to me first

        :param: reverse: An optional, default `False`, boolean flag
        :type: reverse: bool
        :returns: A list of nodes
        :rtype: :func:`list` of :py:class:`psyclone.psyir.nodes.Node`

        '''
        all_nodes = self.root.walk(Node)
        position = all_nodes.index(self)
        nodes = all_nodes[:position]
        if reverse:
            nodes.reverse()
        return nodes

    def coded_kernels(self):
        '''
        Returns a list of all of the user-supplied kernels (as opposed to
        builtins) that are beneath this node in the PSyIR.

        :returns: all user-supplied kernel calls below this node.
        :rtype: list of :py:class:`psyclone.psyGen.CodedKern`
        '''
        from psyclone.psyGen import CodedKern
        return self.walk(CodedKern)

    def loops(self):
        '''Return all loops currently in this schedule.'''
        from psyclone.psyir.nodes import Loop
        return self.walk(Loop)

    def reductions(self, reprod=None):
        '''Return all calls that have reductions and are decendents of this
        node. If reprod is not provided, all reductions are
        returned. If reprod is False, all builtin reductions that are
        not set to reproducible are returned. If reprod is True, all
        builtins that are set to reproducible are returned.'''
        from psyclone.psyGen import Kern

        call_reduction_list = []
        for call in self.walk(Kern):
            if call.is_reduction:
                if reprod is None:
                    call_reduction_list.append(call)
                elif reprod:
                    if call.reprod_reduction:
                        call_reduction_list.append(call)
                else:
                    if not call.reprod_reduction:
                        call_reduction_list.append(call)
        return call_reduction_list

    def is_openmp_parallel(self):
        ''':returns: True if this Node is within an OpenMP parallel region.

        '''
        from psyclone.psyGen import OMPParallelDirective
        omp_dir = self.ancestor(OMPParallelDirective)
        if omp_dir:
            return True
        return False

    def lower_to_language_level(self):
        '''
        In-place replacement of DSL or high-level concepts into generic
        PSyIR constructs. The generic implementation only recurses down
        to its children, but this method must be re-implemented by Nodes
        that represent high-level concepts.

        '''
        for child in self.children:
            child.lower_to_language_level()

    def gen_code(self, parent):
        '''Abstract base class for code generation function.

        :param parent: the parent of this Node in the PSyIR.
        :type parent: :py:class:`psyclone.psyir.nodes.Node`
        '''
        raise NotImplementedError(
            "Please implement me: {0}".format(type(self)))

    def update(self):
        ''' By default we assume there is no need to update the existing
        fparser2 AST which this Node represents. We simply call the update()
        method of any children. '''
        for child in self._children:
            child.update()

    def reference_accesses(self, var_accesses):
        '''Get all variable access information. The default implementation
        just recurses down to all children.

        :param var_accesses: Stores the output results.
        :type var_accesses: \
            :py:class:`psyclone.core.access_info.VariablesAccessInfo`
        '''
        for child in self._children:
            child.reference_accesses(var_accesses)

    def _insert_schedule(self, children=None, ast=None):
        '''
        Utility method to insert a Schedule between this Node and the
        supplied list of children.

        :param children: nodes which will become children of the \
                         new Schedule.
        :type children: list of :py:class:`psyclone.psyir.nodes.Node`
        :param ast: reference to fparser2 parse tree for associated \
                    Fortran code.
        :type ast: :py:class:`fparser.two.utils.Base`

        :returns: the new Schedule node.
        :rtype: :py:class:`psyclone.psyir.nodes.Schedule`
        '''
        from psyclone.psyir.nodes import Schedule
        sched = Schedule(children=children, parent=self)
        if children:
            # If we have children then set the Schedule's AST pointer to
            # point to the AST associated with them.
            sched.ast = children[0].ast
            for child in children:
                child.parent = sched
        else:
            sched.ast = ast
        return sched

    @property
    def scope(self):
        '''Schedule and Container nodes allow symbols to be scoped via an
        attached symbol table. This property returns the closest
        ancestor Schedule or Container node including self.

        :returns: the closest ancestor Schedule or Container node.
        :rtype: :py:class:`psyclone.psyir.node.Node`

        :raises SymbolError: if there is no Schedule or Container ancestor.

        '''
        # These imports have to be local to this method to avoid circular
        # dependencies.
        # pylint: disable=import-outside-toplevel
        from psyclone.psyir.nodes import Schedule, Container
        node = self.ancestor((Container, Schedule), include_self=True)
        if node:
            return node
        raise SymbolError(
            "Unable to find the scope of node '{0}' as none of its ancestors "
            "are Container or Schedule nodes.".format(self))

<<<<<<< HEAD
    def pop_all_children(self):
        ''' Remove from the children list and return all the children of this
        node.

        :returns: all the children of this node as orphan nodes.
        :rtype: list of :py:class:`psyclone.psyir.node.Node`

        '''
        free_children = []
        while self.children:
            child = self.children.pop()
            child.parent = None
            free_children.insert(0, child)
        return free_children

    def detach(self):
        ''' Detach this node from the tree it belongs to. This is necessary to
        insert it as the child of another node.

        :returns: this node detached from its parent.
        :rtype: :py:class:`psyclone.psyir.node.Node`

        '''
        if self.parent:
            self.parent.children.remove(self)
            self.parent = None
        return self

    def copy(self):
        ''' Return a copy of this node, including a copy of each of its
        children.

        :returns: a copy of this node and its children.
        :rtype: :py:class:`psyclone.psyir.node.Node`

        '''
        raise NotImplementedError(
            "Please implement {0} copy() method.".format(type(self)))
=======
    def replace_with(self, node):
        '''Removes self, and its descendants, from the PSyIR tree to which it
        is connected, and replaces it with the supplied node (and its
        descendants).

        :param node: the node that will replace self in the PSyIR \
            tree.
        :type node: :py:class:`psyclone.psyir.nodes.node`

        :raises TypeError: if the argument 'node' is not a Node.
        :raises GenerationError: if this node does not have a parent.
        :raises GenerationError: if the argument 'node' has a parent.

        '''
        if not isinstance(node, Node):
            raise TypeError(
                "The argument node in method replace_with in the Node class "
                "should be a Node but found '{0}'."
                "".format(type(node).__name__))
        if not self.parent:
            raise GenerationError(
                "This node should have a parent if its replace_with method "
                "is called.")
        if node.parent is not None:
            raise GenerationError(
                "The parent of argument node in method replace_with in the "
                "Node class should be None but found '{0}'."
                "".format(type(node.parent).__name__))

        node.parent = self.parent
        self.parent.children[self.position] = node
        self.parent = None
>>>>>>> e4b8dee3


# For automatic documentation generation
# TODO #913 the 'colored' routine shouldn't be in this module.
__all__ = ["colored",
           "ChildrenList",
           "Node"]<|MERGE_RESOLUTION|>--- conflicted
+++ resolved
@@ -1157,46 +1157,6 @@
             "Unable to find the scope of node '{0}' as none of its ancestors "
             "are Container or Schedule nodes.".format(self))
 
-<<<<<<< HEAD
-    def pop_all_children(self):
-        ''' Remove from the children list and return all the children of this
-        node.
-
-        :returns: all the children of this node as orphan nodes.
-        :rtype: list of :py:class:`psyclone.psyir.node.Node`
-
-        '''
-        free_children = []
-        while self.children:
-            child = self.children.pop()
-            child.parent = None
-            free_children.insert(0, child)
-        return free_children
-
-    def detach(self):
-        ''' Detach this node from the tree it belongs to. This is necessary to
-        insert it as the child of another node.
-
-        :returns: this node detached from its parent.
-        :rtype: :py:class:`psyclone.psyir.node.Node`
-
-        '''
-        if self.parent:
-            self.parent.children.remove(self)
-            self.parent = None
-        return self
-
-    def copy(self):
-        ''' Return a copy of this node, including a copy of each of its
-        children.
-
-        :returns: a copy of this node and its children.
-        :rtype: :py:class:`psyclone.psyir.node.Node`
-
-        '''
-        raise NotImplementedError(
-            "Please implement {0} copy() method.".format(type(self)))
-=======
     def replace_with(self, node):
         '''Removes self, and its descendants, from the PSyIR tree to which it
         is connected, and replaces it with the supplied node (and its
@@ -1229,7 +1189,45 @@
         node.parent = self.parent
         self.parent.children[self.position] = node
         self.parent = None
->>>>>>> e4b8dee3
+
+    def pop_all_children(self):
+        ''' Remove from the children list and return all the children of this
+        node.
+
+        :returns: all the children of this node as orphan nodes.
+        :rtype: list of :py:class:`psyclone.psyir.node.Node`
+
+        '''
+        free_children = []
+        while self.children:
+            child = self.children.pop()
+            child.parent = None
+            free_children.insert(0, child)
+        return free_children
+
+    def detach(self):
+        ''' Detach this node from the tree it belongs to. This is necessary to
+        insert it as the child of another node.
+
+        :returns: this node detached from its parent.
+        :rtype: :py:class:`psyclone.psyir.node.Node`
+
+        '''
+        if self.parent:
+            self.parent.children.remove(self)
+            self.parent = None
+        return self
+
+    def copy(self):
+        ''' Return a copy of this node, including a copy of each of its
+        children.
+
+        :returns: a copy of this node and its children.
+        :rtype: :py:class:`psyclone.psyir.node.Node`
+
+        '''
+        raise NotImplementedError(
+            "Please implement {0} copy() method.".format(type(self)))
 
 
 # For automatic documentation generation
