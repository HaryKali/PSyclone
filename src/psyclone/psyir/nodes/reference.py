# -----------------------------------------------------------------------------
# BSD 3-Clause License
#
# Copyright (c) 2017-2023, Science and Technology Facilities Council.
# All rights reserved.
#
# Redistribution and use in source and binary forms, with or without
# modification, are permitted provided that the following conditions are met:
#
# * Redistributions of source code must retain the above copyright notice, this
#   list of conditions and the following disclaimer.
#
# * Redistributions in binary form must reproduce the above copyright notice,
#   this list of conditions and the following disclaimer in the documentation
#   and/or other materials provided with the distribution.
#
# * Neither the name of the copyright holder nor the names of its
#   contributors may be used to endorse or promote products derived from
#   this software without specific prior written permission.
#
# THIS SOFTWARE IS PROVIDED BY THE COPYRIGHT HOLDERS AND CONTRIBUTORS
# "AS IS" AND ANY EXPRESS OR IMPLIED WARRANTIES, INCLUDING, BUT NOT
# LIMITED TO, THE IMPLIED WARRANTIES OF MERCHANTABILITY AND FITNESS
# FOR A PARTICULAR PURPOSE ARE DISCLAIMED. IN NO EVENT SHALL THE
# COPYRIGHT HOLDER OR CONTRIBUTORS BE LIABLE FOR ANY DIRECT, INDIRECT,
# INCIDENTAL, SPECIAL, EXEMPLARY, OR CONSEQUENTIAL DAMAGES (INCLUDING,
# BUT NOT LIMITED TO, PROCUREMENT OF SUBSTITUTE GOODS OR SERVICES;
# LOSS OF USE, DATA, OR PROFITS; OR BUSINESS INTERRUPTION) HOWEVER
# CAUSED AND ON ANY THEORY OF LIABILITY, WHETHER IN CONTRACT, STRICT
# LIABILITY, OR TORT (INCLUDING NEGLIGENCE OR OTHERWISE) ARISING IN
# ANY WAY OUT OF THE USE OF THIS SOFTWARE, EVEN IF ADVISED OF THE
# POSSIBILITY OF SUCH DAMAGE.
# -----------------------------------------------------------------------------
# Authors R. W. Ford, A. R. Porter and S. Siso, STFC Daresbury Lab
#         I. Kavcic, Met Office
#         J. Henrichs, Bureau of Meteorology
# Modified A. B. G. Chalk and N. Nobre, STFC Daresbury Lab
# -----------------------------------------------------------------------------

''' This module contains the implementation of the Reference node.'''

from psyclone.core import AccessType, Signature
# We cannot import from 'nodes' directly due to circular import
from psyclone.psyir.nodes.datanode import DataNode
from psyclone.psyir.symbols import ImportInterface, Symbol
from psyclone.psyir.symbols.datatypes import DeferredType


class Reference(DataNode):
    '''
    Node representing a Reference Expression.

    :param symbol: the symbol being referenced.
    :type symbol: :py:class:`psyclone.psyir.symbols.Symbol`
    :param kwargs: additional keyword arguments provided to the super class.
    :type kwargs: unwrapped dict.

    '''
    # Textual description of the node.
    _children_valid_format = "<LeafNode>"
    _text_name = "Reference"
    _colour = "yellow"

    def __init__(self, symbol, **kwargs):
        super().__init__(**kwargs)
        self.symbol = symbol

    def __eq__(self, other):
        '''
        Checks equivalence of two References. References are considered
        equivalent if they are the same type of Reference and their symbol
        name is the same.

        :param object other: the object to check equality to.

        :returns: whether other is equal to self.
        :rtype: bool
        '''
        is_eq = super().__eq__(other)
        # TODO #1698. Is reference equality enough comparing the symbols by
        # name? (Currently it is needed because symbol equality is not fully
        # implemented)
        is_eq = is_eq and (self.symbol.name == other.symbol.name)
        return is_eq

    @property
    def is_array(self):
        '''
        :returns: whether this reference is an array. Note that if an array
            expression is used, it will be a Reference in the PSyIR, but if the
            symbol has been resolved, the symbol will be queried to determine
            whether it is an array or not.
        :rtype: bool

        '''
        try:
            # The standard symbol raises a ValueError if is_array
            # is called - which indicates that we don't know if this
            # symbol is an array or not.
            return self.symbol.is_array
        except ValueError:
            return False

    @property
    def symbol(self):
        ''' Return the referenced symbol.

        :returns: the referenced symbol.
        :rtype: :py:class:`psyclone.psyir.symbols.Symbol`

        '''
        return self._symbol

    @symbol.setter
    def symbol(self, symbol):
        '''
        :param symbol: the new symbol being referenced.
        :type symbol: :py:class:`psyclone.psyir.symbols.Symbol`

        :raises TypeError: if the symbol argument is not of type Symbol.

        '''
        if not isinstance(symbol, Symbol):
            raise TypeError(
                f"The {type(self).__name__} symbol setter expects a PSyIR "
                f"Symbol object but found '{type(symbol).__name__}'.")
        self._symbol = symbol

    @property
    def name(self):
        ''' Return the name of the referenced symbol.

        :returns: Name of the referenced symbol.
        :rtype: str

        '''
        return self._symbol.name

    def node_str(self, colour=True):
        ''' Create a text description of this node in the schedule, optionally
        including control codes for colour.

        :param bool colour: whether or not to include colour control codes.

        :return: text description of this node.
        :rtype: str
        '''
        return f"{self.coloured_name(colour)}[name:'{self.name}']"

    def __str__(self):
        return self.node_str(False)

    def get_signature_and_indices(self):
        ''':returns: the Signature of this reference, and \
            an empty list of lists as 'indices' since this reference does \
            not represent an array access.
        :rtype: tuple(:py:class:`psyclone.core.Signature`, list of \
            list of indices)
        '''
        return (Signature(self.name), [[]])

    def reference_accesses(self, var_accesses):
        '''Get all variable access information from this node, i.e.
        it sets this variable to be read. It relies on
        `get_signature_and_indices` and will correctly handle
        array expressions.

        :param var_accesses: VariablesAccessInfo instance that stores the \
            information about variable accesses.
        :type var_accesses: \
            :py:class:`psyclone.core.VariablesAccessInfo`

        '''
        sig, all_indices = self.get_signature_and_indices()
<<<<<<< HEAD
        if isinstance(self.symbol.interface, ImportInterface) and \
                var_accesses.options("USE-ORIGINAL-NAMES") and \
                self.symbol.interface.orig_name:
=======
        if self.symbol.is_import and \
                var_accesses.options("USE-ORIGINAL-NAMES") and \
                self.symbol.interface.orig_name:
            # If the option is set to return the original (un-renamed)
            # name of an imported symbol, get the original name from
            # the interface and use it. The rest of the signature is
            # used from the original access, it does not change.
>>>>>>> 62f1bbc5
            sig = Signature(self.symbol.interface.orig_name, sig[1:])
        for indices in all_indices:
            for index in indices:
                index.reference_accesses(var_accesses)
        var_accesses.add_access(sig, AccessType.READ, self, all_indices)

    @property
    def datatype(self):
        '''
        :returns: the datatype of this reference.
        :rtype: :py:class:`psyclone.psyir.symbols.DataType`

        '''
        # pylint: disable=unidiomatic-typecheck
        # Use type() directly as we need to ignore inheritance.
        if type(self.symbol) is Symbol:
            # We don't even have a DataSymbol
            return DeferredType()
        return self.symbol.datatype


# For AutoAPI documentation generation
__all__ = ['Reference']<|MERGE_RESOLUTION|>--- conflicted
+++ resolved
@@ -42,7 +42,7 @@
 from psyclone.core import AccessType, Signature
 # We cannot import from 'nodes' directly due to circular import
 from psyclone.psyir.nodes.datanode import DataNode
-from psyclone.psyir.symbols import ImportInterface, Symbol
+from psyclone.psyir.symbols import Symbol
 from psyclone.psyir.symbols.datatypes import DeferredType
 
 
@@ -172,11 +172,6 @@
 
         '''
         sig, all_indices = self.get_signature_and_indices()
-<<<<<<< HEAD
-        if isinstance(self.symbol.interface, ImportInterface) and \
-                var_accesses.options("USE-ORIGINAL-NAMES") and \
-                self.symbol.interface.orig_name:
-=======
         if self.symbol.is_import and \
                 var_accesses.options("USE-ORIGINAL-NAMES") and \
                 self.symbol.interface.orig_name:
@@ -184,7 +179,6 @@
             # name of an imported symbol, get the original name from
             # the interface and use it. The rest of the signature is
             # used from the original access, it does not change.
->>>>>>> 62f1bbc5
             sig = Signature(self.symbol.interface.orig_name, sig[1:])
         for indices in all_indices:
             for index in indices:
