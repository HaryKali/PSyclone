--- conflicted
+++ resolved
@@ -54,21 +54,13 @@
     :type children: list of :py::class::`psyclone.psyir.nodes.Node` \
         or derived classes
     :param parent: the parent of this node in the PSyIR.
-<<<<<<< HEAD
-    :type parent: :py::class::`psyclone.psyGen.Node`
+    :type parent: :py::class::`psyclone.psyir.nodes.Node`
     :param options: a dictionary with options for transformations.
     :type options: dictionary of string:values or None
-    :param (str, str) options["region_name"]: an optional name to \
-        use for this profile, provided as a 2-tuple containing a \
-        location name followed by a local name. The pair of strings should \
-        uniquely identify a\region unless aggregate information is required.
-=======
-    :type parent: :py::class::`psyclone.psyir.nodes.Node`
-    :param (str, str) name: an optional name to use for this profile, \
-        provided as a 2-tuple containing a module name followed by a \
+    :param (str,str) options["region_name"]: an optional name to \
+        be provided as a 2-tuple containing a module name followed by a \
         local name. The pair of strings should uniquely identify a\
         region unless aggregate information is required.
->>>>>>> a402e1e4
 
     '''
     def __init__(self, ast=None, children=None, parent=None, options=None):
