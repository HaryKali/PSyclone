# -----------------------------------------------------------------------------
# BSD 3-Clause License
#
# Copyright (c) 2020-2023, Science and Technology Facilities Council.
# All rights reserved.
#
# Redistribution and use in source and binary forms, with or without
# modification, are permitted provided that the following conditions are met:
#
# * Redistributions of source code must retain the above copyright notice, this
#   list of conditions and the following disclaimer.
#
# * Redistributions in binary form must reproduce the above copyright notice,
#   this list of conditions and the following disclaimer in the documentation
#   and/or other materials provided with the distribution.
#
# * Neither the name of the copyright holder nor the names of its
#   contributors may be used to endorse or promote products derived from
#   this software without specific prior written permission.
#
# THIS SOFTWARE IS PROVIDED BY THE COPYRIGHT HOLDERS AND CONTRIBUTORS
# "AS IS" AND ANY EXPRESS OR IMPLIED WARRANTIES, INCLUDING, BUT NOT
# LIMITED TO, THE IMPLIED WARRANTIES OF MERCHANTABILITY AND FITNESS
# FOR A PARTICULAR PURPOSE ARE DISCLAIMED. IN NO EVENT SHALL THE
# COPYRIGHT HOLDER OR CONTRIBUTORS BE LIABLE FOR ANY DIRECT, INDIRECT,
# INCIDENTAL, SPECIAL, EXEMPLARY, OR CONSEQUENTIAL DAMAGES (INCLUDING,
# BUT NOT LIMITED TO, PROCUREMENT OF SUBSTITUTE GOODS OR SERVICES;
# LOSS OF USE, DATA, OR PROFITS; OR BUSINESS INTERRUPTION) HOWEVER
# CAUSED AND ON ANY THEORY OF LIABILITY, WHETHER IN CONTRACT, STRICT
# LIABILITY, OR TORT (INCLUDING NEGLIGENCE OR OTHERWISE) ARISING IN
# ANY WAY OUT OF THE USE OF THIS SOFTWARE, EVEN IF ADVISED OF THE
# POSSIBILITY OF SUCH DAMAGE.
# -----------------------------------------------------------------------------
# Author: A. R. Porter and N. Nobre, STFC Daresbury Lab
# Modified J. Henrichs, Bureau of Meteorology
# -----------------------------------------------------------------------------

''' This module contains the implementation of the ArrayOfStructuresReference
node. '''

# Circular import if only '...nodes' is used:
from psyclone.psyir import symbols
from psyclone.psyir.nodes.array_of_structures_mixin import (
    ArrayOfStructuresMixin)
from psyclone.psyir.nodes.structure_reference import StructureReference


class ArrayOfStructuresReference(ArrayOfStructuresMixin, StructureReference):
    '''
    Node representing an access to a member of one or more elements of an
    array of structures. Since this access is to a member of the
    structure, its first child will be a subclass of Member. All subsequent
    children give the array-index expressions.

    '''
    # Textual description of the node.
    _children_valid_format = "MemberReference, [DataNode | Range]+"
    _text_name = "ArrayOfStructuresReference"

    # pylint: disable=arguments-renamed
    @staticmethod
<<<<<<< HEAD
    def create(symbol, indices, members, parent=None, enforce_datatype=None):
=======
    def create(symbol, indices, members, parent=None, overwrite_datatype=None):
>>>>>>> b52ee03e
        '''
        Create a reference to a member of one or more elements of an array of
        structures.

        The symbol to be referred to must be of DeferredType, UnknownType or
        ArrayType. If the latter then the 'intrinsic' type of the array must
        be specified with a DataTypeSymbol. The member of the
        structure that is accessed is specified using the 'members'
        argument. e.g. for a reference to "field(idx)%bundle(2)%flag" this
        argument would be [("bundle", [Literal("2", INTEGER4_TYPE)]), "flag"].
        The 'indices' argument specifies the DataNodes describing the indexing
        into the array of structures. For the example given previously, this
        would be [Reference(idx_symbol)] where `idx_symbol` is the Symbol
        representing the `idx` variable in the Fortran code snippet.

        :param symbol: the symbol that this reference is to.
        :type symbol: :py:class:`psyclone.psyir.symbols.DataSymbol`
        :param indices: a list of Nodes describing the array indices.
        :type indices: list of :py:class:`psyclone.psyir.nodes.Node`
        :param members: one or more component(s) of the structure(s) that \
            make up the full access. Any components that are array \
            references must provide the name of the array and a list of \
            DataNodes describing which part of it is accessed.
        :type members: list of str or 2-tuples containing (str, \
            list of nodes describing array access)
        :param parent: the parent of this node in the PSyIR.
        :type parent: sub-class of :py:class:`psyclone.psyir.nodes.Node`
<<<<<<< HEAD
        :param enforce_datatype: the datatype for the reference, which will \
            overwrite the value determined by analysing the corresponding \
            user defined type. This is useful when e.g. the module that \
            declares the structure cannot be accessed.
        :type enforce_datatype: \
=======
        :param overwrite_datatype: the datatype for the reference, which will \
            overwrite the value determined by analysing the corresponding \
            user defined type. This is useful when e.g. the module that \
            declares the structure cannot be accessed.
        :type overwrite_datatype: \
>>>>>>> b52ee03e
            Optional[:py:class:`psyclone.psyir.symbols.DataType`]

        :returns: an ArrayOfStructuresReference instance.
        :rtype: :py:class:`psyclone.psyir.nodes.ArrayOfStructuresReference`

        :raises TypeError: if the arguments to the create method \
            are not of the expected type.

        '''
        if not isinstance(symbol, symbols.DataSymbol):
            raise TypeError(
                f"The 'symbol' argument to ArrayOfStructuresReference.create()"
                f" must be a DataSymbol but found '{type(symbol).__name__}'.")
        if isinstance(symbol.datatype, symbols.ArrayType):
            base_type = symbol.datatype.intrinsic
        elif isinstance(symbol.datatype, (symbols.DeferredType,
                                          symbols.UnknownType)):
            base_type = symbol.datatype
        else:
            raise TypeError(
                f"An ArrayOfStructuresReference must refer to a symbol of "
                f"ArrayType, DeferredType or UnknownType but symbol "
                f"'{symbol.name}' has type '{symbol.datatype}")
        if not isinstance(indices, list) or not indices:
            raise TypeError(
                f"The 'indices' argument to "
                f"ArrayOfStructuresReference.create() must be a list "
                f"containing at least one array-index expression but this is "
                f"missing for symbol '{symbol.name}'")

        # First use the StructureReference _create class method to create a
        # reference to the base structure of the array.
        ref = ArrayOfStructuresReference.\
            _create(symbol, base_type, members, parent=parent,
<<<<<<< HEAD
                    enforce_datatype=enforce_datatype)
=======
                    overwrite_datatype=overwrite_datatype)
>>>>>>> b52ee03e

        # Then add the array-index expressions. We don't validate the children
        # as that is handled in _validate_child.
        for child in indices:
            ref.addchild(child)
        return ref


# For AutoAPI documentation generation
__all__ = ['ArrayOfStructuresReference']<|MERGE_RESOLUTION|>--- conflicted
+++ resolved
@@ -59,11 +59,7 @@
 
     # pylint: disable=arguments-renamed
     @staticmethod
-<<<<<<< HEAD
-    def create(symbol, indices, members, parent=None, enforce_datatype=None):
-=======
     def create(symbol, indices, members, parent=None, overwrite_datatype=None):
->>>>>>> b52ee03e
         '''
         Create a reference to a member of one or more elements of an array of
         structures.
@@ -91,19 +87,11 @@
             list of nodes describing array access)
         :param parent: the parent of this node in the PSyIR.
         :type parent: sub-class of :py:class:`psyclone.psyir.nodes.Node`
-<<<<<<< HEAD
-        :param enforce_datatype: the datatype for the reference, which will \
-            overwrite the value determined by analysing the corresponding \
-            user defined type. This is useful when e.g. the module that \
-            declares the structure cannot be accessed.
-        :type enforce_datatype: \
-=======
         :param overwrite_datatype: the datatype for the reference, which will \
             overwrite the value determined by analysing the corresponding \
             user defined type. This is useful when e.g. the module that \
             declares the structure cannot be accessed.
         :type overwrite_datatype: \
->>>>>>> b52ee03e
             Optional[:py:class:`psyclone.psyir.symbols.DataType`]
 
         :returns: an ArrayOfStructuresReference instance.
@@ -138,11 +126,7 @@
         # reference to the base structure of the array.
         ref = ArrayOfStructuresReference.\
             _create(symbol, base_type, members, parent=parent,
-<<<<<<< HEAD
-                    enforce_datatype=enforce_datatype)
-=======
                     overwrite_datatype=overwrite_datatype)
->>>>>>> b52ee03e
 
         # Then add the array-index expressions. We don't validate the children
         # as that is handled in _validate_child.
