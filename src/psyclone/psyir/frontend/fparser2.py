--- conflicted
+++ resolved
@@ -549,39 +549,25 @@
             # marked as a local variable (when the argument list is parsed,
             # arguments with no explicit intent are updated appropriately).
             interface = None
-<<<<<<< HEAD
             # 3) Record initialized constant values
             has_constant_value = False
-            for attr in iterateitems(attr_specs):
-                if isinstance(attr, Fortran2003.Attr_Spec):
-                    normalized_string = str(attr).lower().replace(' ', '')
-                    if "intent(in)" in normalized_string:
-                        interface = DataSymbol.Argument(
-                                        access=DataSymbol.Access.READ)
-                    elif "intent(out)" in normalized_string:
-                        interface = DataSymbol.Argument(
-                                        access=DataSymbol.Access.WRITE)
-                    elif "intent(inout)" in normalized_string:
-                        interface = DataSymbol.Argument(
-                                        access=DataSymbol.Access.READWRITE)
-                    elif "parameter" == normalized_string:
-                        # Mark the existance of a constant value that we
-                        # expect to find the the RHS
-                        has_constant_value = True
-=======
             if attr_specs:
                 for attr in attr_specs.items:
                     if isinstance(attr, Fortran2003.Attr_Spec):
                         normalized_string = str(attr).lower().replace(' ', '')
                         if "intent(in)" in normalized_string:
-                            interface = Symbol.Argument(
-                                access=Symbol.Access.READ)
+                            interface = DataSymbol.Argument(
+                                            access=DataSymbol.Access.READ)
                         elif "intent(out)" in normalized_string:
-                            interface = Symbol.Argument(
-                                access=Symbol.Access.WRITE)
+                            interface = DataSymbol.Argument(
+                                            access=DataSymbol.Access.WRITE)
                         elif "intent(inout)" in normalized_string:
-                            interface = Symbol.Argument(
-                                access=Symbol.Access.READWRITE)
+                            interface = DataSymbol.Argument(
+                                            access=DataSymbol.Access.READWRITE)
+                        elif "parameter" == normalized_string:
+                            # Mark the existance of a constant value that we
+                            # expect to find the the RHS
+                            has_constant_value = True
                         else:
                             raise NotImplementedError(
                                 "Could not process {0}. Unrecognized "
@@ -590,7 +576,6 @@
                     elif isinstance(attr, Fortran2003.Dimension_Attr_Spec):
                         attribute_shape = \
                             self._parse_dimensions(attr, parent.symbol_table)
->>>>>>> 5ebccb37
                     else:
                         raise NotImplementedError(
                             "Could not process {0}. Unrecognized attribute "
@@ -1324,9 +1309,9 @@
             if len(node.items[1].items) > 1:
                 # We have more than one argument and therefore this is not a
                 # unary operation!
-                raise InternalError("Operation '{0}' has more than one argument "
-                                    "and is therefore not unary!".
-                                    format(str(node)))
+                raise InternalError(
+                    "Operation '{0}' has more than one argument and is "
+                    "therefore not unary!".format(str(node)))
             node_list = node.items[1].items
         else:
             node_list = [node.items[1]]
