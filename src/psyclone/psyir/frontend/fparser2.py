# BSD 3-Clause License
#
# Copyright (c) 2017-2022, Science and Technology Facilities Council.
# All rights reserved.
#
# Redistribution and use in source and binary forms, with or without
# modification, are permitted provided that the following conditions are met:
#
# * Redistributions of source code must retain the above copyright notice, this
#   list of conditions and the following disclaimer.
#
# * Redistributions in binary form must reproduce the above copyright notice,
#   this list of conditions and the following disclaimer in the documentation
#   and/or other materials provided with the distribution.
#
# * Neither the name of the copyright holder nor the names of its
#   contributors may be used to endorse or promote products derived from
#   this software without specific prior written permission.
#
# THIS SOFTWARE IS PROVIDED BY THE COPYRIGHT HOLDERS AND CONTRIBUTORS
# "AS IS" AND ANY EXPRESS OR IMPLIED WARRANTIES, INCLUDING, BUT NOT
# LIMITED TO, THE IMPLIED WARRANTIES OF MERCHANTABILITY AND FITNESS
# FOR A PARTICULAR PURPOSE ARE DISCLAIMED. IN NO EVENT SHALL THE
# COPYRIGHT HOLDER OR CONTRIBUTORS BE LIABLE FOR ANY DIRECT, INDIRECT,
# INCIDENTAL, SPECIAL, EXEMPLARY, OR CONSEQUENTIAL DAMAGES (INCLUDING,
# BUT NOT LIMITED TO, PROCUREMENT OF SUBSTITUTE GOODS OR SERVICES;
# LOSS OF USE, DATA, OR PROFITS; OR BUSINESS INTERRUPTION) HOWEVER
# CAUSED AND ON ANY THEORY OF LIABILITY, WHETHER IN CONTRACT, STRICT
# LIABILITY, OR TORT (INCLUDING NEGLIGENCE OR OTHERWISE) ARISING IN
# ANY WAY OUT OF THE USE OF THIS SOFTWARE, EVEN IF ADVISED OF THE
# POSSIBILITY OF SUCH DAMAGE.
# -----------------------------------------------------------------------------
<<<<<<< HEAD
# Authors: R. W. Ford, A. R. Porter and S. Siso, STFC Daresbury Lab
#          J. Henrichs, Bureau of Meteorology
#          I. Kavcic, Met Office
=======
# Authors R. W. Ford, A. R. Porter, S. Siso and N. Nobre, STFC Daresbury Lab
# Modified I. Kavcic, Met Office
# Author: J. Henrichs, Bureau of Meteorology
>>>>>>> b4ff8cf4
# -----------------------------------------------------------------------------

''' This module provides the fparser2 to PSyIR front-end, it follows a
    Visitor Pattern to traverse relevant fparser2 nodes and contains the logic
    to transform each node into the equivalent PSyIR representation.'''

from collections import OrderedDict
import six
from fparser.two import Fortran2003
from fparser.two.utils import walk, BlockBase, StmtBase
from psyclone.errors import InternalError, GenerationError
from psyclone.psyir.nodes import UnaryOperation, BinaryOperation, \
    NaryOperation, Schedule, CodeBlock, IfBlock, Reference, Literal, Loop, \
    Container, Assignment, Return, ArrayReference, Node, Range, \
    KernelSchedule, StructureReference, ArrayOfStructuresReference, \
    Call, Routine, Member, FileContainer, Directive, ArrayMember
from psyclone.psyir.nodes.array_mixin import ArrayMixin
from psyclone.psyir.nodes.array_of_structures_mixin import \
    ArrayOfStructuresMixin
from psyclone.psyir.symbols import SymbolError, DataSymbol, ContainerSymbol, \
    Symbol, ImportInterface, ArgumentInterface, UnresolvedInterface, \
    LocalInterface, ScalarType, ArrayType, DeferredType, UnknownType, \
    UnknownFortranType, StructureType, DataTypeSymbol, RoutineSymbol, \
    SymbolTable, NoType, INTEGER_TYPE

#: The list of Fortran instrinsic functions that we know about (and can
#: therefore distinguish from array accesses). These are taken from
#: fparser.
FORTRAN_INTRINSICS = Fortran2003.Intrinsic_Name.function_names

#: Mapping from Fortran data types to PSyIR types
TYPE_MAP_FROM_FORTRAN = {"integer": ScalarType.Intrinsic.INTEGER,
                         "character": ScalarType.Intrinsic.CHARACTER,
                         "logical": ScalarType.Intrinsic.BOOLEAN,
                         "real": ScalarType.Intrinsic.REAL,
                         "double precision": ScalarType.Intrinsic.REAL}

#: Mapping from Fortran access specifiers to PSyIR visibilities
VISIBILITY_MAP_FROM_FORTRAN = {"public": Symbol.Visibility.PUBLIC,
                               "private": Symbol.Visibility.PRIVATE}

#: Mapping from fparser2 Fortran Literal types to PSyIR types
CONSTANT_TYPE_MAP = {
    Fortran2003.Real_Literal_Constant: ScalarType.Intrinsic.REAL,
    Fortran2003.Logical_Literal_Constant: ScalarType.Intrinsic.BOOLEAN,
    Fortran2003.Char_Literal_Constant: ScalarType.Intrinsic.CHARACTER,
    Fortran2003.Int_Literal_Constant: ScalarType.Intrinsic.INTEGER}

#: Mapping from Fortran intent to PSyIR access type
INTENT_MAPPING = {"in": ArgumentInterface.Access.READ,
                  "out": ArgumentInterface.Access.WRITE,
                  "inout": ArgumentInterface.Access.READWRITE}


def _first_type_match(nodelist, typekind):
    '''Returns the first instance of the specified type in the given
    node list.

    :param list nodelist: list of fparser2 nodes.
    :param type typekind: the fparser2 Type we are searching for.

    :returns: the first instance of the specified type.
    :rtype: instance of typekind

    :raises ValueError: if the list does not contain an object of type \
        typekind.

    '''
    for node in nodelist:
        if isinstance(node, typekind):
            return node
    raise ValueError  # Type not found


def _find_or_create_imported_symbol(location, name, scope_limit=None,
                                    **kargs):
    '''Returns the symbol with the name 'name' from a symbol table
    associated with this node or one of its ancestors.  If a symbol is found
    and the `symbol_type` keyword argument is supplied then the type of the
    existing symbol is compared with the specified type. If it is not already
    an instance of this type, then the symbol is specialised (in place).

    If the symbol is not found and there are no ContainerSymbols with wildcard
    imports then an exception is raised. However, if there are one or more
    ContainerSymbols with wildcard imports (which could therefore be
    bringing the symbol into scope) then a new Symbol with the
    specified visibility but of unknown interface is created and
    inserted in the most local SymbolTable that has such an import.
    The scope_limit variable further limits the symbol table search so
    that the search through ancestor nodes stops when the scope_limit node
    is reached i.e. ancestors of the scope_limit node are not searched.

    :param location: PSyIR node from which to operate.
    :type location: :py:class:`psyclone.psyir.nodes.Node`
    :param str name: the name of the symbol.
    :param scope_limit: optional Node which limits the symbol \
        search space to the symbol tables of the nodes within the \
        given scope. If it is None (the default), the whole \
        scope (all symbol tables in ancestor nodes) is searched \
        otherwise ancestors of the scope_limit node are not \
        searched.
    :type scope_limit: :py:class:`psyclone.psyir.nodes.Node` or \
        `NoneType`

    :returns: the matching symbol.
    :rtype: :py:class:`psyclone.psyir.symbols.Symbol`

    :raises TypeError: if the supplied scope_limit is not a Node.
    :raises ValueError: if the supplied scope_limit node is not an \
        ancestor of the supplied node.
    :raises SymbolError: if no matching symbol is found and there are \
        no ContainerSymbols from which it might be brought into scope.

    '''
    if not isinstance(location, Node):
        raise TypeError(
            f"The location argument '{location}' provided to "
            f"_find_or_create_imported_symbol() is not of type `Node`.")

    if scope_limit is not None:
        # Validate the supplied scope_limit
        if not isinstance(scope_limit, Node):
            raise TypeError(
                f"The scope_limit argument '{scope_limit}' provided to "
                f"_find_or_create_imported_symbol() is not of type `Node`.")

        # Check that the scope_limit Node is an ancestor of this
        # Reference Node and raise an exception if not.
        mynode = location.parent
        while mynode is not None:
            if mynode is scope_limit:
                # The scope_limit node is an ancestor of the
                # supplied node.
                break
            mynode = mynode.parent
        else:
            # The scope_limit node is not an ancestor of the
            # supplied node so raise an exception.
            raise ValueError(
                f"The scope_limit node '{scope_limit}' provided to "
                f"_find_or_create_imported_symbol() is not an ancestor of this"
                f" node '{location}'.")

    # Keep a reference to the most local SymbolTable with a wildcard
    # import in case we need to create a Symbol.
    first_symbol_table = None
    test_node = location

    # Iterate over ancestor Nodes of this Node.
    while test_node:
        # For simplicity, test every Node for the existence of a
        # SymbolTable (rather than checking for the particular
        # Node types which we know to have SymbolTables).
        if hasattr(test_node, 'symbol_table'):
            # This Node does have a SymbolTable.
            symbol_table = test_node.symbol_table

            try:
                # If the name matches a Symbol in this SymbolTable then
                # return the Symbol (after specialising it, if necessary).
                sym = symbol_table.lookup(name, scope_limit=test_node)
                if "symbol_type" in kargs:
                    expected_type = kargs.pop("symbol_type")
                    if not isinstance(sym, expected_type):
                        # The caller specified a sub-class so we need to
                        # specialise the existing symbol.
                        sym.specialise(expected_type, **kargs)
                return sym
            except KeyError:
                # The supplied name does not match any Symbols in
                # this SymbolTable. Does this SymbolTable have any
                # wildcard imports?
                if first_symbol_table is None:
                    for csym in symbol_table.containersymbols:
                        if csym.wildcard_import:
                            first_symbol_table = symbol_table
                            break

        if test_node is scope_limit:
            # The ancestor scope/top-level Node has been reached and
            # nothing has matched.
            break

        # Move on to the next ancestor.
        test_node = test_node.parent

    if first_symbol_table:
        # No symbol found but there are one or more Containers from which
        # it may be being brought into scope. Therefore create a generic
        # Symbol with a deferred interface and add it to the most
        # local SymbolTable with a wildcard import.
        return first_symbol_table.new_symbol(
                name, interface=UnresolvedInterface(), **kargs)

    # All requested Nodes have been checked but there has been no
    # match and there are no wildcard imports so raise an exception.
    raise SymbolError(f"No Symbol found for name '{name}'.")


def _check_args(array, dim):
    '''Utility routine used by the _check_bound_is_full_extent and
    _check_array_range_literal functions to check common arguments.

    This routine is only in fparser2.py until #717 is complete as it
    is used to check that array syntax in a where statement is for the
    full extent of the dimension. Once #717 is complete this routine
    can be removed.

    :param array: the node to check.
    :type array: :py:class:`pysclone.psyir.node.array`
    :param int dim: the dimension index to use.

    :raises TypeError: if the supplied arguments are of the wrong type.
    :raises ValueError: if the value of the supplied dim argument is \
        less than 1 or greater than the number of dimensions in the \
        supplied array argument.

    '''
    if not isinstance(array, ArrayMixin):
        raise TypeError(
            f"method _check_args 'array' argument should be some sort of "
            f"array access (i.e. a sub-class of ArrayMixin) but found "
            f"'{type(array).__name__}'.")

    if not isinstance(dim, int):
        raise TypeError(
            f"method _check_args 'dim' argument should be an "
            f"int type but found '{type(dim).__name__}'.")
    if dim < 1:
        raise ValueError(
            f"method _check_args 'dim' argument should be at "
            f"least 1 but found {dim}.")
    if dim > len(array.children):
        raise ValueError(
            f"method _check_args 'dim' argument should be at most the number "
            f"of dimensions of the array ({len(array.children)}) but found "
            f"{dim}.")

    # The first element of the array (index 0) relates to the first
    # dimension (dim 1), so we need to reduce dim by 1.
    if not isinstance(array.indices[dim-1], Range):
        raise TypeError(
            f"method _check_args 'array' argument index '{dim-1}' should be a "
            f"Range type but found '{type(array.indices[dim-1]).__name__}'.")


def _is_bound_full_extent(array, dim, operator):
    '''A Fortran array section with a missing lower bound implies the
    access starts at the first element and a missing upper bound
    implies the access ends at the last element e.g. a(:,:)
    accesses all elements of array a and is equivalent to
    a(lbound(a,1):ubound(a,1),lbound(a,2):ubound(a,2)). The PSyIR
    does not support the shorthand notation, therefore the lbound
    and ubound operators are used in the PSyIR.

    This utility function checks that shorthand lower or upper
    bound Fortran code is captured as longhand lbound and/or
    ubound functions as expected in the PSyIR.

    This routine is only in fparser2.py until #717 is complete as it
    is used to check that array syntax in a where statement is for the
    full extent of the dimension. Once #717 is complete this routine
    can be moved into fparser2_test.py as it is used there in a
    different context.

    :param array: the node to check.
    :type array: :py:class:`pysclone.psyir.nodes.ArrayMixin`
    :param int dim: the dimension index to use.
    :param operator: the operator to check.
    :type operator: \
        :py:class:`psyclone.psyir.nodes.binaryoperation.Operator.LBOUND` \
        or :py:class:`psyclone.psyir.nodes.binaryoperation.Operator.UBOUND`

    :returns: True if the supplied array has the expected properties, \
        otherwise returns False.
    :rtype: bool

    :raises TypeError: if the supplied arguments are of the wrong type.

    '''
    _check_args(array, dim)

    if operator == BinaryOperation.Operator.LBOUND:
        index = 0
    elif operator == BinaryOperation.Operator.UBOUND:
        index = 1
    else:
        raise TypeError(
            f"'operator' argument  expected to be LBOUND or UBOUND but "
            f"found '{type(operator).__name__}'.")

    # The first element of the array (index 0) relates to the first
    # dimension (dim 1), so we need to reduce dim by 1.
    bound = array.indices[dim-1].children[index]

    if not isinstance(bound, BinaryOperation):
        return False

    reference = bound.children[0]
    literal = bound.children[1]

    if bound.operator != operator:
        return False

    if (not isinstance(literal, Literal) or
            literal.datatype.intrinsic != ScalarType.Intrinsic.INTEGER or
            literal.value != str(dim)):
        return False

    return isinstance(reference, Reference) and array.is_same_array(reference)


def _is_array_range_literal(array, dim, index, value):
    '''Utility function to check that the supplied array has an integer
    literal at dimension index "dim" and range index "index" with
    value "value".

    The step part of the range node has an integer literal with
    value 1 by default.

    This routine is only in fparser2.py until #717 is complete as it
    is used to check that array syntax in a where statement is for the
    full extent of the dimension. Once #717 is complete this routine
    can be moved into fparser2_test.py as it is used there in a
    different context.

    :param array: the node to check.
    :type array: :py:class:`pysclone.psyir.node.ArrayReference`
    :param int dim: the dimension index to check.
    :param int index: the index of the range to check (0 is the \
        lower bound, 1 is the upper bound and 2 is the step).
    :param int value: the expected value of the literal.

    :raises NotImplementedError: if the supplied argument does not \
        have the required properties.

    :returns: True if the supplied array has the expected properties, \
        otherwise returns False.
    :rtype: bool

    :raises TypeError: if the supplied arguments are of the wrong type.
    :raises ValueError: if the index argument has an incorrect value.

    '''
    _check_args(array, dim)

    if not isinstance(index, int):
        raise TypeError(
            f"method _check_array_range_literal 'index' argument should be an "
            f"int type but found '{type(index).__name__}'.")

    if index < 0 or index > 2:
        raise ValueError(
            f"method _check_array_range_literal 'index' argument should be "
            f"0, 1 or 2 but found {index}.")

    if not isinstance(value, int):
        raise TypeError(
            f"method _check_array_range_literal 'value' argument should be an "
            f"int type but found '{type(value).__name__}'.")

    # The first child of the array (index 0) relates to the first
    # dimension (dim 1), so we need to reduce dim by 1.
    literal = array.children[dim-1].children[index]

    if (isinstance(literal, Literal) and
            literal.datatype.intrinsic == ScalarType.Intrinsic.INTEGER and
            literal.value == str(value)):
        return True
    return False


def _is_range_full_extent(my_range):
    '''Utility function to check whether a Range object is equivalent to a
    ":" in Fortran array notation. The PSyIR representation of "a(:)"
    is "a(lbound(a,1):ubound(a,1):1). Therefore, for array a index 1,
    the lower bound is compared with "lbound(a,1)", the upper bound is
    compared with "ubound(a,1)" and the step is compared with 1.

    If everything is OK then this routine silently returns, otherwise
    an exception is raised by one of the functions
    (_check_bound_is_full_extent or _check_array_range_literal) called by this
    function.

    This routine is only in fparser2.py until #717 is complete as it
    is used to check that array syntax in a where statement is for the
    full extent of the dimension. Once #717 is complete this routine
    can be removed.

    :param my_range: the Range node to check.
    :type my_range: :py:class:`psyclone.psyir.node.Range`

    '''

    array = my_range.parent
    # The array index of this range is determined by its position in
    # the array list (+1 as the index starts from 0 but Fortran
    # dimensions start from 1).
    dim = array.children.index(my_range) + 1
    # Check lower bound
    is_lower = _is_bound_full_extent(
        array, dim, BinaryOperation.Operator.LBOUND)
    # Check upper bound
    is_upper = _is_bound_full_extent(
        array, dim, BinaryOperation.Operator.UBOUND)
    # Check step (index 2 is the step index for the range function)
    is_step = _is_array_range_literal(array, dim, 2, 1)
    return is_lower and is_upper and is_step


def _copy_full_base_reference(node):
    '''
    Given the supplied node, creates a new node with the same access
    apart from the final array access. Such a node is then suitable for use
    as an argument to either e.g. LBOUND or UBOUND.

    e.g. if `node` is an ArrayMember representing the inner access in
    'grid%data(:)' then this routine will return a PSyIR node for
    'grid%data'.

    :param node: the array access. In the case of a structure, this \
                 must be the inner-most part of the access.
    :type node: :py:class:`psyclone.psyir.nodes.Reference` or \
                :py:class:`psyclone.psyir.nodes.Member`

    :returns: the PSyIR for a suitable argument to either LBOUND or \
              UBOUND applied to the supplied `node`.
    :rtype: :py:class:`psyclone.psyir.nodes.Node`

    :raises InternalError: if the supplied node is not an instance of \
                           either Reference or Member.
    '''
    if isinstance(node, Reference):
        return Reference(node.symbol)

    if isinstance(node, Member):
        # We have to take care with derived types:
        # grid(1)%data(:...) becomes
        # grid(1)%data(lbound(grid(1)%data,1):...)
        # N.B. the argument to lbound becomes a Member access rather
        # than an ArrayMember access.
        parent_ref = node.ancestor(Reference, include_self=True)
        # We have to find the location of the supplied node in the
        # StructureReference.
        inner = parent_ref
        depth = 0
        while hasattr(inner, "member") and inner is not node:
            depth += 1
            inner = inner.member
        # Now we take a copy of the full reference and then modify it so
        # that the copy of 'node' is replaced by a Member().
        arg = parent_ref.copy()
        # We use the depth computed for the original reference in order
        # to find the copy of 'node'.
        inner = arg
        for step in range(depth-1):
            inner = inner.member
        # Change the innermost access to be a Member.
        inner.children[0] = Member(node.name, inner)
        return arg

    raise InternalError(
        f"The supplied node must be an instance of either Reference "
        f"or Member but got '{type(node).__name__}'.")


def _kind_find_or_create(name, symbol_table):
    '''
    Utility method that returns a Symbol representing the named KIND
    parameter. If the supplied Symbol Table (or one of its ancestors)
    does not contain an appropriate entry then one is created. If it does
    contain a matching entry then it must be either a Symbol or a
    DataSymbol.

    If it is a DataSymbol then it must have a datatype of
    'integer', 'deferred' or 'unknown'. If it is deferred then the fact
    that we now know that this Symbol represents a KIND parameter means we
    can change the datatype to be 'integer'.

    If the existing symbol is a generic Symbol then it is replaced with
    a new DataSymbol of type 'integer'.

    :param str name: the name of the variable holding the KIND value.
    :param symbol_table: the Symbol Table associated with the code being \
                         processed.
    :type symbol_table: :py:class:`psyclone.psyir.symbols.SymbolTable`

    :returns: the Symbol representing the KIND parameter.
    :rtype: :py:class:`psyclone.psyir.symbols.DataSymbol`

    :raises TypeError: if the symbol table already contains an entry for \
            `name` but it is not an instance of Symbol or DataSymbol.
    :raises TypeError: if the symbol table already contains a DataSymbol \
            for `name` and its datatype is not 'integer' or 'deferred'.

    '''
    lower_name = name.lower()

    try:
        kind_symbol = symbol_table.lookup(lower_name)
        # pylint: disable=unidiomatic-typecheck
        if type(kind_symbol) == Symbol:
            # There is an existing entry but it's only a generic Symbol
            # so we need to replace it with a DataSymbol of integer type.
            # Since the lookup() above looks through *all* ancestor symbol
            # tables, we have to find precisely which table the existing
            # Symbol is in.
            table = kind_symbol.find_symbol_table(symbol_table.node)
            new_symbol = DataSymbol(lower_name,
                                    default_integer_type(),
                                    visibility=kind_symbol.visibility,
                                    interface=kind_symbol.interface)
            table.swap(kind_symbol, new_symbol)
            kind_symbol = new_symbol
        elif isinstance(kind_symbol, DataSymbol):

            if not (isinstance(kind_symbol.datatype,
                               (UnknownType, DeferredType)) or
                    (isinstance(kind_symbol.datatype, ScalarType) and
                     kind_symbol.datatype.intrinsic ==
                     ScalarType.Intrinsic.INTEGER)):
                raise TypeError(
                    f"SymbolTable already contains a DataSymbol for variable "
                    f"'{lower_name}' used as a kind parameter but it is not a "
                    f"'deferred', 'unknown' or 'scalar integer' type.")
            # A KIND parameter must be of type integer so set it here if it
            # was previously 'deferred'. We don't know what precision this is
            # so set it to the default.
            if isinstance(kind_symbol.datatype, DeferredType):
                kind_symbol.datatype = default_integer_type()
        else:
            raise TypeError(
                f"A symbol representing a kind parameter must be an instance "
                f"of either a Symbol or a DataSymbol. However, found an entry "
                f"of type '{type(kind_symbol).__name__}' for variable "
                f"'{lower_name}'.")
    except KeyError:
        # The SymbolTable does not contain an entry for this kind parameter
        # so create one. We specify an UnresolvedInterface as we don't
        # currently know how this symbol is brought into scope.
        kind_symbol = DataSymbol(lower_name, default_integer_type(),
                                 visibility=symbol_table.default_visibility,
                                 interface=UnresolvedInterface())
        symbol_table.add(kind_symbol)
    return kind_symbol


def default_precision(_):
    '''Returns the default precision specified by the front end. This is
    currently always set to undefined irrespective of the datatype but
    could be read from a config file in the future. The unused
    argument provides the name of the datatype. This name will allow a
    future implementation of this method to choose different default
    precisions for different datatypes if required.

    There are alternative options for setting a default precision,
    such as:

    1) The back-end sets the default precision in a similar manner
    to this routine.
    2) A PSyIR transformation is used to set default precision.

    This routine is primarily here as a placeholder and could be
    replaced by an alternative solution, see issue #748.

    :returns: the default precision for the supplied datatype name.
    :rtype: :py:class:`psyclone.psyir.symbols.scalartype.Precision`

    '''
    return ScalarType.Precision.UNDEFINED


def default_integer_type():
    '''Returns the default integer datatype specified by the front end.

    :returns: the default integer datatype.
    :rtype: :py:class:`psyclone.psyir.symbols.ScalarType`

    '''
    return ScalarType(ScalarType.Intrinsic.INTEGER,
                      default_precision(ScalarType.Intrinsic.INTEGER))


def default_real_type():
    '''Returns the default real datatype specified by the front end.

    :returns: the default real datatype.
    :rtype: :py:class:`psyclone.psyir.symbols.ScalarType`

    '''
    return ScalarType(ScalarType.Intrinsic.REAL,
                      default_precision(ScalarType.Intrinsic.REAL))


def get_literal_precision(fparser2_node, psyir_literal_parent):
    '''Takes a Fortran2003 literal node as input and returns the
    appropriate PSyIR precision type for that node. Adds a deferred
    type DataSymbol in the SymbolTable if the precision is given by an
    undefined symbol.

    :param fparser2_node: the fparser2 literal node.
    :type fparser2_node: :py:class:`Fortran2003.Real_Literal_Constant` or \
        :py:class:`Fortran2003.Logical_Literal_Constant` or \
        :py:class:`Fortran2003.Char_Literal_Constant` or \
        :py:class:`Fortran2003.Int_Literal_Constant`
    :param psyir_literal_parent: the PSyIR node that will be the \
        parent of the PSyIR literal node that will be created from the \
        fparser2 node information.
    :type psyir_literal_parent: :py:class:`psyclone.psyir.nodes.Node`

    :returns: the PSyIR Precision of this literal value.
    :rtype: :py:class:`psyclone.psyir.symbols.DataSymbol`, int or \
        :py:class:`psyclone.psyir.symbols.ScalarType.Precision`

    :raises InternalError: if the arguments are of the wrong type.
    :raises InternalError: if there's no symbol table associated with \
                           `psyir_literal_parent` or one of its ancestors.

    '''
    if not isinstance(fparser2_node,
                      (Fortran2003.Real_Literal_Constant,
                       Fortran2003.Logical_Literal_Constant,
                       Fortran2003.Char_Literal_Constant,
                       Fortran2003.Int_Literal_Constant)):
        raise InternalError(
            f"Unsupported literal type '{type(fparser2_node).__name__}' found "
            f"in get_literal_precision.")
    if not isinstance(psyir_literal_parent, Node):
        raise InternalError(
            f"Expecting argument psyir_literal_parent to be a PSyIR Node but "
            f"found '{type(psyir_literal_parent).__name__}' in "
            f"get_literal_precision.")
    precision_name = fparser2_node.items[1]
    if not precision_name:
        # Precision may still be specified by the exponent in a real literal
        if isinstance(fparser2_node, Fortran2003.Real_Literal_Constant):
            precision_value = fparser2_node.items[0]
            if "d" in precision_value.lower():
                return ScalarType.Precision.DOUBLE
            if "e" in precision_value.lower():
                return ScalarType.Precision.SINGLE
        # Return the default precision
        try:
            data_name = CONSTANT_TYPE_MAP[type(fparser2_node)]
        except KeyError:
            raise NotImplementedError(
                f"Could not process {type(fparser2_node).__name__}. Only "
                f"'real', 'integer', 'logical' and 'character' intrinsic "
                f"types are supported.")
        return default_precision(data_name)
    try:
        # Precision is specified as an integer
        return int(precision_name)
    except ValueError:
        # Precision is not an integer so should be a kind symbol
        # PSyIR stores names as lower case.
        precision_name = precision_name.lower()
        # Find the closest symbol table
        try:
            symbol_table = psyir_literal_parent.scope.symbol_table
        except SymbolError as err:
            # No symbol table found. This should never happen in
            # normal usage but could occur if a test constructs a
            # PSyIR without a Schedule.
            raise InternalError(
                f"Failed to find a symbol table to which to add the kind "
                f"symbol '{precision_name}'.") from err
        return _kind_find_or_create(precision_name, symbol_table)


def _process_routine_symbols(module_ast, symbol_table, visibility_map):
    '''
    Examines the supplied fparser2 parse tree for a module and creates
    RoutineSymbols for every routine (function or subroutine) that it
    contains.

    :param module_ast: fparser2 parse tree for module.
    :type module_ast: :py:class:`fparser.two.Fortran2003.Program`
    :param symbol_table: the SymbolTable to which to add the symbols.
    :type symbol_table: :py:class:`psyclone.psyir.symbols.SymbolTable`
    :param visibility_map: dict of symbol names with explicit visibilities.
    :type visibility_map: dict with symbol names as keys and visibilities as \
                          values
    '''
    routines = walk(module_ast, (Fortran2003.Subroutine_Subprogram,
                                 Fortran2003.Function_Subprogram))
    # A subroutine has no type but a function does. However, we don't know what
    # it is at this stage so we give all functions a DeferredType.
    # TODO #1314 extend the frontend to ensure that the type of a Routine's
    # return_symbol matches the type of the associated RoutineSymbol.
    type_map = {Fortran2003.Subroutine_Subprogram: NoType(),
                Fortran2003.Function_Subprogram: DeferredType()}
    for routine in routines:
        name = str(routine.children[0].children[1]).lower()
        vis = visibility_map.get(name, symbol_table.default_visibility)
        # This routine is defined within this scoping unit and therefore has a
        # local interface.
        rsymbol = RoutineSymbol(name, type_map[type(routine)], visibility=vis,
                                interface=LocalInterface())
        symbol_table.add(rsymbol)


def _process_access_spec(attr):
    '''
    Converts from an fparser2 Access_Spec node to a PSyIR visibility.

    :param attr: the fparser2 AST node to process.
    :type attr: :py:class:`fparser.two.Fortran2003.Access_Spec`

    :return: the PSyIR visibility corresponding to the access spec.
    :rtype: :py:class:`psyclone.psyir.Symbol.Visibility`

    :raises InternalError: if an invalid access specification is found.

    '''
    try:
        return VISIBILITY_MAP_FROM_FORTRAN[attr.string.lower()]
    except KeyError as err:
        raise InternalError(f"Unexpected Access Spec attribute "
                            f"'{attr}'.") from err


def _create_struct_reference(parent, base_ref, base_symbol, members,
                             indices):
    '''
    Utility to create a StructureReference or ArrayOfStructuresReference. Any
    PSyIR nodes in the supplied lists of members and indices are copied
    when making the new node.

    :param parent: Parent node of the PSyIR node we are constructing.
    :type parent: :py:class:`psyclone.psyir.nodes.Node`
    :param type base_ref: the type of Reference to create.
    :param base_symbol: the Symbol that the reference is to.
    :type base_symbol: :py:class:`psyclone.psyir.symbols.Symbol`
    :param members: the component(s) of the structure that are being accessed.\
        Any components that are array references must provide the name of the \
        array and a list of DataNodes describing which part of it is accessed.
    :type members: list of str or 2-tuples containing (str, \
        list of nodes describing array access)
    :param indices: a list of Nodes describing the array indices for \
        the base reference (if any).
    :type indices: list of :py:class:`psyclone.psyir.nodes.Node`

    :raises InternalError: if any element in the `members` list is not a \
        str or tuple or if `indices` are supplied for a StructureReference \
        or *not* supplied for an ArrayOfStructuresReference.
    :raises NotImplementedError: if `base_ref` is not a StructureReference or \
        an ArrayOfStructuresReference.

    '''
    # Ensure we create a copy of any References within the list of
    # members making up this structure access.
    new_members = []
    for member in members:
        if isinstance(member, six.string_types):
            new_members.append(member)
        elif isinstance(member, tuple):
            # Second member of the tuple is a list of index expressions
            new_members.append((member[0], [kid.copy() for kid in member[1]]))
        else:
            raise InternalError(
                f"List of members must contain only strings or tuples "
                f"but found entry of type '{type(member).__name__}'")
    if base_ref is StructureReference:
        if indices:
            raise InternalError(
                f"Creating a StructureReference but array indices have been "
                f"supplied ({indices}) which makes no sense.")
        return base_ref.create(base_symbol, new_members, parent=parent)
    if base_ref is ArrayOfStructuresReference:
        if not indices:
            raise InternalError(
                "Cannot create an ArrayOfStructuresReference without one or "
                "more index expressions but the 'indices' argument is empty.")
        return base_ref.create(base_symbol, [idx.copy() for idx in indices],
                               new_members, parent=parent)

    raise NotImplementedError(
        f"Cannot create structure reference for type '{base_ref}' - expected "
        f"either StructureReference or ArrayOfStructuresReference.")


def _get_arg_names(node_list):
    '''Utility function that given an fparser2 argument list returns two
    separate lists, one with the arguments themselves and another with
    the argument names.

    :param node_list: a list of fparser2 argument nodes which could \
        be positional or named.
    :type node_list: List[:py:class:`fparser.two.utils.Base`]

    :returns: a list of fparser2 arguments with any name \
        information and a separate list of named argument names.
    :rtype: Tuple[List[:py:class:`fparser.two.utils.Base`], \
         Union[List[str], None]]

    '''
    arg_names = []
    arg_nodes = []
    for node in node_list:
        if isinstance(node, Fortran2003.Actual_Arg_Spec):
            arg_names.append(node.children[0].string)
            arg_nodes.append(node.children[1])
        else:
            arg_names.append(None)
            arg_nodes.append(node)
    return arg_nodes, arg_names


class Fparser2Reader(object):
    '''
    Class to encapsulate the functionality for processing the fparser2 AST and
    convert the nodes to PSyIR.
    '''

    unary_operators = OrderedDict([
        ('+', UnaryOperation.Operator.PLUS),
        ('-', UnaryOperation.Operator.MINUS),
        ('.not.', UnaryOperation.Operator.NOT),
        ('abs', UnaryOperation.Operator.ABS),
        ('ceiling', UnaryOperation.Operator.CEIL),
        ('exp', UnaryOperation.Operator.EXP),
        ('log', UnaryOperation.Operator.LOG),
        ('log10', UnaryOperation.Operator.LOG10),
        ('sin', UnaryOperation.Operator.SIN),
        ('asin', UnaryOperation.Operator.ASIN),
        ('cos', UnaryOperation.Operator.COS),
        ('acos', UnaryOperation.Operator.ACOS),
        ('tan', UnaryOperation.Operator.TAN),
        ('atan', UnaryOperation.Operator.ATAN),
        ('sqrt', UnaryOperation.Operator.SQRT),
        ('sum', UnaryOperation.Operator.SUM),
        ('real', UnaryOperation.Operator.REAL),
        ('nint', UnaryOperation.Operator.NINT),
        ('int', UnaryOperation.Operator.INT)])

    binary_operators = OrderedDict([
        ('+', BinaryOperation.Operator.ADD),
        ('-', BinaryOperation.Operator.SUB),
        ('*', BinaryOperation.Operator.MUL),
        ('/', BinaryOperation.Operator.DIV),
        ('**', BinaryOperation.Operator.POW),
        ('==', BinaryOperation.Operator.EQ),
        ('.eq.', BinaryOperation.Operator.EQ),
        ('/=', BinaryOperation.Operator.NE),
        ('.ne.', BinaryOperation.Operator.NE),
        ('<=', BinaryOperation.Operator.LE),
        ('.le.', BinaryOperation.Operator.LE),
        ('<', BinaryOperation.Operator.LT),
        ('.lt.', BinaryOperation.Operator.LT),
        ('>=', BinaryOperation.Operator.GE),
        ('.ge.', BinaryOperation.Operator.GE),
        ('>', BinaryOperation.Operator.GT),
        ('.gt.', BinaryOperation.Operator.GT),
        ('.and.', BinaryOperation.Operator.AND),
        ('.or.', BinaryOperation.Operator.OR),
        ('dot_product', BinaryOperation.Operator.DOT_PRODUCT),
        ('int', BinaryOperation.Operator.INT),
        ('real', BinaryOperation.Operator.REAL),
        ('sign', BinaryOperation.Operator.SIGN),
        ('size', BinaryOperation.Operator.SIZE),
        ('sum', BinaryOperation.Operator.SUM),
        ('lbound', BinaryOperation.Operator.LBOUND),
        ('ubound', BinaryOperation.Operator.UBOUND),
        ('max', BinaryOperation.Operator.MAX),
        ('min', BinaryOperation.Operator.MIN),
        ('mod', BinaryOperation.Operator.REM),
        ('matmul', BinaryOperation.Operator.MATMUL),
        ('transfer', BinaryOperation.Operator.CAST)])

    nary_operators = OrderedDict([
        ('max', NaryOperation.Operator.MAX),
        ('min', NaryOperation.Operator.MIN),
        ('sum', NaryOperation.Operator.SUM)])

    def __init__(self):
        from fparser.two import utils
        # Map of fparser2 node types to handlers (which are class methods)
        self.handlers = {
            Fortran2003.Assignment_Stmt: self._assignment_handler,
            Fortran2003.Data_Ref: self._data_ref_handler,
            Fortran2003.Function_Subprogram: self._subroutine_handler,
            Fortran2003.Name: self._name_handler,
            Fortran2003.Parenthesis: self._parenthesis_handler,
            Fortran2003.Part_Ref: self._part_ref_handler,
            Fortran2003.Subscript_Triplet: self._subscript_triplet_handler,
            Fortran2003.If_Stmt: self._if_stmt_handler,
            utils.NumberBase: self._number_handler,
            Fortran2003.Int_Literal_Constant: self._number_handler,
            Fortran2003.Char_Literal_Constant: self._char_literal_handler,
            Fortran2003.Logical_Literal_Constant: self._bool_literal_handler,
            utils.BinaryOpBase: self._binary_op_handler,
            Fortran2003.End_Do_Stmt: self._ignore_handler,
            Fortran2003.End_Subroutine_Stmt: self._ignore_handler,
            Fortran2003.If_Construct: self._if_construct_handler,
            Fortran2003.Case_Construct: self._case_construct_handler,
            Fortran2003.Return_Stmt: self._return_handler,
            Fortran2003.UnaryOpBase: self._unary_op_handler,
            Fortran2003.Block_Nonlabel_Do_Construct:
                self._do_construct_handler,
            Fortran2003.Intrinsic_Function_Reference: self._intrinsic_handler,
            Fortran2003.Where_Construct: self._where_construct_handler,
            Fortran2003.Where_Stmt: self._where_construct_handler,
            Fortran2003.Call_Stmt: self._call_handler,
            Fortran2003.Subroutine_Subprogram: self._subroutine_handler,
            Fortran2003.Module: self._module_handler,
            Fortran2003.Main_Program: self._main_program_handler,
            Fortran2003.Program: self._program_handler,
        }

    @staticmethod
    def nodes_to_code_block(parent, fp2_nodes):
        '''Create a CodeBlock for the supplied list of fparser2 nodes and then
        wipe the list. A CodeBlock is a node in the PSyIR (Schedule)
        that represents a sequence of one or more Fortran statements
        and/or expressions which PSyclone does not attempt to handle.

        :param parent: Node in the PSyclone AST to which to add this code \
                       block.
        :type parent: :py:class:`psyclone.psyir.nodes.Node`
        :param fp2_nodes: list of fparser2 AST nodes constituting the \
                          code block.
        :type fp2_nodes: list of :py:class:`fparser.two.utils.Base`

        :returns: a CodeBlock instance.
        :rtype: :py:class:`psyclone.CodeBlock`

        '''
        if not fp2_nodes:
            return None

        # Determine whether this code block is a statement or an
        # expression. Statements always have a `Schedule` as parent
        # and expressions do not. The only unknown at this point are
        # directives whose structure are in discussion. Therefore, for
        # the moment, an exception is raised if a directive is found
        # as a parent.
        if isinstance(parent, (Schedule, Container)):
            structure = CodeBlock.Structure.STATEMENT
        elif isinstance(parent, Directive):
            raise InternalError(
                "Fparser2Reader:nodes_to_code_block: A CodeBlock with "
                "a Directive as parent is not yet supported.")
        else:
            structure = CodeBlock.Structure.EXPRESSION

        code_block = CodeBlock(fp2_nodes, structure, parent=parent)
        parent.addchild(code_block)
        del fp2_nodes[:]
        return code_block

    @staticmethod
    def _create_schedule(name):
        '''
        Create an empty KernelSchedule.

        :param str name: Name of the subroutine represented by the kernel.

        :returns: New KernelSchedule empty object.
        :rtype: py:class:`psyclone.psyir.nodes.KernelSchedule`

        '''
        return KernelSchedule(name)

    def generate_psyir(self, parse_tree):
        '''Translate the supplied fparser2 parse_tree into PSyIR.

        :param parse_tree: the supplied fparser2 parse tree.
        :type parse_tree: :py:class:`fparser.two.Fortran2003.Program`

        :returns: PSyIR representation of the supplied fparser2 parse_tree.
        :rtype: :py:class:`psyclone.psyir.nodes.Container` or \
            :py:class:`psyclone.psyir.nodes.Routine`

        :raises GenerationError: if the root of the supplied fparser2 \
            parse tree is not a Program.

        '''
        if not isinstance(parse_tree, Fortran2003.Program):
            raise GenerationError(
<<<<<<< HEAD
                "The Fparser2Reader generate_psyir method expects the root of "
                "the supplied fparser2 tree to be a Program, but found '{0}'"
                "".format(type(parse_tree).__name__))

=======
                f"The Fparser2Reader generate_psyir method expects the root "
                f"of the supplied fparser2 tree to be a Program, but found "
                f"'{type(parse_tree).__name__}'")
>>>>>>> b4ff8cf4
        node = Container("dummy")
        self.process_nodes(node, [parse_tree])
        result = node.children[0]
        return result.detach()

    def generate_container(self, module_ast):
        '''
        Create a Container from the supplied fparser2 module AST.

        :param module_ast: fparser2 AST of the full module.
        :type module_ast: :py:class:`fparser.two.Fortran2003.Program`

        :returns: PSyIR container representing the given module_ast or None \
                  if there's no module in the parse tree.
        :rtype: :py:class:`psyclone.psyir.nodes.Container`

        :raises GenerationError: unable to generate a Container from the \
                                 provided fpaser2 parse tree.
        '''
        # Assume just 1 or 0 Fortran module definitions in the file
        modules = walk(module_ast, Fortran2003.Module_Stmt)
        if len(modules) > 1:
            raise GenerationError(
                f"Could not process {module_ast}. Just one module definition "
                f"per file supported.")
        if not modules:
            return None

        module = modules[0].parent
        mod_name = str(modules[0].children[1])

        # Create a container to capture the module information
        new_container = Container(mod_name)

        # Search for any accessibility statements (e.g. "PUBLIC :: my_var") to
        # determine the default accessibility of symbols as well as identifying
        # those that are explicitly declared as public or private.
        (default_visibility, visibility_map) = self.process_access_statements(
            module)
        new_container.symbol_table.default_visibility = default_visibility

        # Create symbols for all routines defined within this module
        _process_routine_symbols(module_ast, new_container.symbol_table,
                                 visibility_map)

        # Parse the declarations if it has any
        for child in module.children:
            if isinstance(child, Fortran2003.Specification_Part):
                try:
                    self.process_declarations(new_container, child.children,
                                              [], visibility_map)
                except SymbolError as err:
                    raise SymbolError(
                        f"Error when generating Container for module "
                        f"'{mod_name}': {err.args[0]}") from err
                break

        return new_container

    def generate_schedule(self, name, module_ast, container=None):
        '''Create a Schedule from the supplied fparser2 AST.

        TODO #737. Currently this routine is also used to create a
        NemoInvokeSchedule from NEMO source code (hence the optional,
        'container' argument).  This routine needs re-naming and
        re-writing so that it *only* creates the PSyIR for a
        subroutine.

        :param str name: name of the subroutine represented by the kernel.
        :param module_ast: fparser2 AST of the full module where the kernel \
                           code is located.
        :type module_ast: :py:class:`fparser.two.Fortran2003.Program`
        :param container: the parent Container node associated with this \
                          Schedule (if any).
        :type container: :py:class:`psyclone.psyir.nodes.Container`

        :returns: PSyIR schedule representing the kernel.
        :rtype: :py:class:`psyclone.psyir.nodes.KernelSchedule`

        :raises GenerationError: unable to generate a kernel schedule from \
                                 the provided fpaser2 parse tree.

        '''
        new_schedule = self._create_schedule(name)

        routines = walk(module_ast, (Fortran2003.Subroutine_Subprogram,
                                     Fortran2003.Main_Program,
                                     Fortran2003.Function_Subprogram))
        for routine in routines:
            if isinstance(routine, Fortran2003.Function_Subprogram):
                # TODO fparser/#225 Function_Stmt does not have a get_name()
                # method. Once it does we can remove this branch.
                routine_name = str(routine.children[0].children[1])
            else:
                routine_name = str(routine.children[0].get_name())
            if routine_name == name:
                subroutine = routine
                break
        else:
            raise GenerationError(f"Unexpected kernel AST. Could not find "
                                  f"subroutine: {name}")

        # Check whether or not we need to create a Container for this schedule
        # TODO #737 this routine should just be creating a Subroutine, not
        # attempting to create a Container too. Perhaps it should be passed
        # a reference to the parent Container object.
        if not container:
            # Is the routine enclosed within a module?
            current = subroutine.parent
            while current:
                if isinstance(current, Fortran2003.Module):
                    # We have a parent module so create a Container
                    container = self.generate_container(current)
                    break
                current = current.parent
        if container:
            container.children.append(new_schedule)

        try:
            sub_spec = _first_type_match(subroutine.content,
                                         Fortran2003.Specification_Part)
            decl_list = sub_spec.content
            # TODO this if test can be removed once fparser/#211 is fixed
            # such that routine arguments are always contained in a
            # Dummy_Arg_List, even if there's only one of them.
            from fparser.two.Fortran2003 import Dummy_Arg_List
            if isinstance(subroutine, Fortran2003.Subroutine_Subprogram) and \
               isinstance(subroutine.children[0].children[2], Dummy_Arg_List):
                arg_list = subroutine.children[0].children[2].children
            else:
                # Routine has no arguments
                arg_list = []
        except ValueError:
            # Subroutine without declarations, continue with empty lists.
            decl_list = []
            arg_list = []
        finally:
            self.process_declarations(new_schedule, decl_list, arg_list)

        try:
            sub_exec = _first_type_match(subroutine.content,
                                         Fortran2003.Execution_Part)
        except ValueError:
            pass
        else:
            self.process_nodes(new_schedule, sub_exec.content)

        return new_schedule

    @staticmethod
    def _parse_dimensions(dimensions, symbol_table):
        '''
        Parse the fparser dimension attribute into a shape list. Each entry of
        this list is either None (if the extent is unknown) or a 2-tuple
        containing the lower and upper bound of that dimension. If any of the
        symbols encountered are instances of the generic Symbol class, they are
        specialised (in place) and become instances of DataSymbol with
        DeferredType.

        :param dimensions: fparser dimension attribute.
        :type dimensions: \
            :py:class:`fparser.two.Fortran2003.Dimension_Attr_Spec`
        :param symbol_table: symbol table of the declaration context.
        :type symbol_table: :py:class:`psyclone.psyir.symbols.SymbolTable`

        :returns: shape of the attribute in column-major order (leftmost \
            index is contiguous in memory). Each entry represents an array \
            dimension. If it is 'None' the extent of that dimension is \
            unknown, otherwise it holds a 2-tuple with the upper and lower \
            bounds of the dimension. If it is an empty list then the symbol \
            represents a scalar.
        :rtype: list of NoneType or 2-tuples of \
                :py:class:`psyclone.psyir.nodes.DataNode`

        :raises NotImplementedError: if anything other than scalar, integer \
            literals or symbols are encounted in the dimensions list.

        '''
        def _process_bound(bound_expr):
            '''Process the supplied fparser2 parse tree for the upper/lower
            bound of a dimension in an array declaration.

            :param bound_expr: fparser2 parse tree for lower/upper bound.
            :type bound_expr: :py:class:`fparser.two.utils.Base`

            :returns: PSyIR for the bound.
            :rtype: :py:class:`psyclone.psyir.nodes.DataNode`

            :raises NotImplementedError: if an unsupported form of array \
                                         bound is found.
            '''
            if isinstance(bound_expr, Fortran2003.Int_Literal_Constant):
                return Literal(bound_expr.items[0], INTEGER_TYPE)

            if isinstance(bound_expr, Fortran2003.Name):
                # Fortran does not regulate the order in which variables
                # may be declared so it's possible for the shape
                # specification of an array to reference variables that
                # come later in the list of declarations. The reference
                # may also be to a symbol present in a parent symbol table
                # (e.g. if the variable is declared in an outer, module
                # scope).
                dim_name = bound_expr.string.lower()
                try:
                    sym = symbol_table.lookup(dim_name)
                    # pylint: disable=unidiomatic-typecheck
                    if type(sym) == Symbol:
                        # An entry for this symbol exists but it's only a
                        # generic Symbol and we now know it must be a
                        # DataSymbol.
                        sym.specialise(DataSymbol, datatype=DeferredType())
                    elif isinstance(sym.datatype, (UnknownType,
                                                   DeferredType)):
                        # Allow symbols of Unknown/DeferredType.
                        pass
                    elif not (isinstance(sym.datatype, ScalarType) and
                              sym.datatype.intrinsic ==
                              ScalarType.Intrinsic.INTEGER):
                        # It's not of Unknown/DeferredType and it's not an
                        # integer scalar.
                        raise NotImplementedError()
                except KeyError:
                    # We haven't seen this symbol before so create a new
                    # one with a deferred interface (since we don't
                    # currently know where it is declared).
                    sym = DataSymbol(dim_name, default_integer_type(),
                                     interface=UnresolvedInterface())
                    symbol_table.add(sym)
                return Reference(sym)

            raise NotImplementedError()

        one = Literal("1", INTEGER_TYPE)
        shape = []
        # Traverse shape specs in Depth-first-search order
        for dim in walk(dimensions, (Fortran2003.Assumed_Shape_Spec,
                                     Fortran2003.Explicit_Shape_Spec,
                                     Fortran2003.Assumed_Size_Spec)):

            if isinstance(dim, Fortran2003.Assumed_Shape_Spec):
                shape.append(None)

            elif isinstance(dim, Fortran2003.Explicit_Shape_Spec):
                try:
                    upper = _process_bound(dim.items[1])
                    if dim.items[0]:
                        lower = _process_bound(dim.items[0])
                        shape.append((lower, upper))
                    else:
                        # Lower bound defaults to 1 in Fortran
                        shape.append((one.copy(), upper))
                except NotImplementedError as err:
                    raise NotImplementedError(
                        f"Could not process {dimensions}. Only scalar integer "
                        f"literals or symbols are supported for explicit-shape"
                        f" array declarations.") from err

            elif isinstance(dim, Fortran2003.Assumed_Size_Spec):
                raise NotImplementedError(
                    f"Could not process {dimensions}. Assumed-size arrays"
                    f" are not supported.")

            else:
                raise InternalError(
                    f"Reached end of loop body and array-shape specification "
                    f"{type(dim)} has not been handled.")

        return shape

    @staticmethod
    def process_access_statements(nodes):
        '''
        Search the supplied list of fparser2 nodes (which must represent a
        complete Specification Part) for any accessibility
        statements (e.g. "PUBLIC :: my_var") to determine the default
        visibility of symbols as well as identifying those that are
        explicitly declared as public or private.

        :param nodes: nodes in the fparser2 parse tree describing a \
                      Specification Part that will be searched.
        :type nodes: list of :py:class:`fparser.two.utils.Base`

        :returns: default visibility of symbols within the current scoping \
            unit and dict of symbol names with explicit visibilities.
        :rtype: 2-tuple of (:py:class:`psyclone.symbols.Symbol.Visibility`, \
                dict)

        :raises InternalError: if an accessibility attribute which is not \
            'public' or 'private' is encountered.
        :raises GenerationError: if the parse tree is found to contain more \
            than one bare accessibility statement (i.e. 'PUBLIC' or 'PRIVATE')
        :raises GenerationError: if a symbol is explicitly declared as being \
            both public and private.

        '''
        default_visibility = None
        # Sets holding the names of those symbols whose access is specified
        # explicitly via an access-stmt (e.g. "PUBLIC :: my_var")
        explicit_public = set()
        explicit_private = set()
        # R518 an access-stmt shall appear only in the specification-part
        # of a *module*.
        access_stmts = walk(nodes, Fortran2003.Access_Stmt)

        for stmt in access_stmts:

            if stmt.children[0].lower() == "public":
                public_stmt = True
            elif stmt.children[0].lower() == "private":
                public_stmt = False
            else:
                raise InternalError(
                    f"Failed to process '{stmt}'. Found an accessibility "
                    f"attribute of '{stmt.children[0]}' but expected either "
                    f"'public' or 'private'.")
            if not stmt.children[1]:
                if default_visibility:
                    # We've already seen an access statement without an
                    # access-id-list. This is therefore invalid Fortran (which
                    # fparser does not catch).
                    current_node = stmt.parent
                    while current_node:
                        if isinstance(current_node, Fortran2003.Module):
                            mod_name = str(
                                current_node.children[0].children[1])
                            raise GenerationError(
                                f"Module '{mod_name}' contains more than one "
                                f"access statement with an omitted "
                                f"access-id-list. This is invalid Fortran.")
                        current_node = current_node.parent
                    # Failed to find an enclosing Module. This is also invalid
                    # Fortran since an access statement is only permitted
                    # within a module.
                    raise GenerationError(
                        "Found multiple access statements with omitted access-"
                        "id-lists and no enclosing Module. Both of these "
                        "things are invalid Fortran.")
                if public_stmt:
                    default_visibility = Symbol.Visibility.PUBLIC
                else:
                    default_visibility = Symbol.Visibility.PRIVATE
            else:
                symbol_names = [child.string.lower() for child in
                                stmt.children[1].children]
                if public_stmt:
                    explicit_public.update(symbol_names)
                else:
                    explicit_private.update(symbol_names)
        # Sanity check the lists of symbols (because fparser2 does not
        # currently do much validation)
        invalid_symbols = explicit_public.intersection(explicit_private)
        if invalid_symbols:
            raise GenerationError(
                f"Symbols {list(invalid_symbols)} appear in access statements "
                f"with both PUBLIC and PRIVATE access-ids. This is invalid "
                f"Fortran.")

        # Symbols are public by default in Fortran
        if default_visibility is None:
            default_visibility = Symbol.Visibility.PUBLIC

        visibility_map = {}
        for name in explicit_public:
            visibility_map[name] = Symbol.Visibility.PUBLIC
        for name in explicit_private:
            visibility_map[name] = Symbol.Visibility.PRIVATE

        return (default_visibility, visibility_map)

    @staticmethod
    def _process_use_stmts(parent, nodes, visibility_map=None):
        '''
        Process all of the USE statements in the fparser2 parse tree
        supplied as a list of nodes. Imported symbols are added to
        the symbol table associated with the supplied parent node with
        appropriate interfaces.

        :param parent: PSyIR node in which to insert the symbols found.
        :type parent: :py:class:`psyclone.psyir.nodes.KernelSchedule`
        :param nodes: fparser2 AST nodes to search for use statements.
        :type nodes: list of :py:class:`fparser.two.utils.Base`
        :param visibility_map: mapping of symbol name to visibility (for \
            those symbols listed in an accessibility statement).
        :type visibility_map: dict with str keys and \
            :py:class:`psyclone.psyir.symbols.Symbol.Visibility` values

        :raises GenerationError: if the parse tree for a use statement has an \
            unrecognised structure.
        :raises SymbolError: if a symbol imported via a use statement is \
            already present in the symbol table.
        :raises NotImplementedError: if the form of use statement is not \
            supported.

        '''
        if visibility_map is None:
            visibility_map = {}

        for decl in walk(nodes, Fortran2003.Use_Stmt):

            # Check that the parse tree is what we expect
            if len(decl.items) != 5:
                # We can't just do str(decl) as that also checks that items
                # is of length 5
                text = ""
                for item in decl.items:
                    if item:
                        text += str(item)
                raise GenerationError(
                    f"Expected the parse tree for a USE statement to contain "
                    f"5 items but found {len(decl.items)} for '{text}'")

            mod_name = str(decl.items[2])
            mod_visibility = visibility_map.get(
                    mod_name,  parent.symbol_table.default_visibility)

            # Add the module symbol to the symbol table. Keep a record of
            # whether or not we've seen this module before for reporting
            # purposes in the code below.
            if mod_name not in parent.symbol_table:
                new_container = True
                container = ContainerSymbol(mod_name,
                                            visibility=mod_visibility)
                parent.symbol_table.add(container)
            else:
                new_container = False
                container = parent.symbol_table.lookup(mod_name)
                if not isinstance(container, ContainerSymbol):
                    raise SymbolError(
                        f"Found a USE of module '{mod_name}' but the symbol "
                        f"table already has a non-container entry with that "
                        f"name ({container}). This is invalid Fortran.")

            # Create a generic Symbol for each element in the ONLY clause.
            if isinstance(decl.items[4], Fortran2003.Only_List):
                if not new_container and not container.wildcard_import and \
                   not parent.symbol_table.symbols_imported_from(container):
                    # TODO #11 Log the fact that this explicit symbol import
                    # will replace a previous import with an empty only-list.
                    pass
                for name in decl.items[4].items:
                    sym_name = str(name).lower()
                    sym_visibility = visibility_map.get(
                        sym_name,  parent.symbol_table.default_visibility)
                    if sym_name not in parent.symbol_table:
                        # We're dealing with a symbol named in a use statement
                        # in the *current* scope therefore we do not check
                        # any ancestor symbol tables; we just create a
                        # new symbol. Since we don't yet know anything about
                        # the type of this symbol we create a generic Symbol.
                        parent.symbol_table.add(
                            Symbol(sym_name, visibility=sym_visibility,
                                   interface=ImportInterface(container)))
                    else:
                        # There's already a symbol with this name
                        existing_symbol = parent.symbol_table.lookup(
                            sym_name)
                        if not existing_symbol.is_import:
                            raise SymbolError(
                                f"Symbol '{sym_name}' is imported from module "
                                f"'{mod_name}' but is already present in the "
                                f"symbol table as either an argument or a "
                                f"local ({existing_symbol}).")
                        # TODO #11 Log the fact that we've already got an
                        # import of this symbol and that will take precendence.
            elif not decl.items[3]:
                # We have a USE statement without an ONLY clause.
                if not new_container and not container.wildcard_import and \
                   not parent.symbol_table.symbols_imported_from(container):
                    # TODO #11 Log the fact that this explicit symbol import
                    # will replace a previous import that had an empty
                    # only-list.
                    pass
                container.wildcard_import = True
            elif decl.items[3].lower().replace(" ", "") == ",only:":
                # This use has an 'only: ' but no associated list of
                # imported symbols. (It serves to keep a module in scope while
                # not actually importing anything from it.) We do not need to
                # set anything as the defaults (empty 'only' list and no
                # wildcard import) imply 'only:'.
                if not new_container and \
                       (container.wildcard_import or
                        parent.symbol_table.symbols_imported_from(container)):
                    # TODO #11 Log the fact that this import with an empty
                    # only-list is ignored because of existing 'use's of
                    # the module.
                    pass
            else:
                raise NotImplementedError(f"Found unsupported USE statement: "
                                          f"'{decl}'")

    def _process_type_spec(self, parent, type_spec):
        '''
        Processes the fparser2 parse tree of a type specification in order to
        extract the type and precision that are specified.

        :param parent: the parent of the current PSyIR node under construction.
        :type parent: :py:class:`psyclone.psyir.nodes.Node`
        :param type_spec: the fparser2 parse tree of the type specification.
        :type type_spec: \
            :py:class:`fparser.two.Fortran2003.Intrinsic_Type_Spec` or \
            :py:class:`fparser.two.Fortran2003.Declaration_Type_Spec`

        :returns: the type and precision specified by the type-spec.
        :rtype: 2-tuple of :py:class:`psyclone.psyir.symbols.ScalarType` or \
            :py:class:`psyclone.psyir.symbols.DataTypeSymbol` and \
            :py:class:`psyclone.psyir.symbols.DataSymbol.Precision` or \
            :py:class:`psyclone.psyir.symbols.DataSymbol` or int or NoneType

        :raises NotImplementedError: if an unsupported intrinsic type is found.
        :raises SymbolError: if a symbol already exists for the name of a \
            derived type but is not a DataTypeSymbol.
        :raises NotImplementedError: if the supplied type specification is \
            not for an intrinsic type or a derived type.

        '''
        base_type = None
        precision = None

        if isinstance(type_spec, Fortran2003.Intrinsic_Type_Spec):
            fort_type = str(type_spec.items[0]).lower()
            try:
                data_name = TYPE_MAP_FROM_FORTRAN[fort_type]
            except KeyError as err:
                raise NotImplementedError(
                    f"Could not process {type_spec}. Only 'real', 'double "
                    f"precision', 'integer', 'logical' and 'character' "
                    f"intrinsic types are supported.") from err
            if fort_type == "double precision":
                # Fortran double precision is equivalent to a REAL
                # intrinsic with precision DOUBLE in the PSyIR.
                precision = ScalarType.Precision.DOUBLE
            else:
                # Check for precision being specified.
                precision = self._process_precision(type_spec, parent)
            if not precision:
                precision = default_precision(data_name)
            # We don't support len or kind specifiers for character variables
            if fort_type == "character" and type_spec.children[1]:
                raise NotImplementedError(
                    f"Length or kind attributes not supported on a character "
                    f"variable: '{type_spec}'")
            base_type = ScalarType(data_name, precision)

        elif isinstance(type_spec, Fortran2003.Declaration_Type_Spec):
            # This is a variable of derived type
            if type_spec.children[0].lower() != "type":
                # We don't yet support declarations that use 'class'
                # TODO #1504 extend the PSyIR for this variable type.
                raise NotImplementedError(
                    f"Could not process {type_spec} - declarations "
                    f"other than 'type' are not yet supported.")
            type_name = str(walk(type_spec, Fortran2003.Type_Name)[0])
            # Do we already have a Symbol for this derived type?
            type_symbol = _find_or_create_imported_symbol(parent, type_name)
            # pylint: disable=unidiomatic-typecheck
            if type(type_symbol) == Symbol:
                # We do but we didn't know what kind of symbol it was. Create
                # a DataTypeSymbol to replace it.
                new_symbol = DataTypeSymbol(type_name, DeferredType(),
                                            interface=type_symbol.interface)
                table = type_symbol.find_symbol_table(parent)
                table.swap(type_symbol, new_symbol)
                type_symbol = new_symbol
            elif not isinstance(type_symbol, DataTypeSymbol):
                raise SymbolError(
                    f"Search for a DataTypeSymbol named '{type_name}' "
                    f"(required by specification '{type_spec}') found a "
                    f"'{type(type_symbol).__name__}' instead.")
            base_type = type_symbol

        else:
            # Not a supported type specification. This will result in a
            # CodeBlock or UnknownFortranType, depending on the context.
            raise NotImplementedError()

        return base_type, precision

    def _process_decln(self, parent, symbol_table, decl, visibility_map=None):
        '''
        Process the supplied fparser2 parse tree for a declaration. For each
        entity that is declared, a symbol is added to the supplied symbol
        table.

        :param parent: PSyIR node in which to insert the symbols found.
        :type parent: :py:class:`psyclone.psyir.nodes.KernelSchedule`
        :param symbol_table: the symbol table to which to add new symbols.
        :type symbol_table: py:class:`psyclone.psyir.symbols.SymbolTable`
        :param decl: fparser2 parse tree of declaration to process.
        :type decl: :py:class:`fparser.two.Fortran2003.Type_Declaration_Stmt`
        :param visibility_map: mapping of symbol name to visibility (for \
            those symbols listed in an accessibility statement).
        :type visibility_map: dict with str keys and \
            :py:class:`psyclone.psyir.symbols.Symbol.Visibility` values

        :raises NotImplementedError: if the save attribute is encountered on \
            a declaration that is not within a module.
        :raises NotImplementedError: if an unsupported attribute is found.
        :raises NotImplementedError: if an unsupported intent attribute is \
            found.
        :raises NotImplementedError: if an unsupported access-spec attribute \
            is found.
        :raises NotImplementedError: if the allocatable attribute is found on \
            a non-array declaration.
        :raises InternalError: if an array with defined extent has the \
            allocatable attribute.
        :raises NotImplementedError: if an initialisation expression is found \
            for a variable declaration.
        :raises NotImplementedError: if an unsupported initialisation \
            expression is found for a parameter declaration.
        :raises NotImplementedError: if a character-length specification is \
            found.
        :raises SymbolError: if a declaration is found for a symbol that is \
            already present in the symbol table with a defined interface.

        '''
        (type_spec, attr_specs, entities) = decl.items

        # Parse the type_spec
        base_type, _ = self._process_type_spec(parent, type_spec)

        # Parse declaration attributes:
        # 1) If no dimension attribute is provided, it defaults to scalar.
        attribute_shape = []
        # 2) If no intent attribute is provided, it is provisionally
        # marked as a local variable (when the argument list is parsed,
        # arguments with no explicit intent are updated appropriately).
        interface = LocalInterface()
        # 3) Record initialized constant values
        has_constant_value = False
        # 4) Whether the declaration has the allocatable attribute
        allocatable = False
        # 5) Access-specification - this var is only set if the declaration
        # has an explicit access-spec (e.g. INTEGER, PRIVATE :: xxx)
        decln_access_spec = None
        if attr_specs:
            for attr in attr_specs.items:
                if isinstance(attr, Fortran2003.Attr_Spec):
                    normalized_string = str(attr).lower().replace(' ', '')
                    if "save" in normalized_string:
                        # Variables declared with SAVE attribute inside a
                        # module, submodule or main program are implicitly
                        # SAVE'd (see Fortran specification 8.5.16.4) so it
                        # is valid to ignore the attribute in these
                        # situations.
                        if not (decl.parent and
                                isinstance(decl.parent.parent,
                                           (Fortran2003.Module,
                                            Fortran2003.Main_Program))):
                            raise NotImplementedError(
                                f"Could not process {decl.items}. The 'SAVE' "
                                f"attribute is not yet supported when it is"
                                f" not part of a module, submodule or main_"
                                f"program specification part.")

                    elif normalized_string == "parameter":
                        # Flag the existence of a constant value in the RHS
                        has_constant_value = True
                    elif normalized_string == "allocatable":
                        allocatable = True
                    else:
                        raise NotImplementedError(
                            f"Could not process {decl.items}. Unrecognised "
                            f"attribute '{attr}'.")
                elif isinstance(attr, Fortran2003.Intent_Attr_Spec):
                    (_, intent) = attr.items
                    normalized_string = \
                        intent.string.lower().replace(' ', '')
                    try:
                        interface = ArgumentInterface(
                            INTENT_MAPPING[normalized_string])
                    except KeyError as info:
                        message = (
                            f"Could not process {decl.items}. Unexpected "
                            f"intent attribute '{attr}'.")
                        raise InternalError(message) from info
                elif isinstance(attr,
                                (Fortran2003.Dimension_Attr_Spec,
                                 Fortran2003.Dimension_Component_Attr_Spec)):
                    attribute_shape = \
                        self._parse_dimensions(attr, symbol_table)
                elif isinstance(attr, Fortran2003.Access_Spec):
                    try:
                        decln_access_spec = _process_access_spec(attr)
                    except InternalError as err:
                        raise InternalError(
                            f"Could not process '{decl.items}': "
                            f"{err.value}") from err
                else:
                    raise NotImplementedError(
                        f"Could not process declaration '{decl}'. Unrecognised"
                        f" attribute type '{type(attr).__name__}'.")

        # Parse declarations RHS and declare new symbol into the
        # parent symbol table for each entity found.
        for entity in entities.items:
            (name, array_spec, char_len, initialisation) = entity.items
            ct_expr = None

            # If the entity has an array-spec shape, it has priority.
            # Otherwise use the declaration attribute shape.
            if array_spec is not None:
                entity_shape = \
                    self._parse_dimensions(array_spec, symbol_table)
            else:
                entity_shape = attribute_shape

            if allocatable and not entity_shape:
                # We have an allocatable attribute on something that we
                # don't recognise as an array - this is not supported.
                raise NotImplementedError(
                    f"Could not process {decl}. The 'allocatable' attribute is"
                    f" only supported on array declarations.")

            for idx, extent in enumerate(entity_shape):
                if extent is None:
                    if allocatable:
                        entity_shape[idx] = ArrayType.Extent.DEFERRED
                    else:
                        entity_shape[idx] = ArrayType.Extent.ATTRIBUTE
                elif not isinstance(extent, ArrayType.Extent) and \
                        allocatable:
                    # We have an allocatable array with a defined extent.
                    # This is invalid Fortran.
                    raise InternalError(
                        f"Invalid Fortran: '{decl}'. An array with defined "
                        f"extent cannot have the ALLOCATABLE attribute.")

            if initialisation:
                if has_constant_value:
                    # If it is a parameter parse its initialization into
                    # a dummy Assignment (but connected to the parent scope
                    # since symbols must be resolved)
                    dummynode = Assignment(parent=parent)
                    expr = initialisation.items[1]
                    self.process_nodes(parent=dummynode, nodes=[expr])
                    ct_expr = dummynode.children[0].detach()
                else:
                    raise NotImplementedError(
                        f"Could not process {decl.items}. Initialisations on "
                        f"the declaration statements are only supported for "
                        f"parameter declarations.")

            if char_len is not None:
                raise NotImplementedError(
                    f"Could not process {decl.items}. Character length "
                    f"specifications are not supported.")

            sym_name = str(name).lower()

            if decln_access_spec:
                visibility = decln_access_spec
            else:
                # There was no access-spec on the LHS of the decln
                if visibility_map is not None:
                    visibility = visibility_map.get(
                        sym_name, symbol_table.default_visibility)
                else:
                    visibility = symbol_table.default_visibility

            if entity_shape:
                # array
                datatype = ArrayType(base_type, entity_shape)
            else:
                # scalar
                datatype = base_type

            # Make sure the declared symbol exists in the SymbolTable
            tag = None
            try:
                sym = symbol_table.lookup(sym_name, scope_limit=parent)
                if sym is symbol_table.lookup_with_tag("own_routine_symbol"):
                    # In case it is its own function routine symbol, Fortran
                    # will declare it inside the function as a DataSymbol.
                    # Remove the RoutineSymbol in order to free the exact name
                    # for the DataSymbol.
                    symbol_table.remove(sym)
                    # And trigger the exception path but keeping the same tag
                    tag = "own_routine_symbol"
                    raise KeyError
                if not sym.is_unresolved:
                    raise SymbolError(
                        f"Symbol '{sym_name}' already present in SymbolTable "
                        f"with a defined interface ({sym.interface}).")
            except KeyError:
                try:
                    sym = DataSymbol(sym_name, datatype,
                                     visibility=visibility,
                                     constant_value=ct_expr)
                except ValueError:
                    # Error setting initial value have to be raised as
                    # NotImplementedError in order to create an UnknownType
                    # Therefore, the Error doesn't need raise_from or message
                    # pylint: disable=raise-missing-from
                    if tag:
                        raise InternalError(
                            f"The fparser2 frontend does not support "
                            f"declarations where the routine name is of "
                            f"UnknownType, but found this case in "
                            f"'{sym_name}'.")
                    raise NotImplementedError()

                symbol_table.add(sym, tag=tag)

            # The Symbol must have the interface given by the declaration. We
            # take a copy to ensure that it can be modified without side
            # effects.
            # TODO #1444 Can we ensure that an interface is only referenced
            # by a single symbol?
            sym.interface = interface.copy()

    def _process_derived_type_decln(self, parent, decl, visibility_map):
        '''
        Process the supplied fparser2 parse tree for a derived-type
        declaration. A DataTypeSymbol representing the derived-type is added
        to the symbol table associated with the parent node.

        :param parent: PSyIR node in which to insert the symbols found.
        :type parent: :py:class:`psyclone.psyGen.KernelSchedule`
        :param decl: fparser2 parse tree of declaration to process.
        :type decl: :py:class:`fparser.two.Fortran2003.Type_Declaration_Stmt`
        :param visibility_map: mapping of symbol name to visibility (for \
            those symbols listed in an accessibility statement).
        :type visibility_map: dict with str keys and \
            :py:class:`psyclone.psyir.symbols.Symbol.Visibility` values

        :raises SymbolError: if a Symbol already exists with the same name \
            as the derived type being defined and it is not a DataTypeSymbol \
            or is not of DeferredType.

        '''
        name = str(walk(decl.children[0], Fortran2003.Type_Name)[0]).lower()
        # Create a new StructureType for this derived type
        dtype = StructureType()

        # Look for any private-components-stmt (R447) within the type
        # decln. In the absence of this, the default visibility of type
        # components is public.
        private_stmts = walk(decl, Fortran2003.Private_Components_Stmt)
        if private_stmts:
            default_compt_visibility = Symbol.Visibility.PRIVATE
        else:
            default_compt_visibility = Symbol.Visibility.PUBLIC

        # The visibility of the symbol representing this derived type
        if name in visibility_map:
            dtype_symbol_vis = visibility_map[name]
        else:
            specs = walk(decl.children[0], Fortran2003.Access_Spec)
            if specs:
                dtype_symbol_vis = _process_access_spec(specs[0])
            else:
                dtype_symbol_vis = parent.symbol_table.default_visibility

        # We have to create the symbol for this type before processing its
        # components as they may refer to it (e.g. for a linked list).
        if name in parent.symbol_table:
            # An entry already exists for this type.
            # Check that it is a DataTypeSymbol
            tsymbol = parent.symbol_table.lookup(name)
            if not isinstance(tsymbol, DataTypeSymbol):
                raise SymbolError(
                    f"Error processing definition of derived type '{name}'. "
                    f"The symbol table already contains an entry with this "
                    f"name but it is a '{type(tsymbol).__name__}' when it "
                    f"should be a 'DataTypeSymbol' (for the derived-type "
                    f"definition '{decl}')")
            # Since we are processing the definition of this symbol, the only
            # permitted type for an existing symbol of this name is 'deferred'.
            if not isinstance(tsymbol.datatype, DeferredType):
                raise SymbolError(
                    f"Error processing definition of derived type '{name}'. "
                    f"The symbol table already contains a DataTypeSymbol with "
                    f"this name but it is of type "
                    f"'{type(tsymbol.datatype).__name__}' when it should be "
                    f"of 'DeferredType'")
        else:
            # We don't already have an entry for this type so create one
            tsymbol = DataTypeSymbol(name, dtype, visibility=dtype_symbol_vis)
            parent.symbol_table.add(tsymbol)

        # Populate this StructureType by processing the components of
        # the derived type
        try:
            # We don't yet support derived-type definitions with a CONTAINS
            # section.
            contains = walk(decl, Fortran2003.Contains_Stmt)
            if contains:
                raise NotImplementedError(
                    "Derived-type definition has a CONTAINS statement.")

            # Re-use the existing code for processing symbols
            local_table = SymbolTable(
                default_visibility=default_compt_visibility)
            for child in walk(decl, Fortran2003.Data_Component_Def_Stmt):
                self._process_decln(parent, local_table, child)
            # Convert from Symbols to type information
            for symbol in local_table.symbols:
                dtype.add(symbol.name, symbol.datatype, symbol.visibility)

            # Update its type with the definition we've found
            tsymbol.datatype = dtype

        except NotImplementedError:
            # Support for this declaration is not fully implemented so
            # set the datatype of the DataTypeSymbol to UnknownFortranType.
            tsymbol.datatype = UnknownFortranType(str(decl))

    def process_declarations(self, parent, nodes, arg_list,
                             visibility_map=None):
        '''
        Transform the variable declarations in the fparser2 parse tree into
        symbols in the symbol table of the PSyIR parent node. The default
        visibility of any new symbol is taken from the symbol table associated
        with the `parent` node if necessary. The `visibility_map` provides
        information on any explicit symbol visibilities that are specified
        for the declarations.

        :param parent: PSyIR node in which to insert the symbols found.
        :type parent: :py:class:`psyclone.psyir.nodes.KernelSchedule`
        :param nodes: fparser2 AST nodes containing declaration statements.
        :type nodes: list of :py:class:`fparser.two.utils.Base`
        :param arg_list: fparser2 AST node containing the argument list.
        :type arg_list: :py:class:`fparser.Fortran2003.Dummy_Arg_List`
        :param visibility_map: mapping of symbol names to explicit
                        visibilities.
        :type visibility_map: dict with str keys and values of type \
                        :py:class:`psyclone.psyir.symbols.Symbol.Visibility`

        :raises NotImplementedError: the provided declarations contain \
                                     attributes which are not supported yet.
        :raises GenerationError: if the parse tree for a USE statement does \
                                 not have the expected structure.
        :raises SymbolError: if a declaration is found for a Symbol that is \
                    already in the symbol table with a defined interface.
        :raises InternalError: if the provided declaration is an unexpected \
                               or invalid fparser or Fortran expression.

        '''
        if visibility_map is None:
            visibility_map = {}

        # Look at any USE statements
        self._process_use_stmts(parent, nodes, visibility_map)

        # Handle any derived-type declarations/definitions before we look
        # at general variable declarations in case any of the latter use
        # the former.
        for decl in walk(nodes, Fortran2003.Derived_Type_Def):
            self._process_derived_type_decln(parent, decl, visibility_map)

        # Now we've captured any derived-type definitions, proceed to look
        # at the variable declarations.
        for node in nodes:

            if isinstance(node, Fortran2003.Interface_Block):

                # We only support named interface blocks, and then only
                # partially. Fortran standard R1203 says that:
                #    interface-stmt = INTERFACE [ generic-spec ]
                # where generic-spec is either (R1207) a generic-name or one
                # of OPERATOR, ASSIGNMENT or dtio-spec.
                if (not isinstance(node.children[0],
                                   Fortran2003.Interface_Stmt) or
                    not isinstance(node.children[0].children[0],
                                   Fortran2003.Name)):
                    # An unsupported interface definition will result in
                    # the whole module containing this specification part
                    # being put into a CodeBlock.
                    raise NotImplementedError()
                name = node.children[0].children[0].string.lower()
                vis = visibility_map.get(
                    name, parent.symbol_table.default_visibility)
                # A named interface block corresponds to a RoutineSymbol.
                # (There will be calls to it although there will be no
                # corresponding implementation with that name.)
                # We store its definition using an UnknownFortranType so that
                # we can recreate it in the Fortran backend.
                parent.symbol_table.add(
                    RoutineSymbol(name, UnknownFortranType(str(node).lower()),
                                  visibility=vis))

            elif isinstance(node, Fortran2003.Type_Declaration_Stmt):
                try:
                    self._process_decln(parent, parent.symbol_table, node,
                                        visibility_map)
                except NotImplementedError:
                    # Found an unsupported variable declaration. Create a
                    # DataSymbol with UnknownType for each entity being
                    # declared. Currently this means that any symbols that come
                    # after an unsupported declaration will also have
                    # UnknownType. This is the subject of Issue #791.
                    specs = walk(node, Fortran2003.Access_Spec)
                    if specs:
                        decln_vis = _process_access_spec(specs[0])
                    else:
                        decln_vis = parent.symbol_table.default_visibility

                    orig_children = list(node.children[2].children[:])
                    for child in orig_children:
                        # Modify the fparser2 parse tree so that it only
                        # declares the current entity. `items` is a tuple and
                        # thus immutable so we create a new one.
                        node.children[2].items = (child,)
                        symbol_name = str(child.children[0]).lower()
                        vis = visibility_map.get(symbol_name, decln_vis)

                        # Check whether the symbol we're about to add
                        # corresponds to the routine we're currently inside. If
                        # it does then we remove the RoutineSymbol in order to
                        # free the exact name for the DataSymbol, but we keep
                        # the tag to reintroduce it to the new symbol.
                        tag = None
                        try:
                            routine_sym = parent.symbol_table.lookup_with_tag(
                                "own_routine_symbol")
                            if routine_sym.name.lower() == symbol_name:
                                parent.symbol_table.remove(routine_sym)
                                tag = "own_routine_symbol"  # Keep the tag
                        except KeyError:
                            pass

                        # If a declaration declares multiple entities, it's
                        # possible that some may have already been processed
                        # successfully and thus be in the symbol table.
                        try:
                            parent.symbol_table.add(
                                DataSymbol(symbol_name,
                                           UnknownFortranType(str(node)),
                                           visibility=vis),
                                tag=tag)
                        except KeyError as err:
                            if len(orig_children) == 1:
                                raise SymbolError(
                                    f"Error while processing unsupported "
                                    f"declaration ('{node}'). An entry for "
                                    f"symbol '{symbol_name}' is already in "
                                    f"the symbol table.") from err
                    # Restore the fparser2 parse tree
                    node.children[2].items = tuple(orig_children)

            elif isinstance(node, (Fortran2003.Access_Stmt,
                                   Fortran2003.Derived_Type_Def,
                                   Fortran2003.Stmt_Function_Stmt,
                                   Fortran2003.Use_Stmt,
                                   Fortran2003.Implicit_Part)):
                # These node types are handled separately with the exception
                # of Implicit_Part which we currently silently ignore
                # (TODO #1254).
                pass

            else:
                raise NotImplementedError(
                    f"Error processing declarations: fparser2 node of type "
                    f"'{type(node).__name__}' not supported")

        if visibility_map is not None:
            # Check for symbols named in an access statement but not explicitly
            # declared. These must then refer to symbols that have been brought
            # into scope by an unqualified use statement.
            for name, vis in visibility_map.items():
                if name not in parent.symbol_table:
                    try:
                        # If a suitable unqualified use statement is found then
                        # this call creates a Symbol and inserts it in the
                        # appropriate symbol table.
                        _find_or_create_imported_symbol(parent, name,
                                                        visibility=vis)
                    except SymbolError as err:
                        # Improve the error message with context-specific info
                        raise SymbolError(
                            f"'{name}' is listed in an accessibility "
                            f"statement as being '{vis}' but failed to find a "
                            f"declaration or possible import (use) of this "
                            f"symbol.") from err
        try:
            arg_symbols = []
            # Ensure each associated symbol has the correct interface info.
            for arg_name in [x.string.lower() for x in arg_list]:
                symbol = parent.symbol_table.lookup(arg_name)
                if symbol.is_local:
                    # We didn't previously know that this Symbol was an
                    # argument (as it had no 'intent' qualifier). Mark
                    # that it is an argument by specifying its interface.
                    # Athough a Fortran argument has intent(inout) by default,
                    # specifying this for an argument that is actually read
                    # only (and is declared as such in the caller) causes
                    # gfortran to complain. We therefore specify that the
                    # access is unknown at this stage.
                    symbol.interface = ArgumentInterface(
                        ArgumentInterface.Access.UNKNOWN)
                arg_symbols.append(symbol)
            # Now that we've updated the Symbols themselves, set the
            # argument list
            parent.symbol_table.specify_argument_list(arg_symbols)
        except KeyError:
            raise InternalError(f"The kernel argument list '{arg_list}' does "
                                f"not match the variable declarations for "
                                f"fparser nodes {nodes}.")

        # fparser2 does not always handle Statement Functions correctly, this
        # loop checks for Stmt_Functions that should be an array statement
        # and recovers them, otherwise it raises an error as currently
        # Statement Functions are not supported in PSyIR.
        for stmtfn in walk(nodes, Fortran2003.Stmt_Function_Stmt):
            (fn_name, arg_list, scalar_expr) = stmtfn.items
            try:
                symbol = parent.symbol_table.lookup(fn_name.string.lower())
                if symbol.is_array:
                    # This is an array assignment wrongly categorized as a
                    # statement_function by fparser2.
                    array_subscript = arg_list.items

                    assignment_rhs = scalar_expr

                    # Create assingment node
                    assignment = Assignment(parent=parent)
                    parent.addchild(assignment)

                    # Build lhs
                    lhs = ArrayReference(symbol, parent=assignment)
                    self.process_nodes(parent=lhs, nodes=array_subscript)
                    assignment.addchild(lhs)

                    # Build rhs
                    self.process_nodes(parent=assignment,
                                       nodes=[assignment_rhs])
                else:
                    raise InternalError(
                        f"Could not process '{stmtfn}'. Symbol "
                        f"'{symbol.name}' is in the SymbolTable but it is not "
                        f"an array as expected, so it can not be recovered as "
                        f"an array assignment.")
            except KeyError:
                raise NotImplementedError(
                    f"Could not process '{stmtfn}'. Statement Function "
                    f"declarations are not supported.")

    @staticmethod
    def _process_precision(type_spec, psyir_parent):
        '''Processes the fparser2 parse tree of the type specification of a
        variable declaration in order to extract precision
        information. Two formats for specifying precision are
        supported a) "*N" e.g. real*8 and b) "kind=" e.g. kind=i_def, or
        kind=KIND(x).

        :param type_spec: the fparser2 parse tree of the type specification.
        :type type_spec: \
            :py:class:`fparser.two.Fortran2003.Intrinsic_Type_Spec`
        :param psyir_parent: the parent PSyIR node where the new node \
            will be attached.
        :type psyir_parent: :py:class:`psyclone.psyir.nodes.Node`

        :returns: the precision associated with the type specification.
        :rtype: :py:class:`psyclone.psyir.symbols.DataSymbol.Precision` or \
            :py:class:`psyclone.psyir.symbols.DataSymbol` or int or NoneType

        :raises NotImplementedError: if a KIND intrinsic is found with an \
            argument other than a real or integer literal.
        :raises NotImplementedError: if we have `kind=xxx` but cannot find \
            a valid variable name.

        '''
        symbol_table = psyir_parent.scope.symbol_table

        if not isinstance(type_spec.items[1], Fortran2003.Kind_Selector):
            # No precision is specified
            return None

        kind_selector = type_spec.items[1]

        if (isinstance(kind_selector.children[0], str) and
                kind_selector.children[0] == "*"):
            # Precision is provided in the form *N
            precision = int(str(kind_selector.children[1]))
            return precision

        # Precision is supplied in the form "kind=..."
        intrinsics = walk(kind_selector.items,
                          Fortran2003.Intrinsic_Function_Reference)
        if intrinsics and isinstance(intrinsics[0].items[0],
                                     Fortran2003.Intrinsic_Name) and \
           str(intrinsics[0].items[0]).lower() == "kind":
            # We have kind=KIND(X) where X may be of any intrinsic type. It
            # may be a scalar or an array. items[1] is an
            # Actual_Arg_Spec_List with the first entry being the argument.
            kind_arg = intrinsics[0].items[1].items[0]

            # We currently only support integer and real literals as
            # arguments to KIND
            if isinstance(kind_arg, (Fortran2003.Int_Literal_Constant,
                                     Fortran2003.Real_Literal_Constant)):
                return get_literal_precision(kind_arg, psyir_parent)

            raise NotImplementedError(
                f"Only real and integer literals are supported as arguments "
                f"to the KIND intrinsic but found "
                f"'{type(kind_arg).__name__}' in: {kind_selector}")

        # We have kind=kind-param
        kind_names = walk(kind_selector.items, Fortran2003.Name)
        if not kind_names:
            raise NotImplementedError(
                f"Failed to find valid Name in Fortran Kind Selector: "
                f"{kind_selector}'")

        return _kind_find_or_create(str(kind_names[0]), symbol_table)

    def process_nodes(self, parent, nodes):
        '''
        Create the PSyIR of the supplied list of nodes in the
        fparser2 AST.

        :param parent: Parent node in the PSyIR we are constructing.
        :type parent: :py:class:`psyclone.psyir.nodes.Node`
        :param nodes: List of sibling nodes in fparser2 AST.
        :type nodes: list of :py:class:`fparser.two.utils.Base`

        '''
        code_block_nodes = []
        for child in nodes:

            try:
                psy_child = self._create_child(child, parent)
            except NotImplementedError:
                # If child type implementation not found, add them on the
                # ongoing code_block node list.
                code_block_nodes.append(child)
                if not isinstance(parent, Schedule):
                    # If we're not processing a statement then we create a
                    # separate CodeBlock for each node in the parse tree.
                    # (Otherwise it is hard to correctly reconstruct e.g.
                    # the arguments to a Call.)
                    self.nodes_to_code_block(parent, code_block_nodes)
            else:
                if psy_child:
                    self.nodes_to_code_block(parent, code_block_nodes)
                    parent.addchild(psy_child)
                # If psy_child is not initialised but it didn't produce a
                # NotImplementedError, it means it is safe to ignore it.

        # Complete any unfinished code-block
        self.nodes_to_code_block(parent, code_block_nodes)

    def _create_child(self, child, parent=None):
        '''
        Create a PSyIR node representing the supplied fparser 2 node.

        :param child: node in fparser2 AST.
        :type child: :py:class:`fparser.two.utils.Base`
        :param parent: Parent node of the PSyIR node we are constructing.
        :type parent: :py:class:`psyclone.psyir.nodes.Node`

        :returns: Returns the PSyIR representation of child, which can be a \
                  single node, a tree of nodes or None if the child can be \
                  ignored.
        :rtype: :py:class:`psyclone.psyir.nodes.Node` or NoneType

        :raises NotImplementedError: if the child node has a label or there \
            isn't a handler for the provided child type.

        '''
        # We don't support statements with labels.
        if isinstance(child, BlockBase):
            # An instance of BlockBase describes a block of code (no surprise
            # there), so we have to examine the first statement within it. We
            # must allow for the case where the block is empty though.
            if (child.content and child.content[0] and
                    child.content[0].item and child.content[0].item.label):
                raise NotImplementedError()
        elif isinstance(child, StmtBase):
            if child.item and child.item.label:
                raise NotImplementedError()

        handler = self.handlers.get(type(child))
        if handler is None:
            # If the handler is not found then check with the first
            # level parent class. This is done to simplify the
            # handlers map when multiple fparser2 types can be
            # processed with the same handler. (e.g. Subclasses of
            # BinaryOpBase: Mult_Operand, Add_Operand, Level_2_Expr,
            # ... can use the same handler.)
            generic_type = type(child).__bases__[0]
            handler = self.handlers.get(generic_type)
            if not handler:
                raise NotImplementedError()
        return handler(child, parent)

    def _ignore_handler(self, *_):
        '''
        This handler returns None indicating that the associated
        fparser2 node can be ignored.

        Note that this method contains ignored arguments to comform with
        the handler(node, parent) method interface.

        :returns: None
        :rtype: NoneType
        '''
        return None

    def _create_loop(self, parent, variable):
        '''
        Create a Loop instance. This is done outside _do_construct_handler
        because some APIs may want to instantiate a specialised Loop.

        :param parent: the parent of the node.
        :type parent: :py:class:`psyclone.psyir.nodes.Node`
        :param variable: the loop variable.
        :type variable: :py:class:`psyclone.psyir.symbols.DataSymbol`

        :return: a new Loop instance.
        :rtype: :py:class:`psyclone.psyir.nodes.Loop`

        '''
        return Loop(parent=parent, variable=variable)

    def _do_construct_handler(self, node, parent):
        '''
        Transforms a fparser2 Do Construct into its PSyIR representation.

        :param node: node in fparser2 tree.
        :type node: \
            :py:class:`fparser.two.Fortran2003.Block_Nonlabel_Do_Construct`
        :param parent: parent node of the PSyIR node we are constructing.
        :type parent: :py:class:`psyclone.psyir.nodes.Node`

        :returns: PSyIR representation of node
        :rtype: :py:class:`psyclone.psyir.nodes.Loop`

        :raises NotImplementedError: if the fparser2 tree has an unsupported \
            structure (e.g. DO WHILE or a DO with no loop control or a named \
            DO containing a reference to that name).
        '''
        nonlabel_do = walk(node.content, Fortran2003.Nonlabel_Do_Stmt)[0]
        if nonlabel_do.item is not None:
            # If the associated line has a name that is referenced inside the
            # loop then it isn't supported , e.g. `EXIT outer_loop`.
            if nonlabel_do.item.name:
                construct_name = nonlabel_do.item.name
                # Check that the construct-name is not referred to inside
                # the Loop (but exclude the END DO from this check).
                names = walk(node.content[:-1], Fortran2003.Name)
                if construct_name in [name.string for name in names]:
                    raise NotImplementedError()

        ctrl = walk(node.content, Fortran2003.Loop_Control)
        if not ctrl:
            # TODO #359 a DO with no loop control is put into a CodeBlock
            raise NotImplementedError()
        if ctrl[0].items[0]:
            # If this is a DO WHILE then the first element of items will not
            # be None. (See `fparser.two.Fortran2003.Loop_Control`.)
            # TODO #359 DO WHILE's are currently just put into CodeBlocks
            # rather than being properly described in the PSyIR.
            raise NotImplementedError()

        # Second element of items member of Loop Control is itself a tuple
        # containing:
        #   Loop variable, [start value expression, end value expression, step
        #   expression]
        # Loop variable will be an instance of Fortran2003.Name
        loop_var = str(ctrl[0].items[1][0])
        variable_name = str(loop_var)
        try:
            data_symbol = _find_or_create_imported_symbol(
                parent, variable_name, symbol_type=DataSymbol,
                datatype=DeferredType())
        except SymbolError:
            raise InternalError(
                f"Loop-variable name '{variable_name}' is not declared and "
                f"there are no unqualified use statements. This is currently "
                f"unsupported.")
        # The loop node is created with the _create_loop factory method as some
        # APIs require a specialised loop node type.
        loop = self._create_loop(parent, data_symbol)
        loop._ast = node

        # Get the loop limits. These are given in a list which is the second
        # element of a tuple which is itself the second element of the items
        # tuple:
        # (None, (Name('jk'), [Int_Literal_Constant('1', None), Name('jpk'),
        #                      Int_Literal_Constant('1', None)]), None)
        limits_list = ctrl[0].items[1][1]

        # Start expression child
        self.process_nodes(parent=loop, nodes=[limits_list[0]])

        # Stop expression child
        self.process_nodes(parent=loop, nodes=[limits_list[1]])

        # Step expression child
        if len(limits_list) == 3:
            self.process_nodes(parent=loop, nodes=[limits_list[2]])
        else:
            # Default loop increment is 1. Use the type of the start
            # or step nodes once #685 is complete. For the moment use
            # the default precision.
            default_step = Literal("1", default_integer_type())
            loop.addchild(default_step)

        # Create Loop body Schedule
        loop_body = Schedule(parent=loop)
        loop_body._ast = node
        loop.addchild(loop_body)
        # Process loop body (ignore 'do' and 'end do' statements with [1:-1])
        self.process_nodes(parent=loop_body, nodes=node.content[1:-1])

        return loop

    def _if_construct_handler(self, node, parent):
        '''
        Transforms an fparser2 If_Construct to the PSyIR representation.

        :param node: node in fparser2 tree.
        :type node: :py:class:`fparser.two.Fortran2003.If_Construct`
        :param parent: Parent node of the PSyIR node we are constructing.
        :type parent: :py:class:`psyclone.psyir.nodes.Node`
        :returns: PSyIR representation of node
        :rtype: :py:class:`psyclone.psyir.nodes.IfBlock`
        :raises InternalError: If the fparser2 tree has an unexpected \
            structure.
        '''

        # Check that the fparser2 parsetree has the expected structure
        if not isinstance(node.content[0], Fortran2003.If_Then_Stmt):
            raise InternalError(
                f"Failed to find opening if then statement in: {node}")
        if not isinstance(node.content[-1], Fortran2003.End_If_Stmt):
            raise InternalError(
                f"Failed to find closing end if statement in: {node}")

        # Search for all the conditional clauses in the If_Construct
        clause_indices = []
        for idx, child in enumerate(node.content):
            if isinstance(child, (Fortran2003.If_Then_Stmt,
                                  Fortran2003.Else_Stmt,
                                  Fortran2003.Else_If_Stmt,
                                  Fortran2003.End_If_Stmt)):
                clause_indices.append(idx)

        # Deal with each clause: "if", "else if" or "else".
        ifblock = None
        currentparent = parent
        num_clauses = len(clause_indices) - 1
        for idx in range(num_clauses):
            start_idx = clause_indices[idx]
            end_idx = clause_indices[idx+1]
            clause = node.content[start_idx]

            if isinstance(clause, (Fortran2003.If_Then_Stmt,
                                   Fortran2003.Else_If_Stmt)):
                # If it's an 'IF' clause just create an IfBlock, otherwise
                # it is an 'ELSE' clause and it needs an IfBlock annotated
                # with 'was_elseif' inside a Schedule.
                newifblock = None
                if isinstance(clause, Fortran2003.If_Then_Stmt):
                    ifblock = IfBlock(parent=currentparent)
                    ifblock.ast = node  # Keep pointer to fpaser2 AST
                    newifblock = ifblock
                else:
                    elsebody = Schedule(parent=currentparent)
                    currentparent.addchild(elsebody)
                    newifblock = IfBlock(parent=elsebody,
                                         annotations=['was_elseif'])
                    elsebody.addchild(newifblock)

                    # Keep pointer to fpaser2 AST
                    elsebody.ast = node.content[start_idx]
                    newifblock.ast = node.content[start_idx]

                # Create condition as first child
                self.process_nodes(parent=newifblock,
                                   nodes=[clause.items[0]])

                # Create if-body as second child
                ifbody = Schedule(parent=newifblock)
                ifbody.ast = node.content[start_idx + 1]
                ifbody.ast_end = node.content[end_idx - 1]
                newifblock.addchild(ifbody)
                self.process_nodes(parent=ifbody,
                                   nodes=node.content[start_idx + 1:end_idx])

                currentparent = newifblock

            elif isinstance(clause, Fortran2003.Else_Stmt):
                if not idx == num_clauses - 1:
                    raise InternalError(
                        f"Else clause should only be found next to last "
                        f"clause, but found {node.content}")
                elsebody = Schedule(parent=currentparent)
                currentparent.addchild(elsebody)
                elsebody.ast = node.content[start_idx]
                elsebody.ast_end = node.content[end_idx]
                self.process_nodes(parent=elsebody,
                                   nodes=node.content[start_idx + 1:end_idx])
            else:
                raise InternalError(
                    f"Only fparser2 If_Then_Stmt, Else_If_Stmt and Else_Stmt "
                    f"are expected, but found {clause}.")

        return ifblock

    def _if_stmt_handler(self, node, parent):
        '''
        Transforms an fparser2 If_Stmt to the PSyIR representation.

        :param node: node in fparser2 AST.
        :type node: :py:class:`fparser.two.Fortran2003.If_Stmt`
        :param parent: Parent node of the PSyIR node we are constructing.
        :type parent: :py:class:`psyclone.psyir.nodes.Node`
        :returns: PSyIR representation of node
        :rtype: :py:class:`psyclone.psyir.nodes.IfBlock`
        '''
        ifblock = IfBlock(parent=parent, annotations=['was_single_stmt'])
        ifblock.ast = node
        self.process_nodes(parent=ifblock, nodes=[node.items[0]])
        ifbody = Schedule(parent=ifblock)
        ifblock.addchild(ifbody)
        self.process_nodes(parent=ifbody, nodes=[node.items[1]])
        return ifblock

    def _case_construct_handler(self, node, parent):
        '''
        Transforms an fparser2 Case_Construct to the PSyIR representation.

        :param node: node in fparser2 tree.
        :type node: :py:class:`fparser.two.Fortran2003.Case_Construct`
        :param parent: Parent node of the PSyIR node we are constructing.
        :type parent: :py:class:`psyclone.psyir.nodes.Node`

        :returns: PSyIR representation of node
        :rtype: :py:class:`psyclone.psyir.nodes.IfBlock`

        :raises InternalError: If the fparser2 tree has an unexpected \
            structure.
        :raises NotImplementedError: If the fparser2 tree contains an \
            unsupported structure and should be placed in a CodeBlock.

        '''
        # Check that the fparser2 parsetree has the expected structure
        if not isinstance(node.content[0], Fortran2003.Select_Case_Stmt):
            raise InternalError(
                f"Failed to find opening case statement in: {node}")
        if not isinstance(node.content[-1], Fortran2003.End_Select_Stmt):
            raise InternalError(
                f"Failed to find closing case statement in: {node}")

        # Search for all the CASE clauses in the Case_Construct. We do this
        # because the fp2 parse tree has a flat structure at this point with
        # the clauses being siblings of the contents of the clauses. The
        # final index in this list will hold the position of the end-select
        # statement.
        clause_indices = []
        selector = None
        # The position of the 'case default' clause, if any
        default_clause_idx = None
        for idx, child in enumerate(node.content):
            if isinstance(child, Fortran2003.Select_Case_Stmt):
                selector = child.items[0]
            if isinstance(child, Fortran2003.Case_Stmt):
                if not isinstance(child.items[0], Fortran2003.Case_Selector):
                    raise InternalError(
                        f"Unexpected parse tree structure. Expected child of "
                        f"Case_Stmt to be a Case_Selector but got: "
                        f"'{type(child.items[0]).__name__}'")
                case_expression = child.items[0].items[0]
                if case_expression is None:
                    # This is a 'case default' clause - store its position.
                    # We do this separately as this clause is special and
                    # will be added as a final 'else'.
                    default_clause_idx = idx
                clause_indices.append(idx)
            if isinstance(child, Fortran2003.End_Select_Stmt):
                clause_indices.append(idx)

        # Deal with each Case_Stmt
        rootif = None
        currentparent = parent
        num_clauses = len(clause_indices) - 1
        for idx in range(num_clauses):
            # Skip the 'default' clause for now because we handle it last
            if clause_indices[idx] == default_clause_idx:
                continue
            start_idx = clause_indices[idx]
            end_idx = clause_indices[idx+1]
            clause = node.content[start_idx]
            case = clause.items[0]

            # If rootif is already initialised we chain the new case in the
            # last else branch, otherwise we start a new IfBlock
            if rootif:
                elsebody = Schedule(parent=currentparent)
                currentparent.addchild(elsebody)
                ifblock = IfBlock(annotations=['was_case'])
                elsebody.addchild(ifblock)
                elsebody.ast = node.content[start_idx + 1]
                elsebody.ast_end = node.content[end_idx - 1]
            else:
                ifblock = IfBlock(parent=currentparent,
                                  annotations=['was_case'])
                rootif = ifblock

            if idx == 0:
                # If this is the first IfBlock then have it point to
                # the original SELECT CASE in the parse tree
                ifblock.ast = node
            else:
                # Otherwise, this IfBlock represents a CASE clause in the
                # Fortran and so we point to the parse tree of the content
                # of the clause.
                ifblock.ast = node.content[start_idx + 1]
                ifblock.ast_end = node.content[end_idx - 1]

            # Process the logical expression
            self._process_case_value_list(selector, case.items[0].items,
                                          ifblock)

            # Add If_body
            ifbody = Schedule(parent=ifblock)
            self.process_nodes(parent=ifbody,
                               nodes=node.content[start_idx + 1:
                                                  end_idx])
            ifblock.addchild(ifbody)
            ifbody.ast = node.content[start_idx + 1]
            ifbody.ast_end = node.content[end_idx - 1]

            currentparent = ifblock

        if default_clause_idx:
            # Finally, add the content of the 'default' clause as a last
            # 'else' clause. If the 'default' clause was the only clause
            # then 'rootif' will still be None and we don't bother creating
            # an enclosing IfBlock at all.
            if rootif:
                elsebody = Schedule(parent=currentparent)
                currentparent.addchild(elsebody)
                currentparent = elsebody
            start_idx = default_clause_idx + 1
            # Find the next 'case' clause that occurs after 'case default'
            # (if any)
            end_idx = -1
            for idx in clause_indices:
                if idx > default_clause_idx:
                    end_idx = idx
                    break
            # Process the statements within the 'default' clause
            self.process_nodes(parent=currentparent,
                               nodes=node.content[start_idx:end_idx])
            if rootif:
                elsebody.ast = node.content[start_idx]
                elsebody.ast_end = node.content[end_idx - 1]
        return rootif

    def _process_case_value_list(self, selector, nodes, parent):
        '''
        Processes the supplied list of fparser2 nodes representing case-value
        expressions and constructs the equivalent PSyIR representation.
        e.g. for:

               SELECT CASE(my_flag)
               CASE(var1, var2:var3, :var5)
                 my_switch = .true.
               END SELECT

        the equivalent logical expression is:

        my_flag == var1 OR (myflag>=var2 AND myflag <= var3) OR my_flag <= var5

        and the corresponding structure of the PSyIR that we create is:

                    OR
                   /  \
                 EQ    OR
                      /  \
                   AND    LE
                  /  \
                GE    LE

        :param selector: the fparser2 parse tree representing the \
                      selector_expression in SELECT CASE(selector_expression).
        :type selector: sub-class of :py:class:`fparser.two.utils.Base`
        :param nodes: the nodes representing the label-list of the current \
                      CASE() clause.
        :type nodes: list of :py:class:`fparser.two.Fortran2003.Name` or \
                     :py:class:`fparser.two.Fortran2003.Case_Value_Range`
        :param parent: parent node in the PSyIR.
        :type parent: :py:class:`psyclone.psyir.nodes.Node`

        '''
        if len(nodes) == 1:
            # Only one item in list so process it
            self._process_case_value(selector, nodes[0], parent)
            return
        # More than one item in list. Create an OR node with the first item
        # on the list as one arg then recurse down to handle the remainder
        # of the list.
        orop = BinaryOperation(BinaryOperation.Operator.OR,
                               parent=parent)
        self._process_case_value(selector, nodes[0], orop)
        self._process_case_value_list(selector, nodes[1:], orop)
        parent.addchild(orop)

    def _process_case_value(self, selector, node, parent):
        '''
        Handles an individual condition inside a CASE statement. This can
        be a single scalar expression (e.g. CASE(1)) or a range specification
        (e.g. CASE(lim1:lim2)).

        :param selector: the node in the fparser2 parse tree representing the
                         'some_expr' of the SELECT CASE(some_expr).
        :type selector: sub-class of :py:class:`fparser.two.utils.Base`
        :param node: the node representing the case-value expression in the \
                     fparser2 parse tree.
        :type node: sub-class of :py:class:`fparser.two.utils.Base`
        :param parent: parent node in the PSyIR.
        :type parent: :py:class:`psyclone.psyir.nodes.Node`

        '''
        if isinstance(node, Fortran2003.Case_Value_Range):
            # The case value is a range (e.g. lim1:lim2)
            if node.items[0] and node.items[1]:
                # Have lower and upper limits so need a parent AND
                aop = BinaryOperation(BinaryOperation.Operator.AND,
                                      parent=parent)
                parent.addchild(aop)
                new_parent = aop
            else:
                # No need to create new parent node
                new_parent = parent

            if node.items[0]:
                # A lower limit is specified
                geop = BinaryOperation(BinaryOperation.Operator.GE,
                                       parent=new_parent)
                self.process_nodes(parent=geop, nodes=[selector])
                self.process_nodes(parent=geop, nodes=[node.items[0]])
                new_parent.addchild(geop)
            if node.items[1]:
                # An upper limit is specified
                leop = BinaryOperation(BinaryOperation.Operator.LE,
                                       parent=new_parent)
                self.process_nodes(parent=leop, nodes=[selector])
                self.process_nodes(parent=leop, nodes=[node.items[1]])
                new_parent.addchild(leop)
        else:
            # The case value is some scalar initialisation expression
            bop = BinaryOperation(BinaryOperation.Operator.EQ,
                                  parent=parent)
            parent.addchild(bop)
            self.process_nodes(parent=bop, nodes=[selector])
            self.process_nodes(parent=bop, nodes=[node])

    @staticmethod
    def _array_notation_rank(node):
        '''Check that the supplied candidate array reference uses supported
        array notation syntax and return the rank of the sub-section
        of the array that uses array notation. e.g. for a reference
        "a(:, 2, :)" the rank of the sub-section is 2.

        :param node: the reference to check.
        :type node: :py:class:`psyclone.psyir.nodes.ArrayReference` or \
            :py:class:`psyclone.psyir.nodes.ArrayMember` or \
            :py:class:`psyclone.psyir.nodes.StructureReference`

        :returns: rank of the sub-section of the array.
        :rtype: int

        :raises InternalError: if no ArrayMixin node with at least one \
                               Range in its indices is found.
        :raises InternalError: if two or more part references in a \
                               structure reference contain ranges.
        :raises NotImplementedError: if the supplied node is not of a \
                                     supported type.
        :raises NotImplementedError: if any ranges are encountered that are \
                                     not for the full extent of the dimension.
        '''
        if isinstance(node, (ArrayReference, ArrayMember)):
            array = node
        elif isinstance(node, StructureReference):
            array = None
            arrays = node.walk((ArrayMember, ArrayOfStructuresMixin))
            for part_ref in arrays:
                if any(isinstance(idx, Range) for idx in part_ref.indices):
                    if array:
                        # Cannot have two or more part references that contain
                        # ranges - this is not valid Fortran.
                        # pylint: disable=import-outside-toplevel
                        from psyclone.psyir.backend.fortran import (
                            FortranWriter)
                        lang_writer = FortranWriter()
                        raise InternalError(
                            f"Found a structure reference containing two or "
                            f"more part references that have ranges: "
                            f"'{lang_writer(node)}'. This is not valid within "
                            f"a WHERE in Fortran.")
                    array = part_ref
            if not array:
                raise InternalError(
                    f"No array access found in node '{node.name}'")
        else:
            # This will result in a CodeBlock.
            raise NotImplementedError(
                f"Expected either an ArrayReference, ArrayMember or a "
                f"StructureReference but got '{type(node).__name__}'")

        # Only array refs using basic colon syntax are currently
        # supported e.g. (a(:,:)).  Each colon is represented in the
        # PSyIR as a Range node with first argument being an lbound
        # binary operator, the second argument being a ubound operator
        # and the third argument being an integer Literal node with
        # value 1 i.e. a(:,:) is represented as
        # a(lbound(a,1):ubound(a,1):1,lbound(a,2):ubound(a,2):1) in
        # the PSyIR.
        num_colons = 0
        for idx_node in array.indices:
            if isinstance(idx_node, Range):
                # Found array syntax notation. Check that it is the
                # simple ":" format.
                if not _is_range_full_extent(idx_node):
                    raise NotImplementedError(
                        "Only array notation of the form my_array(:, :, ...) "
                        "is supported.")
                num_colons += 1
        return num_colons

    def _array_syntax_to_indexed(self, parent, loop_vars):
        '''
        Utility function that modifies each ArrayReference object in the
        supplied PSyIR fragment so that they are indexed using the supplied
        loop variables rather than having colon array notation.

        # TODO #1576 this functionality is very similar to that needed in
        # the NemoArrayRange2Loop transformation and should be rationalised.

        :param parent: root of PSyIR sub-tree to search for Array \
                       references to modify.
        :type parent:  :py:class:`psyclone.psyir.nodes.Node`
        :param loop_vars: the variable names for the array indices.
        :type loop_vars: list of str

        :raises NotImplementedError: if array sections of differing ranks are \
                                     found.
        '''
        assigns = parent.walk(Assignment)
        # Check that the LHS of any assignment uses array notation.
        # Note that this will prevent any WHERE blocks that contain scalar
        # assignments from being handled but is a necessary limitation until
        # #717 is done and we interrogate the type of each symbol.
        for assign in assigns:
            _ = self._array_notation_rank(assign.lhs)

        # TODO #717 if the supplied code accidentally omits array
        # notation for an array reference on the RHS then we will
        # identify it as a scalar and the code produced from the
        # PSyIR (using e.g. the Fortran backend) will not
        # compile. We need to implement robust identification of the
        # types of all symbols in the PSyIR fragment.
        arrays = parent.walk(ArrayMixin)
        first_rank = None
        for array in arrays:
            # Check that this is a supported array reference and that
            # all arrays are of the same rank
            rank = len([child for child in array.indices if
                        isinstance(child, Range)])
            if rank == 0:
                # This is an array reference without any ranges so we can
                # ignore it.
                continue

            if first_rank:
                if rank != first_rank:
                    raise NotImplementedError(
                        f"Found array sections of differing ranks within a "
                        f"WHERE construct: array section of {array.name} has "
                        f"rank {rank}")
            else:
                first_rank = rank

            # Replace the PSyIR Ranges with the loop variables
            range_idx = 0
            for idx, child in enumerate(array.indices):
                if isinstance(child, Range):
                    symbol = _find_or_create_imported_symbol(
                        array, loop_vars[range_idx],
                        symbol_type=DataSymbol, datatype=DeferredType())
                    array.children[idx] = Reference(symbol)
                    range_idx += 1

    def _where_construct_handler(self, node, parent):
        '''
        Construct the canonical PSyIR representation of a WHERE construct or
        statement. A construct has the form:

            WHERE(logical-mask)
              statements
            [ELSE WHERE(logical-mask)
              statements]
            [ELSE WHERE
              statements]
            END WHERE

        while a statement is just:

            WHERE(logical-mask) statement

        :param node: node in the fparser2 parse tree representing the WHERE.
        :type node: :py:class:`fparser.two.Fortran2003.Where_Construct` or \
                    :py:class:`fparser.two.Fortran2003.Where_Stmt`
        :param parent: parent node in the PSyIR.
        :type parent: :py:class:`psyclone.psyir.nodes.Node`

        :returns: the top-level Loop object in the created loop nest.
        :rtype: :py:class:`psyclone.psyir.nodes.Loop`

        :raises InternalError: if the parse tree does not have the expected \
                               structure.
        :raises NotImplementedError: if the logical mask of the WHERE does \
                                     not use array notation.
        '''
        if isinstance(node, Fortran2003.Where_Stmt):
            # We have a Where statement. Check that the parse tree has the
            # expected structure.
            if not len(node.items) == 2:
                raise InternalError(
                    f"Expected a Fortran2003.Where_Stmt to have exactly two "
                    f"entries in 'items' but found {len(node.items)}: "
                    f"{node.items}")
            if not isinstance(node.items[1], Fortran2003.Assignment_Stmt):
                raise InternalError(
                    f"Expected the second entry of a Fortran2003.Where_Stmt "
                    f"items tuple to be an Assignment_Stmt but found: "
                    f"{type(node.items[1]).__name__}")
            was_single_stmt = True
            annotations = ["was_where", "was_single_stmt"]
            logical_expr = [node.items[0]]
        else:
            # We have a Where construct. Check that the first and last
            # children are what we expect.
            if not isinstance(node.content[0],
                              Fortran2003.Where_Construct_Stmt):
                raise InternalError(f"Failed to find opening where construct "
                                    f"statement in: {node}")
            if not isinstance(node.content[-1], Fortran2003.End_Where_Stmt):
                raise InternalError(f"Failed to find closing end where "
                                    f"statement in: {node}")
            was_single_stmt = False
            annotations = ["was_where"]
            logical_expr = node.content[0].items

        # Examine the logical-array expression (the mask) in order to
        # determine the number of nested loops required. The Fortran
        # standard allows bare array notation here (e.g. `a < 0.0` where
        # `a` is an array) and thus we would need to examine our SymbolTable
        # to find out the rank of `a`. For the moment we limit support to
        # the NEMO style where the fact that `a` is an array is made
        # explicit using the colon notation, e.g. `a(:, :) < 0.0`.

        # For this initial processing of the logical-array expression we
        # use a temporary parent as we haven't yet constructed the PSyIR
        # for the loop nest and innermost IfBlock. Once we have a valid
        # parent for this logical expression we will repeat the processing.
        fake_parent = Assignment(parent=parent)
        self.process_nodes(fake_parent, logical_expr)
        arrays = fake_parent.walk(ArrayMixin)

        if not arrays:
            # If the PSyIR doesn't contain any Arrays then that must be
            # because the code doesn't use explicit array syntax. At least one
            # variable in the logical-array expression must be an array for
            # this to be a valid WHERE().
            # TODO #717. Look-up the shape of the array in the SymbolTable.
            raise NotImplementedError(
                f"Only WHERE constructs using explicit array notation (e.g. "
                f"my_array(:,:)) are supported but found '{logical_expr}'.")
        for array in arrays:
            if any(isinstance(idx, Range) for idx in array.indices):
                first_array = array
                break
        else:
            raise NotImplementedError(
                f"Only WHERE constructs using explicit array notation "
                f"including ranges (e.g. my_array(1,:) are supported but "
                f"found '{logical_expr}'")

        # All array sections in a Fortran WHERE must have the same rank so
        # just look at the first array.
        rank = self._array_notation_rank(first_array)
        # Create a list to hold the names of the loop variables as we'll
        # need them to index into the arrays.
        loop_vars = rank*[""]

        symbol_table = parent.scope.symbol_table
        integer_type = default_integer_type()

        # Now create a loop nest of depth `rank`
        new_parent = parent
        for idx in range(rank, 0, -1):

            data_symbol = symbol_table.new_symbol(
                f"widx{idx}", symbol_type=DataSymbol, datatype=integer_type)
            loop_vars[idx-1] = data_symbol.name

            loop = Loop(parent=new_parent, variable=data_symbol,
                        annotations=annotations)
            # Point to the original WHERE statement in the parse tree.
            loop.ast = node
            # Add loop lower bound
            loop.addchild(Literal("1", integer_type))
            # Add loop upper bound - we use the SIZE operator to query the
            # extent of the current array dimension
            size_node = BinaryOperation(BinaryOperation.Operator.SIZE,
                                        parent=loop)
            loop.addchild(size_node)

            # Create the first argument to the SIZE operator
            if isinstance(first_array, Member):
                # The array access is a member of some derived type
                parent_ref = first_array.ancestor(Reference)
                new_ref = parent_ref.copy()
                orig_member = parent_ref.member
                member = new_ref.member
                while orig_member is not first_array:
                    member = member.member
                    orig_member = orig_member.member
                member.parent.children[0] = Member(first_array.name,
                                                   parent=member.parent)
            else:
                # The array access is to a symbol of ArrayType
                symbol = _find_or_create_imported_symbol(
                    size_node, first_array.name, symbol_type=DataSymbol,
                    datatype=DeferredType())
                new_ref = Reference(symbol)
            size_node.addchild(new_ref)
            size_node.addchild(Literal(str(idx), integer_type,
                                       parent=size_node))
            # Add loop increment
            loop.addchild(Literal("1", integer_type))
            # Fourth child of a Loop must be a Schedule
            sched = Schedule(parent=loop)
            loop.addchild(sched)
            # Finally, add the Loop we've constructed to its parent (but
            # not into the existing PSyIR tree - that's done in
            # process_nodes()).
            if new_parent is not parent:
                new_parent.addchild(loop)
            else:
                # Keep a reference to the first loop as that's what this
                # handler returns
                root_loop = loop
            new_parent = sched
        # Now we have the loop nest, add an IF block to the innermost
        # schedule
        ifblock = IfBlock(parent=new_parent, annotations=annotations)
        ifblock.ast = node  # Point back to the original WHERE construct
        new_parent.addchild(ifblock)

        # We construct the conditional expression from the original
        # logical-array-expression of the WHERE. We process_nodes() a
        # second time here now that we have the correct parent node in the
        # PSyIR (and thus a SymbolTable) to refer to.
        self.process_nodes(ifblock, logical_expr)

        # Each array reference must now be indexed by the loop variables
        # of the loops we've just created.
        # N.B. we can't use `ifblock.condition` below because the IfBlock is
        # not yet fully constructed and therefore the consistency checks
        # inside that method fail.
        self._array_syntax_to_indexed(ifblock.children[0], loop_vars)

        # Now construct the body of the IF using the body of the WHERE
        sched = Schedule(parent=ifblock)
        ifblock.addchild(sched)

        if was_single_stmt:
            # We only had a single-statement WHERE
            self.process_nodes(sched, node.items[1:])
        else:
            # We have to allow for potentially multiple ELSE WHERE clauses
            clause_indices = []
            for idx, child in enumerate(node.content):
                if isinstance(child, (Fortran2003.Elsewhere_Stmt,
                                      Fortran2003.Masked_Elsewhere_Stmt,
                                      Fortran2003.End_Where_Stmt)):
                    clause_indices.append(idx)
            num_clauses = len(clause_indices) - 1

            if len(clause_indices) > 1:
                # We have at least one elsewhere clause.
                # Process the body of the where (up to the first elsewhere).
                self.process_nodes(sched, node.content[1:clause_indices[0]])
                current_parent = ifblock

                for idx in range(num_clauses):
                    start_idx = clause_indices[idx]
                    end_idx = clause_indices[idx+1]
                    clause = node.content[start_idx]

                    if isinstance(clause, Fortran2003.Masked_Elsewhere_Stmt):
                        elsebody = Schedule(parent=current_parent)
                        current_parent.addchild(elsebody)
                        newifblock = IfBlock(parent=elsebody,
                                             annotations=annotations)
                        elsebody.addchild(newifblock)

                        # Keep pointer to fpaser2 AST
                        elsebody.ast = node.content[start_idx]
                        newifblock.ast = node.content[start_idx]

                        # Create condition as first child
                        self.process_nodes(parent=newifblock,
                                           nodes=[clause.items[0]])

                        # Create if-body as second child
                        ifbody = Schedule(parent=newifblock)
                        ifbody.ast = node.content[start_idx + 1]
                        ifbody.ast_end = node.content[end_idx - 1]
                        newifblock.addchild(ifbody)
                        self.process_nodes(
                            parent=ifbody,
                            nodes=node.content[start_idx+1:end_idx])
                        current_parent = newifblock

                    elif isinstance(clause, Fortran2003.Elsewhere_Stmt):
                        if idx != num_clauses - 1:
                            raise InternalError(
                                f"Elsewhere_Stmt should only be found next to "
                                f"last clause, but found {node.content}")
                        elsebody = Schedule(parent=current_parent)
                        current_parent.addchild(elsebody)
                        elsebody.ast = node.content[start_idx]
                        elsebody.ast_end = node.content[end_idx]
                        self.process_nodes(
                            parent=elsebody,
                            nodes=node.content[start_idx + 1:end_idx])

                    else:
                        raise InternalError(
                            f"Expected either Fortran2003.Masked_Elsewhere"
                            f"_Stmt or Fortran2003.Elsewhere_Stmt but found "
                            f"'{type(clause).__name__}'")
            else:
                # No elsewhere clauses were found so put the whole body into
                # the single if block.
                self.process_nodes(sched, node.content[1:-1])

        # Convert all uses of array syntax to indexed accesses
        self._array_syntax_to_indexed(ifblock, loop_vars)
        # Return the top-level loop generated by this handler
        return root_loop

    def _return_handler(self, node, parent):
        '''
        Transforms an fparser2 Return_Stmt to the PSyIR representation.

        :param node: node in fparser2 parse tree.
        :type node: :py:class:`fparser.two.Fortran2003.Return_Stmt`
        :param parent: Parent node of the PSyIR node we are constructing.
        :type parent: :py:class:`psyclone.psyir.nodes.Node`

        :return: PSyIR representation of node.
        :rtype: :py:class:`psyclone.psyir.nodes.Return`

        '''
        rtn = Return(parent=parent)
        rtn.ast = node
        return rtn

    def _assignment_handler(self, node, parent):
        '''
        Transforms an fparser2 Assignment_Stmt to the PSyIR representation.

        :param node: node in fparser2 AST.
        :type node: :py:class:`fparser.two.Fortran2003.Assignment_Stmt`
        :param parent: Parent node of the PSyIR node we are constructing.
        :type parent: :py:class:`psyclone.psyir.nodes.Node`

        :returns: PSyIR representation of node.
        :rtype: :py:class:`psyclone.psyir.nodes.Assignment`
        '''
        assignment = Assignment(node, parent=parent)
        self.process_nodes(parent=assignment, nodes=[node.items[0]])
        self.process_nodes(parent=assignment, nodes=[node.items[2]])

        return assignment

    def _data_ref_handler(self, node, parent):
        '''
        Create the PSyIR for an fparser2 Data_Ref (representing an access
        to a derived type).

        :param node: node in fparser2 parse tree.
        :type node: :py:class:`fparser.two.Fortran2003.Data_Ref`
        :param parent: Parent node of the PSyIR node we are constructing.
        :type parent: :py:class:`psyclone.psyir.nodes.Node`

        :return: PSyIR representation of node
        :rtype: :py:class:`psyclone.psyir.nodes.StructureReference`

        :raises NotImplementedError: if the parse tree contains unsupported \
                                     elements.
        '''
        # If we encounter array ranges while processing this derived-type
        # access then we will need the symbol being referred to so we create
        # that first.
        if isinstance(node.children[0], Fortran2003.Name):
            # Base of reference is a scalar entity and must be a DataSymbol.
            base_sym = _find_or_create_imported_symbol(
                parent, node.children[0].string.lower(),
                symbol_type=DataSymbol, datatype=DeferredType())
            base_indices = []
            base_ref = StructureReference

        elif isinstance(node.children[0], Fortran2003.Part_Ref):
            # Base of reference is an array access. Lookup the corresponding
            # symbol.
            part_ref = node.children[0]
            base_sym = _find_or_create_imported_symbol(
                parent, part_ref.children[0].string.lower(),
                symbol_type=DataSymbol, datatype=DeferredType())
            # Processing the array-index expressions requires access to the
            # symbol table so create an ArrayReference node.
            sched = parent.ancestor(Schedule, include_self=True)
            aref = ArrayReference(parent=sched, symbol=base_sym)
            # The children of this node will represent the indices of the
            # ArrayOfStructuresReference.
            self.process_nodes(parent=aref,
                               nodes=part_ref.children[1].children)
            base_indices = aref.pop_all_children()
            base_ref = ArrayOfStructuresReference

        else:
            raise NotImplementedError(str(node))

        # Now construct the full list of 'members' making up the
        # derived-type reference. e.g. for "var%region(1)%start" this
        # will be [("region", [Literal("1")]), "start"].
        members = []
        for child in node.children[1:]:
            if isinstance(child, Fortran2003.Name):
                # Members of a structure do not refer to symbols
                members.append(child.string)
            elif isinstance(child, Fortran2003.Part_Ref):
                # In order to use process_nodes() we need a parent node
                # through which we can access the symbol table. This is
                # because array-index expressions must refer to symbols.
                sched = parent.ancestor(Schedule, include_self=True)
                # Since the index expressions may refer to the parent
                # reference we construct a full reference to the current
                # member of the derived type. We include a fake array index
                # to ensure that the innermost member is an ArrayMember
                # that can accept the real array-index expressions generated
                # by process_nodes().
                array_name = child.children[0].string
                new_ref = _create_struct_reference(
                    sched, base_ref, base_sym,
                    members + [(array_name, [Literal("1", INTEGER_TYPE)])],
                    base_indices)
                # 'Chase the pointer' all the way to the bottom of the
                # derived-type reference
                current_ref = new_ref
                while hasattr(current_ref, "member"):
                    current_ref = current_ref.member
                # Remove the fake array index
                current_ref.pop_all_children()
                # We can now process the child index expressions
                self.process_nodes(parent=current_ref,
                                   nodes=child.children[1].children)
                # The resulting children will become part of the structure
                # access expression
                children = current_ref.pop_all_children()
                members.append((array_name, children))
            else:
                # Found an unsupported entry in the parse tree. This will
                # result in a CodeBlock.
                raise NotImplementedError(str(node))

        # Now we have the list of members, use the `create()` method of the
        # appropriate Reference subclass.
        return _create_struct_reference(parent, base_ref, base_sym,
                                        members, base_indices)

    def _unary_op_handler(self, node, parent):
        '''
        Transforms an fparser2 UnaryOpBase or Intrinsic_Function_Reference
        to the PSyIR representation.

        :param node: node in fparser2 AST.
        :type node: :py:class:`fparser.two.utils.UnaryOpBase` or \
               :py:class:`fparser.two.Fortran2003.Intrinsic_Function_Reference`
        :param parent: Parent node of the PSyIR node we are constructing.
        :type parent: :py:class:`psyclone.psyir.nodes.Node`

        :return: PSyIR representation of node
        :rtype: :py:class:`psyclone.psyir.nodes.UnaryOperation`

        :raises NotImplementedError: if the supplied operator is not \
                                     supported by this handler.
        :raises InternalError: if the fparser parse tree does not have the \
                               expected structure.

        '''
        operator_str = str(node.items[0]).lower()
        try:
            operator = Fparser2Reader.unary_operators[operator_str]
        except KeyError:
            # Operator not supported, it will produce a CodeBlock instead
            raise NotImplementedError(operator_str)

        if isinstance(node.items[1], Fortran2003.Actual_Arg_Spec_List):
            if len(node.items[1].items) > 1:
                # We have more than one argument and therefore this is not a
                # unary operation!
                raise InternalError(
                    f"Operation '{node}' has more than one argument and is "
                    f"therefore not unary!")
            node_list = node.items[1].items
        else:
            node_list = [node.items[1]]
        unary_op = UnaryOperation(operator, parent=parent)

        # Store the names of any named args
        arg_nodes, arg_names = _get_arg_names(node_list)

        self.process_nodes(parent=unary_op, nodes=arg_nodes)

        # Detach the child and add it again with the argument
        # name
        child = unary_op.children[0]
        child.detach()
        unary_op.append_named_arg(arg_names[0], child)

        return unary_op

    def _binary_op_handler(self, node, parent):
        '''
        Transforms an fparser2 BinaryOp or Intrinsic_Function_Reference to
        the PSyIR representation.

        :param node: node in fparser2 AST.
        :type node: :py:class:`fparser.two.utils.BinaryOpBase` or \
               :py:class:`fparser.two.Fortran2003.Intrinsic_Function_Reference`
        :param parent: Parent node of the PSyIR node we are constructing.
        :type parent: :py:class:`psyclone.psyir.nodes.Node`

        :returns: PSyIR representation of node
        :rtype: :py:class:`psyclone.psyir.nodes.BinaryOperation`

        :raises NotImplementedError: if the supplied operator/intrinsic is \
                                     not supported by this handler.
        :raises InternalError: if the fparser parse tree does not have the \
                               expected structure.

        '''
        if isinstance(node, Fortran2003.Intrinsic_Function_Reference):
            operator_str = node.items[0].string.lower()
            # Arguments are held in an Actual_Arg_Spec_List
            if not isinstance(node.items[1], Fortran2003.Actual_Arg_Spec_List):
                raise InternalError(
                    f"Unexpected fparser parse tree for binary intrinsic "
                    f"operation '{node}'. Expected second child to be "
                    f"Actual_Arg_Spec_List but got '{type(node.items[1])}'.")
            arg_nodes = node.items[1].items
            if len(arg_nodes) != 2:
                raise InternalError(
                    f"Binary operator should have exactly two arguments but "
                    f"found {len(arg_nodes)} for '{node}'.")
        else:
            operator_str = node.items[1].lower()
            arg_nodes = [node.items[0], node.items[2]]

        try:
            operator = Fparser2Reader.binary_operators[operator_str]
        except KeyError:
            # Operator not supported, it will produce a CodeBlock instead
            raise NotImplementedError(operator_str)

        binary_op = BinaryOperation(operator, parent=parent)

        # Store the names of any named args
        new_arg_nodes, arg_names = _get_arg_names(arg_nodes)

        self.process_nodes(parent=binary_op, nodes=[new_arg_nodes[0]])
        self.process_nodes(parent=binary_op, nodes=[new_arg_nodes[1]])

        # Detach the children and add them again with the argument
        # names
        child_list = binary_op.children[:]
        for child in child_list:
            child.detach()
        for idx, child in enumerate(child_list):
            binary_op.append_named_arg(arg_names[idx], child)

        return binary_op

    def _nary_op_handler(self, node, parent):
        '''
        Transforms an fparser2 Intrinsic_Function_Reference with three or
        more arguments to the PSyIR representation.
        :param node: node in fparser2 Parse Tree.
        :type node: \
             :py:class:`fparser.two.Fortran2003.Intrinsic_Function_Reference`
        :param parent: Parent node of the PSyIR node we are constructing.
        :type parent: :py:class:`psyclone.psyir.nodes.Node`

        :returns: PSyIR representation of node.
        :rtype: :py:class:`psyclone.psyir.nodes.NaryOperation`

        :raises NotImplementedError: if the supplied Intrinsic is not \
                                     supported by this handler.
        :raises InternalError: if the fparser parse tree does not have the \
                               expected structure.

        '''
        operator_str = str(node.items[0]).lower()
        try:
            operator = Fparser2Reader.nary_operators[operator_str]
        except KeyError:
            # Intrinsic not supported, it will produce a CodeBlock instead
            raise NotImplementedError(operator_str)

        nary_op = NaryOperation(operator, parent=parent)

        if not isinstance(node.items[1], Fortran2003.Actual_Arg_Spec_List):
            raise InternalError(
                f"Expected second 'item' of N-ary intrinsic '{node}' in "
                f"fparser parse tree to be an Actual_Arg_Spec_List but found "
                f"'{type(node.items[1])}'.")
        if len(node.items[1].items) < 3:
            raise InternalError(
                f"An N-ary operation must have more than two arguments but "
                f"found {len(node.items[1].items)} for '{node}'.")

        # node.items[1] is a Fortran2003.Actual_Arg_Spec_List so we have
        # to process the `items` of that...

        # Store the names of any named args
        arg_nodes, arg_names = _get_arg_names(node.items[1].items)

        self.process_nodes(parent=nary_op, nodes=arg_nodes)

        # Detach the children and add them again with the argument
        # names
        child_list = nary_op.children[:]
        for child in child_list:
            child.detach()
        for idx, child in enumerate(child_list):
            nary_op.append_named_arg(arg_names[idx], child)

        return nary_op

    def _intrinsic_handler(self, node, parent):
        '''
        Transforms an fparser2 Intrinsic_Function_Reference to the PSyIR
        representation. Since Fortran Intrinsics can be unary, binary or
        nary this handler identifies the appropriate 'sub handler' by
        examining the number of arguments present.

        :param node: node in fparser2 Parse Tree.
        :type node: \
            :py:class:`fparser.two.Fortran2003.Intrinsic_Function_Reference`
        :param parent: Parent node of the PSyIR node we are constructing.
        :type parent: :py:class:`psyclone.psyir.nodes.Node`

        :returns: PSyIR representation of node
        :rtype: :py:class:`psyclone.psyir.nodes.UnaryOperation` or \
                :py:class:`psyclone.psyir.nodes.BinaryOperation` or \
                :py:class:`psyclone.psyir.nodes.NaryOperation`

        '''
        # First item is the name of the intrinsic
        name = node.items[0].string.upper()
        # Now work out how many arguments it has
        num_args = 0
        if len(node.items) > 1:
            num_args = len(node.items[1].items)

        # We don't handle any intrinsics that don't have arguments
        if num_args == 1:
            return self._unary_op_handler(node, parent)
        if num_args == 2:
            return self._binary_op_handler(node, parent)
        if num_args > 2:
            return self._nary_op_handler(node, parent)

        # Intrinsic is not handled - this will result in a CodeBlock
        raise NotImplementedError(name)

    def _name_handler(self, node, parent):
        '''
        Transforms an fparser2 Name to the PSyIR representation. If the parent
        is connected to a SymbolTable, it checks the reference has been
        previously declared.

        :param node: node in fparser2 AST.
        :type node: :py:class:`fparser.two.Fortran2003.Name`
        :param parent: Parent node of the PSyIR node we are constructing.
        :type parent: :py:class:`psyclone.psyir.nodes.Node`

        :returns: PSyIR representation of node
        :rtype: :py:class:`psyclone.psyir.nodes.Reference`

        '''
        symbol = _find_or_create_imported_symbol(parent, node.string)
        return Reference(symbol, parent)

    def _parenthesis_handler(self, node, parent):
        '''
        Transforms an fparser2 Parenthesis to the PSyIR representation.
        This means ignoring the parentheis and process the fparser2 children
        inside.

        :param node: node in fparser2 AST.
        :type node: :py:class:`fparser.two.Fortran2003.Parenthesis`
        :param parent: Parent node of the PSyIR node we are constructing.
        :type parent: :py:class:`psyclone.psyir.nodes.Node`
        :returns: PSyIR representation of node
        :rtype: :py:class:`psyclone.psyir.nodes.Node`
        '''
        # Use the items[1] content of the node as it contains the required
        # information (items[0] and items[2] just contain the left and right
        # brackets as strings so can be disregarded.
        return self._create_child(node.items[1], parent)

    def _part_ref_handler(self, node, parent):
        '''
        Transforms an fparser2 Part_Ref to the PSyIR representation. If the
        node is connected to a SymbolTable, it checks the reference has been
        previously declared.

        :param node: node in fparser2 AST.
        :type node: :py:class:`fparser.two.Fortran2003.Part_Ref`
        :param parent: Parent node of the PSyIR node we are constructing.
        :type parent: :py:class:`psyclone.psyir.nodes.Node`

        :raises NotImplementedError: If the fparser node represents \
            unsupported PSyIR features and should be placed in a CodeBlock.

        :returns: PSyIR representation of node
        :rtype: :py:class:`psyclone.psyir.nodes.ArrayReference`

        '''
        reference_name = node.items[0].string.lower()
        # We can't say for sure that the symbol we create here should be a
        # DataSymbol as fparser2 often identifies function calls as
        # part-references instead of function-references.
        symbol = _find_or_create_imported_symbol(parent, reference_name)

        array = ArrayReference(symbol, parent)
        self.process_nodes(parent=array, nodes=node.items[1].items)
        return array

    def _subscript_triplet_handler(self, node, parent):
        '''
        Transforms an fparser2 Subscript_Triplet to the PSyIR
        representation.

        :param node: node in fparser2 AST.
        :type node: :py:class:`fparser.two.Fortran2003.Subscript_Triplet`
        :param parent: parent node of the PSyIR node we are constructing.
        :type parent: :py:class:`psyclone.psyir.nodes.Node`

        :returns: PSyIR representation of node.
        :rtype: :py:class:`psyclone.psyir.nodes.Range`

        :raises InternalError: if the supplied parent node is not a sub-class \
                               of either Reference or Member.
        '''
        # The PSyIR stores array dimension information for the ArrayMixin
        # class in an ordered list. As we are processing the
        # dimensions in order, the number of children already added to
        # our parent indicates the current array dimension being processed
        # (with 0 being the first dimension, 1 being the second etc). Fortran
        # specifies the 1st dimension as being 1, the second dimension being
        # 2, etc.). We therefore add 1 to the number of children already added
        # to our parent to determine the Fortran dimension value. However, we
        # do have to take care in case the parent is a member of a structure
        # rather than a plain array reference.
        if isinstance(parent, (Reference, Member)):
            dimension = str(len([kid for kid in parent.children if
                                 not isinstance(kid, Member)]) + 1)
        else:
            raise InternalError(
                f"Expected parent PSyIR node to be either a Reference or a "
                f"Member but got '{type(parent).__name__}' when processing "
                f"'{node}'")

        integer_type = default_integer_type()
        my_range = Range(parent=parent)
        my_range.children = []

        if node.children[0]:
            self.process_nodes(parent=my_range, nodes=[node.children[0]])
        else:
            # There is no lower bound, it is implied. This is not
            # supported in the PSyIR so we create the equivalent code
            # by using the PSyIR lbound function:
            # a(:...) becomes a(lbound(a,1):...)
            lbound = BinaryOperation.create(
                BinaryOperation.Operator.LBOUND,
                _copy_full_base_reference(parent),
                Literal(dimension, integer_type))
            my_range.children.append(lbound)

        if node.children[1]:
            self.process_nodes(parent=my_range, nodes=[node.children[1]])
        else:
            # There is no upper bound, it is implied. This is not
            # supported in the PSyIR so we create the equivalent code
            # by using the PSyIR ubound function:
            # a(...:) becomes a(...:ubound(a,1))
            ubound = BinaryOperation.create(
                BinaryOperation.Operator.UBOUND,
                _copy_full_base_reference(parent),
                Literal(dimension, integer_type))
            my_range.children.append(ubound)

        if node.children[2]:
            self.process_nodes(parent=my_range, nodes=[node.children[2]])
        else:
            # There is no step, it is implied. This is not
            # supported in the PSyIR so we create the equivalent code
            # by using a PSyIR integer literal with the value 1
            # a(...:...:) becomes a(...:...:1)
            literal = Literal("1", integer_type)
            my_range.children.append(literal)
        return my_range

    def _number_handler(self, node, parent):
        '''
        Transforms an fparser2 NumberBase to the PSyIR representation.

        :param node: node in fparser2 parse tree.
        :type node: :py:class:`fparser.two.utils.NumberBase`
        :param parent: Parent node of the PSyIR node we are constructing.
        :type parent: :py:class:`psyclone.psyir.nodes.Node`

        :returns: PSyIR representation of node.
        :rtype: :py:class:`psyclone.psyir.nodes.Literal`

        :raises NotImplementedError: if the fparser2 node is not recognised.

        '''
        # pylint: disable=no-self-use
        if isinstance(node, Fortran2003.Int_Literal_Constant):
            integer_type = ScalarType(ScalarType.Intrinsic.INTEGER,
                                      get_literal_precision(node, parent))
            return Literal(str(node.items[0]), integer_type)
        if isinstance(node, Fortran2003.Real_Literal_Constant):
            real_type = ScalarType(ScalarType.Intrinsic.REAL,
                                   get_literal_precision(node, parent))
            # Make sure any exponent is lower case
            value = str(node.items[0]).lower()
            # Make all exponents use the letter "e". (Fortran also
            # allows "d").
            value = value.replace("d", "e")
            # If the value has a "." without a digit before it then
            # add a "0" as the PSyIR does not allow this
            # format. e.g. +.3 => +0.3
            if value[0] == "." or value[0:1] in ["+.", "-."]:
                value = value.replace(".", "0.")
            return Literal(value, real_type)
        # Unrecognised datatype - will result in a CodeBlock
        raise NotImplementedError()

    def _char_literal_handler(self, node, parent):
        '''
        Transforms an fparser2 character literal into a PSyIR literal.
        Currently does not support the use of a double '' or double "" to
        represent a single instance of one of those characters within a string
        delimited by the same character.

        :param node: node in fparser2 parse tree.
        :type node: :py:class:`fparser.two.Fortran2003.Char_Literal_Constant`
        :param parent: parent node of the PSyIR node we are constructing.
        :type parent: :py:class:`psyclone.psyir.nodes.Node`

        :returns: PSyIR representation of node.
        :rtype: :py:class:`psyclone.psyir.nodes.Literal`

        '''
        # pylint: disable=no-self-use
        character_type = ScalarType(ScalarType.Intrinsic.CHARACTER,
                                    get_literal_precision(node, parent))
        # fparser issue #295 - the value of the character string currently
        # contains the quotation symbols themselves. Once that's fixed this
        # check will need to be changed.
        char_value = str(node.items[0])
        if not ((char_value.startswith("'") and char_value.endswith("'")) or
                (char_value.startswith('"') and char_value.endswith('"'))):
            raise InternalError(
                f"Char literal handler expects a quoted value but got: "
                f">>{char_value}<<")
        # In Fortran "x""x" or 'x''x' represents a string containing x"x
        # or x'x, respectively. (See Note 4.12 in the Fortran 2003 standard.)
        # However, checking whether we have e.g. 'that''s a cat''s mat' is
        # difficult and so, for now, we don't support it.
        if len(char_value) > 2 and ("''" in char_value or '""' in char_value):
            raise NotImplementedError()
        # Strip the wrapping quotation chars before storing the value.
        return Literal(char_value[1:-1], character_type)

    def _bool_literal_handler(self, node, parent):
        '''
        Transforms an fparser2 logical literal into a PSyIR literal.

        :param node: node in fparser2 parse tree.
        :type node: \
            :py:class:`fparser.two.Fortran2003.Logical_Literal_Constant`
        :param parent: parent node of the PSyIR node we are constructing.
        :type parent: :py:class:`psyclone.psyir.nodes.Node`

        :returns: PSyIR representation of node.
        :rtype: :py:class:`psyclone.psyir.nodes.Literal`

        '''
        # pylint: disable=no-self-use
        boolean_type = ScalarType(ScalarType.Intrinsic.BOOLEAN,
                                  get_literal_precision(node, parent))
        value = str(node.items[0]).lower()
        if value == ".true.":
            return Literal("true", boolean_type)
        if value == ".false.":
            return Literal("false", boolean_type)
        raise GenerationError(
            f"Expected to find '.true.' or '.false.' as fparser2 logical "
            f"literal, but found '{value}' instead.")

    def _call_handler(self, node, parent):
        '''Transforms an fparser2 CALL statement into a PSyIR Call node.

        :param node: node in fparser2 parse tree.
        :type node: :py:class:`fparser.two.Fortran2003.Call_Stmt`
        :param parent: parent node of the PSyIR node we are constructing.
        :type parent: :py:class:`psyclone.psyir.nodes.Node`

        :returns: PSyIR representation of node.
        :rtype: :py:class:`psyclone.psyir.nodes.Call`

        :raises GenerationError: if the symbol associated with the \
            name of the call is an unsupported type.

        '''
        # pylint: disable="unidiomatic-typecheck"
        call_name = node.items[0].string
        symbol_table = parent.scope.symbol_table
        try:
            routine_symbol = symbol_table.lookup(call_name)
            # pylint: disable=unidiomatic-typecheck
            if type(routine_symbol) is Symbol:
                # Specialise routine_symbol from a Symbol to a
                # RoutineSymbol
                routine_symbol.specialise(RoutineSymbol)
            elif type(routine_symbol) is RoutineSymbol:
                # This symbol is already the expected type
                pass
            else:
                raise GenerationError(
                    f"Expecting the symbol '{call_name}', to be of type "
                    f"'Symbol' or 'RoutineSymbol', but found "
                    f"'{type(routine_symbol).__name__}'.")
        except KeyError:
            # A call must be to a subroutine which has no type in Fortran.
            routine_symbol = RoutineSymbol(
                call_name, interface=UnresolvedInterface())
            symbol_table.add(routine_symbol)

        call = Call(routine_symbol, parent=parent)

        arg_nodes = []
        arg_names = []
        if node.items[1]:
            # Store the names of any named args
            arg_nodes, arg_names = _get_arg_names(node.items[1].items)

        self.process_nodes(parent=call, nodes=arg_nodes)

        # Detach the children and add them again with the argument
        # names
        child_list = call.children[:]
        for child in child_list:
            child.detach()
        for idx, child in enumerate(child_list):
            call.append_named_arg(arg_names[idx], child)

        # Point to the original CALL statement in the parse tree.
        call.ast = node

        return call

    def _subroutine_handler(self, node, parent):
        '''Transforms an fparser2 Subroutine_Subprogram or Function_Subprogram
        statement into a PSyIR Routine node.

        :param node: node in fparser2 parse tree.
        :type node: :py:class:`fparser.two.Fortran2003.Subroutine_Subprogram` \
            or :py:class:`fparser.two.Fortran2003.Function_Subprogram`
        :param parent: parent node of the PSyIR node being constructed.
        :type parent: subclass of :py:class:`psyclone.psyir.nodes.Node`

        :returns: PSyIR representation of node.
        :rtype: :py:class:`psyclone.psyir.nodes.Routine`

        '''
        name = node.children[0].children[1].string
        routine = Routine(name, parent=parent)

        # Deal with any arguments
        try:
            sub_spec = _first_type_match(node.content,
                                         Fortran2003.Specification_Part)
            decl_list = sub_spec.content
            # TODO this if test can be removed once fparser/#211 is fixed
            # such that routine arguments are always contained in a
            # Dummy_Arg_List, even if there's only one of them.
            if isinstance(node, (Fortran2003.Subroutine_Subprogram,
                                 Fortran2003.Function_Subprogram)) and \
               isinstance(node.children[0].children[2],
                          Fortran2003.Dummy_Arg_List):
                arg_list = node.children[0].children[2].children
            else:
                # Routine has no arguments
                arg_list = []
        except ValueError:
            # Subroutine has no Specification_Part so has no
            # declarations. Continue with empty lists.
            decl_list = []
            arg_list = []
        finally:
            self.process_declarations(routine, decl_list, arg_list)

        # If this is a function then work out the return type
        if isinstance(node, Fortran2003.Function_Subprogram):
            # Check whether the function-stmt has a prefix specifying the
            # return type.
            prefix = node.children[0].children[0]
            if prefix:
                # If there is anything else in the prefix (PURE, ELEMENTAL or
                # RECURSIVE) then we will create a CodeBlock for this function.
                if len(prefix.children) > 1:
                    raise NotImplementedError()
                base_type, _ = self._process_type_spec(parent,
                                                       prefix.children[0])
            else:
                base_type = None

            # Check whether the function-stmt has a suffix containing
            # 'RETURNS'
            suffix = node.children[0].children[3]
            if suffix:
                # Although the suffix can, in principle, contain a proc-
                # language-binding-spec (e.g. BIND(C, "some_name")), this is
                # only valid in an interface block and we are dealing with a
                # function-subprogram here.
                return_name = suffix.children[0].string
            else:
                # Otherwise, the return value of the function is given by
                # a symbol of the same name.
                return_name = name

            # Ensure that we have an explicit declaration for the symbol
            # returned by the function.
            keep_tag = None
            if return_name in routine.symbol_table:
                symbol = routine.symbol_table.lookup(return_name)
                # If the symbol table still contains a RoutineSymbol
                # for the function name (rather than a DataSymbol)
                # then there is no explicit declaration within the
                # function of the variable used to hold the return
                # value.
                if isinstance(symbol, RoutineSymbol):
                    if not base_type:
                        # The type of the return value was not specified in the
                        # function prefix either therefore we have no explicit
                        # type information for it.
                        raise NotImplementedError()
                    # Remove the RoutineSymbol ready to replace it with a
                    # DataSymbol.
                    routine.symbol_table.remove(symbol)
                    keep_tag = "own_routine_symbol"

            if return_name not in routine.symbol_table:
                # There is no existing declaration for the symbol returned by
                # the function (because it is specified by the prefix and
                # suffix of the function declaration). We add one rather than
                # attempt to recreate the prefix. We have to set shadowing to
                # True as there is likely to be a RoutineSymbol for this
                # function in any enclosing Container.
                routine.symbol_table.new_symbol(return_name,
                                                tag=keep_tag,
                                                symbol_type=DataSymbol,
                                                datatype=base_type,
                                                shadowing=True)

            # Update the Routine object with the return symbol.
            routine.return_symbol = routine.symbol_table.lookup(return_name)

        try:
            sub_exec = _first_type_match(node.content,
                                         Fortran2003.Execution_Part)
        except ValueError:
            # Routines without any execution statements are still
            # valid.
            pass
        else:
            self.process_nodes(routine, sub_exec.content)

        return routine

    def _main_program_handler(self, node, parent):
        '''Transforms an fparser2 Main_Program statement into a PSyIR
        Routine node.

        :param node: node in fparser2 parse tree.
        :type node: :py:class:`fparser.two.Fortran2003.Main_Program`
        :param parent: parent node of the PSyIR node being constructed.
        :type parent: subclass of :py:class:`psyclone.psyir.nodes.Node`

        :returns: PSyIR representation of node.
        :rtype: :py:class:`psyclone.psyir.nodes.Routine`

        '''
        name = node.children[0].children[1].string
        routine = Routine(name, parent=parent, is_program=True)

        try:
            prog_spec = _first_type_match(node.content,
                                          Fortran2003.Specification_Part)
            decl_list = prog_spec.content
        except ValueError:
            # program has no Specification_Part so has no
            # declarations. Continue with empty list.
            decl_list = []
        finally:
            self.process_declarations(routine, decl_list, [])

        try:
            prog_exec = _first_type_match(node.content,
                                          Fortran2003.Execution_Part)
        except ValueError:
            # Routines without any execution statements are still
            # valid.
            pass
        else:
            self.process_nodes(routine, prog_exec.content)

        return routine

    def _module_handler(self, node, parent):
        '''Transforms an fparser2 Module statement into a PSyIR Container node.

        :param node: fparser2 representation of a module.
        :type node: :py:class:`fparser.two.Fortran2003.Module`
        :param parent: parent node of the PSyIR node being constructed.
        :type parent: subclass of :py:class:`psyclone.psyir.nodes.Node`

        :returns: PSyIR representation of module.
        :rtype: :py:class:`psyclone.psyir.nodes.Container`

        '''
        # Create a container to capture the module information
        mod_name = str(node.children[0].children[1])
        container = Container(mod_name, parent=parent)

        # Search for any accessibility statements (e.g. "PUBLIC :: my_var") to
        # determine the default accessibility of symbols as well as identifying
        # those that are explicitly declared as public or private.
        (default_visibility, visibility_map) = self.process_access_statements(
            node)
        container.symbol_table.default_visibility = default_visibility

        # Create symbols for all routines defined within this module
        _process_routine_symbols(node, container.symbol_table, visibility_map)

        # Parse the declarations if it has any
        try:
            spec_part = _first_type_match(
                node.children, Fortran2003.Specification_Part)
            self.process_declarations(container, spec_part.children,
                                      [], visibility_map)
        except ValueError:
            pass

        # Parse any module subprograms (subroutine or function)
        # skipping the contains node
        try:
            subprog_part = _first_type_match(
                node.children, Fortran2003.Module_Subprogram_Part)
            module_subprograms = \
                [subprogram for subprogram in subprog_part.children
                 if not isinstance(subprogram, Fortran2003.Contains_Stmt)]
            if module_subprograms:
                self.process_nodes(parent=container, nodes=module_subprograms)
        except ValueError:
            pass

        return container

    def _program_handler(self, node, parent):
        '''Processes an fparser2 Program statement. Program is the top level
        node of a complete fparser2 tree and may contain one or more
        program-units. This is captured with a FileContainer node.

        :param node: top level node in fparser2 parse tree.
        :type node: :py:class:`fparser.two.Fortran2003.Program`
        :param parent: parent node of the PSyIR node we are constructing.
        :type parent: :py:class:`psyclone.psyir.nodes.Node`

        :returns: PSyIR representation of the program.
        :rtype: subclass of :py:class:`psyclone.psyir.nodes.Node`

        '''
        # fparser2 does not keep the original filename (if there was
        # one) so this can't be provided as the name of the
        # FileContainer.
        file_container = FileContainer("None", parent=parent)
        if len(node.children) == 1 and node.children[0] is None:
            # We have an empty file
            return file_container
        self.process_nodes(file_container, node.children)
        return file_container


# For Sphinx AutoAPI documentation generation
__all__ = ["Fparser2Reader"]<|MERGE_RESOLUTION|>--- conflicted
+++ resolved
@@ -30,15 +30,9 @@
 # ANY WAY OUT OF THE USE OF THIS SOFTWARE, EVEN IF ADVISED OF THE
 # POSSIBILITY OF SUCH DAMAGE.
 # -----------------------------------------------------------------------------
-<<<<<<< HEAD
 # Authors: R. W. Ford, A. R. Porter and S. Siso, STFC Daresbury Lab
 #          J. Henrichs, Bureau of Meteorology
 #          I. Kavcic, Met Office
-=======
-# Authors R. W. Ford, A. R. Porter, S. Siso and N. Nobre, STFC Daresbury Lab
-# Modified I. Kavcic, Met Office
-# Author: J. Henrichs, Bureau of Meteorology
->>>>>>> b4ff8cf4
 # -----------------------------------------------------------------------------
 
 ''' This module provides the fparser2 to PSyIR front-end, it follows a
@@ -1019,16 +1013,10 @@
         '''
         if not isinstance(parse_tree, Fortran2003.Program):
             raise GenerationError(
-<<<<<<< HEAD
-                "The Fparser2Reader generate_psyir method expects the root of "
-                "the supplied fparser2 tree to be a Program, but found '{0}'"
-                "".format(type(parse_tree).__name__))
-
-=======
                 f"The Fparser2Reader generate_psyir method expects the root "
                 f"of the supplied fparser2 tree to be a Program, but found "
                 f"'{type(parse_tree).__name__}'")
->>>>>>> b4ff8cf4
+
         node = Container("dummy")
         self.process_nodes(node, [parse_tree])
         result = node.children[0]
