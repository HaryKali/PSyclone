# BSD 3-Clause License
#
# Copyright (c) 2017-2022, Science and Technology Facilities Council.
# All rights reserved.
#
# Redistribution and use in source and binary forms, with or without
# modification, are permitted provided that the following conditions are met:
#
# * Redistributions of source code must retain the above copyright notice, this
#   list of conditions and the following disclaimer.
#
# * Redistributions in binary form must reproduce the above copyright notice,
#   this list of conditions and the following disclaimer in the documentation
#   and/or other materials provided with the distribution.
#
# * Neither the name of the copyright holder nor the names of its
#   contributors may be used to endorse or promote products derived from
#   this software without specific prior written permission.
#
# THIS SOFTWARE IS PROVIDED BY THE COPYRIGHT HOLDERS AND CONTRIBUTORS
# "AS IS" AND ANY EXPRESS OR IMPLIED WARRANTIES, INCLUDING, BUT NOT
# LIMITED TO, THE IMPLIED WARRANTIES OF MERCHANTABILITY AND FITNESS
# FOR A PARTICULAR PURPOSE ARE DISCLAIMED. IN NO EVENT SHALL THE
# COPYRIGHT HOLDER OR CONTRIBUTORS BE LIABLE FOR ANY DIRECT, INDIRECT,
# INCIDENTAL, SPECIAL, EXEMPLARY, OR CONSEQUENTIAL DAMAGES (INCLUDING,
# BUT NOT LIMITED TO, PROCUREMENT OF SUBSTITUTE GOODS OR SERVICES;
# LOSS OF USE, DATA, OR PROFITS; OR BUSINESS INTERRUPTION) HOWEVER
# CAUSED AND ON ANY THEORY OF LIABILITY, WHETHER IN CONTRACT, STRICT
# LIABILITY, OR TORT (INCLUDING NEGLIGENCE OR OTHERWISE) ARISING IN
# ANY WAY OUT OF THE USE OF THIS SOFTWARE, EVEN IF ADVISED OF THE
# POSSIBILITY OF SUCH DAMAGE.
# -----------------------------------------------------------------------------
# Authors: R. W. Ford, A. R. Porter and S. Siso, STFC Daresbury Lab
#          J. Henrichs, Bureau of Meteorology
#          I. Kavcic, Met Office
# -----------------------------------------------------------------------------

''' This module provides the fparser2 to PSyIR front-end, it follows a
    Visitor Pattern to traverse relevant fparser2 nodes and contains the logic
    to transform each node into the equivalent PSyIR representation.'''

from collections import OrderedDict
import os
import six

from fparser.two import Fortran2003
from fparser.two.utils import walk, BlockBase, StmtBase
from psyclone.errors import InternalError, GenerationError
from psyclone.psyir.nodes import UnaryOperation, BinaryOperation, \
    NaryOperation, Schedule, CodeBlock, IfBlock, Reference, Literal, Loop, \
    Container, Assignment, Return, ArrayReference, Node, Range, \
    KernelSchedule, StructureReference, ArrayOfStructuresReference, \
    Call, Routine, Member, FileContainer, Directive, ArrayMember
from psyclone.psyir.nodes.array_mixin import ArrayMixin
from psyclone.psyir.nodes.array_of_structures_mixin import \
    ArrayOfStructuresMixin
from psyclone.psyir.symbols import SymbolError, DataSymbol, ContainerSymbol, \
    Symbol, ImportInterface, ArgumentInterface, UnresolvedInterface, \
    LocalInterface, ScalarType, ArrayType, DeferredType, UnknownType, \
    UnknownFortranType, StructureType, DataTypeSymbol, RoutineSymbol, \
    SymbolTable, NoType, INTEGER_TYPE

#: The list of Fortran instrinsic functions that we know about (and can
#: therefore distinguish from array accesses). These are taken from
#: fparser.
FORTRAN_INTRINSICS = Fortran2003.Intrinsic_Name.function_names

#: Mapping from Fortran data types to PSyIR types
TYPE_MAP_FROM_FORTRAN = {"integer": ScalarType.Intrinsic.INTEGER,
                         "character": ScalarType.Intrinsic.CHARACTER,
                         "logical": ScalarType.Intrinsic.BOOLEAN,
                         "real": ScalarType.Intrinsic.REAL,
                         "double precision": ScalarType.Intrinsic.REAL}

#: Mapping from Fortran access specifiers to PSyIR visibilities
VISIBILITY_MAP_FROM_FORTRAN = {"public": Symbol.Visibility.PUBLIC,
                               "private": Symbol.Visibility.PRIVATE}

#: Mapping from fparser2 Fortran Literal types to PSyIR types
CONSTANT_TYPE_MAP = {
    Fortran2003.Real_Literal_Constant: ScalarType.Intrinsic.REAL,
    Fortran2003.Logical_Literal_Constant: ScalarType.Intrinsic.BOOLEAN,
    Fortran2003.Char_Literal_Constant: ScalarType.Intrinsic.CHARACTER,
    Fortran2003.Int_Literal_Constant: ScalarType.Intrinsic.INTEGER}

#: Mapping from Fortran intent to PSyIR access type
INTENT_MAPPING = {"in": ArgumentInterface.Access.READ,
                  "out": ArgumentInterface.Access.WRITE,
                  "inout": ArgumentInterface.Access.READWRITE}


def _first_type_match(nodelist, typekind):
    '''Returns the first instance of the specified type in the given
    node list.

    :param list nodelist: list of fparser2 nodes.
    :param type typekind: the fparser2 Type we are searching for.

    :returns: the first instance of the specified type.
    :rtype: instance of typekind

    :raises ValueError: if the list does not contain an object of type \
        typekind.

    '''
    for node in nodelist:
        if isinstance(node, typekind):
            return node
    raise ValueError  # Type not found


def _find_or_create_imported_symbol(location, name, scope_limit=None,
                                    **kargs):
    '''Returns the symbol with the name 'name' from a symbol table
    associated with this node or one of its ancestors.  If a symbol is found
    and the `symbol_type` keyword argument is supplied then the type of the
    existing symbol is compared with the specified type. If it is not already
    an instance of this type, then the symbol is specialised (in place).

    If the symbol is not found and there are no ContainerSymbols with wildcard
    imports then an exception is raised. However, if there are one or more
    ContainerSymbols with wildcard imports (which could therefore be
    bringing the symbol into scope) then a new Symbol with the
    specified visibility but of unknown interface is created and
    inserted in the most local SymbolTable that has such an import.
    The scope_limit variable further limits the symbol table search so
    that the search through ancestor nodes stops when the scope_limit node
    is reached i.e. ancestors of the scope_limit node are not searched.

    :param location: PSyIR node from which to operate.
    :type location: :py:class:`psyclone.psyir.nodes.Node`
    :param str name: the name of the symbol.
    :param scope_limit: optional Node which limits the symbol \
        search space to the symbol tables of the nodes within the \
        given scope. If it is None (the default), the whole \
        scope (all symbol tables in ancestor nodes) is searched \
        otherwise ancestors of the scope_limit node are not \
        searched.
    :type scope_limit: :py:class:`psyclone.psyir.nodes.Node` or \
        `NoneType`

    :returns: the matching symbol.
    :rtype: :py:class:`psyclone.psyir.symbols.Symbol`

    :raises TypeError: if the supplied scope_limit is not a Node.
    :raises ValueError: if the supplied scope_limit node is not an \
        ancestor of the supplied node.
    :raises SymbolError: if no matching symbol is found and there are \
        no ContainerSymbols from which it might be brought into scope.

    '''
    if not isinstance(location, Node):
        raise TypeError(
            f"The location argument '{location}' provided to "
            f"_find_or_create_imported_symbol() is not of type `Node`.")

    if scope_limit is not None:
        # Validate the supplied scope_limit
        if not isinstance(scope_limit, Node):
            raise TypeError(
                f"The scope_limit argument '{scope_limit}' provided to "
                f"_find_or_create_imported_symbol() is not of type `Node`.")

        # Check that the scope_limit Node is an ancestor of this
        # Reference Node and raise an exception if not.
        mynode = location.parent
        while mynode is not None:
            if mynode is scope_limit:
                # The scope_limit node is an ancestor of the
                # supplied node.
                break
            mynode = mynode.parent
        else:
            # The scope_limit node is not an ancestor of the
            # supplied node so raise an exception.
            raise ValueError(
                f"The scope_limit node '{scope_limit}' provided to "
                f"_find_or_create_imported_symbol() is not an ancestor of this"
                f" node '{location}'.")

    # Keep a reference to the most local SymbolTable with a wildcard
    # import in case we need to create a Symbol.
    first_symbol_table = None
    test_node = location

    # Iterate over ancestor Nodes of this Node.
    while test_node:
        # For simplicity, test every Node for the existence of a
        # SymbolTable (rather than checking for the particular
        # Node types which we know to have SymbolTables).
        if hasattr(test_node, 'symbol_table'):
            # This Node does have a SymbolTable.
            symbol_table = test_node.symbol_table

            try:
                # If the name matches a Symbol in this SymbolTable then
                # return the Symbol (after specialising it, if necessary).
                sym = symbol_table.lookup(name, scope_limit=test_node)
                if "symbol_type" in kargs:
                    expected_type = kargs.pop("symbol_type")
                    if not isinstance(sym, expected_type):
                        # The caller specified a sub-class so we need to
                        # specialise the existing symbol.
                        sym.specialise(expected_type, **kargs)
                return sym
            except KeyError:
                # The supplied name does not match any Symbols in
                # this SymbolTable. Does this SymbolTable have any
                # wildcard imports?
                if first_symbol_table is None:
                    for csym in symbol_table.containersymbols:
                        if csym.wildcard_import:
                            first_symbol_table = symbol_table
                            break

        if test_node is scope_limit:
            # The ancestor scope/top-level Node has been reached and
            # nothing has matched.
            break

        # Move on to the next ancestor.
        test_node = test_node.parent

    if first_symbol_table:
        # No symbol found but there are one or more Containers from which
        # it may be being brought into scope. Therefore create a generic
        # Symbol with a deferred interface and add it to the most
        # local SymbolTable with a wildcard import.
        return first_symbol_table.new_symbol(
                name, interface=UnresolvedInterface(), **kargs)

    # All requested Nodes have been checked but there has been no
    # match and there are no wildcard imports so raise an exception.
    raise SymbolError(f"No Symbol found for name '{name}'.")


def _check_args(array, dim):
    '''Utility routine used by the _check_bound_is_full_extent and
    _check_array_range_literal functions to check common arguments.

    This routine is only in fparser2.py until #717 is complete as it
    is used to check that array syntax in a where statement is for the
    full extent of the dimension. Once #717 is complete this routine
    can be removed.

    :param array: the node to check.
    :type array: :py:class:`pysclone.psyir.node.array`
    :param int dim: the dimension index to use.

    :raises TypeError: if the supplied arguments are of the wrong type.
    :raises ValueError: if the value of the supplied dim argument is \
        less than 1 or greater than the number of dimensions in the \
        supplied array argument.

    '''
    if not isinstance(array, ArrayMixin):
        raise TypeError(
            f"method _check_args 'array' argument should be some sort of "
            f"array access (i.e. a sub-class of ArrayMixin) but found "
            f"'{type(array).__name__}'.")

    if not isinstance(dim, int):
        raise TypeError(
            f"method _check_args 'dim' argument should be an "
            f"int type but found '{type(dim).__name__}'.")
    if dim < 1:
        raise ValueError(
            f"method _check_args 'dim' argument should be at "
            f"least 1 but found {dim}.")
    if dim > len(array.children):
        raise ValueError(
            f"method _check_args 'dim' argument should be at most the number "
            f"of dimensions of the array ({len(array.children)}) but found "
            f"{dim}.")

    # The first element of the array (index 0) relates to the first
    # dimension (dim 1), so we need to reduce dim by 1.
    if not isinstance(array.indices[dim-1], Range):
        raise TypeError(
            f"method _check_args 'array' argument index '{dim-1}' should be a "
            f"Range type but found '{type(array.indices[dim-1]).__name__}'.")


def _is_bound_full_extent(array, dim, operator):
    '''A Fortran array section with a missing lower bound implies the
    access starts at the first element and a missing upper bound
    implies the access ends at the last element e.g. a(:,:)
    accesses all elements of array a and is equivalent to
    a(lbound(a,1):ubound(a,1),lbound(a,2):ubound(a,2)). The PSyIR
    does not support the shorthand notation, therefore the lbound
    and ubound operators are used in the PSyIR.

    This utility function checks that shorthand lower or upper
    bound Fortran code is captured as longhand lbound and/or
    ubound functions as expected in the PSyIR.

    This routine is only in fparser2.py until #717 is complete as it
    is used to check that array syntax in a where statement is for the
    full extent of the dimension. Once #717 is complete this routine
    can be moved into fparser2_test.py as it is used there in a
    different context.

    :param array: the node to check.
    :type array: :py:class:`pysclone.psyir.nodes.ArrayMixin`
    :param int dim: the dimension index to use.
    :param operator: the operator to check.
    :type operator: \
        :py:class:`psyclone.psyir.nodes.binaryoperation.Operator.LBOUND` \
        or :py:class:`psyclone.psyir.nodes.binaryoperation.Operator.UBOUND`

    :returns: True if the supplied array has the expected properties, \
        otherwise returns False.
    :rtype: bool

    :raises TypeError: if the supplied arguments are of the wrong type.

    '''
    _check_args(array, dim)

    if operator == BinaryOperation.Operator.LBOUND:
        index = 0
    elif operator == BinaryOperation.Operator.UBOUND:
        index = 1
    else:
        raise TypeError(
            f"'operator' argument  expected to be LBOUND or UBOUND but "
            f"found '{type(operator).__name__}'.")

    # The first element of the array (index 0) relates to the first
    # dimension (dim 1), so we need to reduce dim by 1.
    bound = array.indices[dim-1].children[index]

    if not isinstance(bound, BinaryOperation):
        return False

    reference = bound.children[0]
    literal = bound.children[1]

    if bound.operator != operator:
        return False

    if (not isinstance(literal, Literal) or
            literal.datatype.intrinsic != ScalarType.Intrinsic.INTEGER or
            literal.value != str(dim)):
        return False

    return isinstance(reference, Reference) and array.is_same_array(reference)


def _is_array_range_literal(array, dim, index, value):
    '''Utility function to check that the supplied array has an integer
    literal at dimension index "dim" and range index "index" with
    value "value".

    The step part of the range node has an integer literal with
    value 1 by default.

    This routine is only in fparser2.py until #717 is complete as it
    is used to check that array syntax in a where statement is for the
    full extent of the dimension. Once #717 is complete this routine
    can be moved into fparser2_test.py as it is used there in a
    different context.

    :param array: the node to check.
    :type array: :py:class:`pysclone.psyir.node.ArrayReference`
    :param int dim: the dimension index to check.
    :param int index: the index of the range to check (0 is the \
        lower bound, 1 is the upper bound and 2 is the step).
    :param int value: the expected value of the literal.

    :raises NotImplementedError: if the supplied argument does not \
        have the required properties.

    :returns: True if the supplied array has the expected properties, \
        otherwise returns False.
    :rtype: bool

    :raises TypeError: if the supplied arguments are of the wrong type.
    :raises ValueError: if the index argument has an incorrect value.

    '''
    _check_args(array, dim)

    if not isinstance(index, int):
        raise TypeError(
            f"method _check_array_range_literal 'index' argument should be an "
            f"int type but found '{type(index).__name__}'.")

    if index < 0 or index > 2:
        raise ValueError(
            f"method _check_array_range_literal 'index' argument should be "
            f"0, 1 or 2 but found {index}.")

    if not isinstance(value, int):
        raise TypeError(
            f"method _check_array_range_literal 'value' argument should be an "
            f"int type but found '{type(value).__name__}'.")

    # The first child of the array (index 0) relates to the first
    # dimension (dim 1), so we need to reduce dim by 1.
    literal = array.children[dim-1].children[index]

    if (isinstance(literal, Literal) and
            literal.datatype.intrinsic == ScalarType.Intrinsic.INTEGER and
            literal.value == str(value)):
        return True
    return False


def _is_range_full_extent(my_range):
    '''Utility function to check whether a Range object is equivalent to a
    ":" in Fortran array notation. The PSyIR representation of "a(:)"
    is "a(lbound(a,1):ubound(a,1):1). Therefore, for array a index 1,
    the lower bound is compared with "lbound(a,1)", the upper bound is
    compared with "ubound(a,1)" and the step is compared with 1.

    If everything is OK then this routine silently returns, otherwise
    an exception is raised by one of the functions
    (_check_bound_is_full_extent or _check_array_range_literal) called by this
    function.

    This routine is only in fparser2.py until #717 is complete as it
    is used to check that array syntax in a where statement is for the
    full extent of the dimension. Once #717 is complete this routine
    can be removed.

    :param my_range: the Range node to check.
    :type my_range: :py:class:`psyclone.psyir.node.Range`

    '''

    array = my_range.parent
    # The array index of this range is determined by its position in
    # the array list (+1 as the index starts from 0 but Fortran
    # dimensions start from 1).
    dim = array.children.index(my_range) + 1
    # Check lower bound
    is_lower = _is_bound_full_extent(
        array, dim, BinaryOperation.Operator.LBOUND)
    # Check upper bound
    is_upper = _is_bound_full_extent(
        array, dim, BinaryOperation.Operator.UBOUND)
    # Check step (index 2 is the step index for the range function)
    is_step = _is_array_range_literal(array, dim, 2, 1)
    return is_lower and is_upper and is_step


def _copy_full_base_reference(node):
    '''
    Given the supplied node, creates a new node with the same access
    apart from the final array access. Such a node is then suitable for use
    as an argument to either e.g. LBOUND or UBOUND.

    e.g. if `node` is an ArrayMember representing the inner access in
    'grid%data(:)' then this routine will return a PSyIR node for
    'grid%data'.

    :param node: the array access. In the case of a structure, this \
                 must be the inner-most part of the access.
    :type node: :py:class:`psyclone.psyir.nodes.Reference` or \
                :py:class:`psyclone.psyir.nodes.Member`

    :returns: the PSyIR for a suitable argument to either LBOUND or \
              UBOUND applied to the supplied `node`.
    :rtype: :py:class:`psyclone.psyir.nodes.Node`

    :raises InternalError: if the supplied node is not an instance of \
                           either Reference or Member.
    '''
    if isinstance(node, Reference):
        return Reference(node.symbol)

    if isinstance(node, Member):
        # We have to take care with derived types:
        # grid(1)%data(:...) becomes
        # grid(1)%data(lbound(grid(1)%data,1):...)
        # N.B. the argument to lbound becomes a Member access rather
        # than an ArrayMember access.
        parent_ref = node.ancestor(Reference, include_self=True)
        # We have to find the location of the supplied node in the
        # StructureReference.
        inner = parent_ref
        depth = 0
        while hasattr(inner, "member") and inner is not node:
            depth += 1
            inner = inner.member
        # Now we take a copy of the full reference and then modify it so
        # that the copy of 'node' is replaced by a Member().
        arg = parent_ref.copy()
        # We use the depth computed for the original reference in order
        # to find the copy of 'node'.
        inner = arg
        for step in range(depth-1):
            inner = inner.member
        # Change the innermost access to be a Member.
        inner.children[0] = Member(node.name, inner)
        return arg

    raise InternalError(
        f"The supplied node must be an instance of either Reference "
        f"or Member but got '{type(node).__name__}'.")


def _kind_find_or_create(name, symbol_table):
    '''
    Utility method that returns a Symbol representing the named KIND
    parameter. If the supplied Symbol Table (or one of its ancestors)
    does not contain an appropriate entry then one is created. If it does
    contain a matching entry then it must be either a Symbol or a
    DataSymbol.

    If it is a DataSymbol then it must have a datatype of
    'integer', 'deferred' or 'unknown'. If it is deferred then the fact
    that we now know that this Symbol represents a KIND parameter means we
    can change the datatype to be 'integer'.

    If the existing symbol is a generic Symbol then it is replaced with
    a new DataSymbol of type 'integer'.

    :param str name: the name of the variable holding the KIND value.
    :param symbol_table: the Symbol Table associated with the code being \
                         processed.
    :type symbol_table: :py:class:`psyclone.psyir.symbols.SymbolTable`

    :returns: the Symbol representing the KIND parameter.
    :rtype: :py:class:`psyclone.psyir.symbols.DataSymbol`

    :raises TypeError: if the symbol table already contains an entry for \
            `name` but it is not an instance of Symbol or DataSymbol.
    :raises TypeError: if the symbol table already contains a DataSymbol \
            for `name` and its datatype is not 'integer' or 'deferred'.

    '''
    lower_name = name.lower()

    try:
        kind_symbol = symbol_table.lookup(lower_name)
        # pylint: disable=unidiomatic-typecheck
        if type(kind_symbol) == Symbol:
            # There is an existing entry but it's only a generic Symbol
            # so we need to replace it with a DataSymbol of integer type.
            # Since the lookup() above looks through *all* ancestor symbol
            # tables, we have to find precisely which table the existing
            # Symbol is in.
            table = kind_symbol.find_symbol_table(symbol_table.node)
            new_symbol = DataSymbol(lower_name,
                                    default_integer_type(),
                                    visibility=kind_symbol.visibility,
                                    interface=kind_symbol.interface)
            table.swap(kind_symbol, new_symbol)
            kind_symbol = new_symbol
        elif isinstance(kind_symbol, DataSymbol):

            if not (isinstance(kind_symbol.datatype,
                               (UnknownType, DeferredType)) or
                    (isinstance(kind_symbol.datatype, ScalarType) and
                     kind_symbol.datatype.intrinsic ==
                     ScalarType.Intrinsic.INTEGER)):
                raise TypeError(
                    f"SymbolTable already contains a DataSymbol for variable "
                    f"'{lower_name}' used as a kind parameter but it is not a "
                    f"'deferred', 'unknown' or 'scalar integer' type.")
            # A KIND parameter must be of type integer so set it here if it
            # was previously 'deferred'. We don't know what precision this is
            # so set it to the default.
            if isinstance(kind_symbol.datatype, DeferredType):
                kind_symbol.datatype = default_integer_type()
        else:
            raise TypeError(
                f"A symbol representing a kind parameter must be an instance "
                f"of either a Symbol or a DataSymbol. However, found an entry "
                f"of type '{type(kind_symbol).__name__}' for variable "
                f"'{lower_name}'.")
    except KeyError:
        # The SymbolTable does not contain an entry for this kind parameter
        # so create one. We specify an UnresolvedInterface as we don't
        # currently know how this symbol is brought into scope.
        kind_symbol = DataSymbol(lower_name, default_integer_type(),
                                 visibility=symbol_table.default_visibility,
                                 interface=UnresolvedInterface())
        symbol_table.add(kind_symbol)
    return kind_symbol


def default_precision(_):
    '''Returns the default precision specified by the front end. This is
    currently always set to undefined irrespective of the datatype but
    could be read from a config file in the future. The unused
    argument provides the name of the datatype. This name will allow a
    future implementation of this method to choose different default
    precisions for different datatypes if required.

    There are alternative options for setting a default precision,
    such as:

    1) The back-end sets the default precision in a similar manner
    to this routine.
    2) A PSyIR transformation is used to set default precision.

    This routine is primarily here as a placeholder and could be
    replaced by an alternative solution, see issue #748.

    :returns: the default precision for the supplied datatype name.
    :rtype: :py:class:`psyclone.psyir.symbols.scalartype.Precision`

    '''
    return ScalarType.Precision.UNDEFINED


def default_integer_type():
    '''Returns the default integer datatype specified by the front end.

    :returns: the default integer datatype.
    :rtype: :py:class:`psyclone.psyir.symbols.ScalarType`

    '''
    return ScalarType(ScalarType.Intrinsic.INTEGER,
                      default_precision(ScalarType.Intrinsic.INTEGER))


def default_real_type():
    '''Returns the default real datatype specified by the front end.

    :returns: the default real datatype.
    :rtype: :py:class:`psyclone.psyir.symbols.ScalarType`

    '''
    return ScalarType(ScalarType.Intrinsic.REAL,
                      default_precision(ScalarType.Intrinsic.REAL))


def get_literal_precision(fparser2_node, psyir_literal_parent):
    '''Takes a Fortran2003 literal node as input and returns the
    appropriate PSyIR precision type for that node. Adds a deferred
    type DataSymbol in the SymbolTable if the precision is given by an
    undefined symbol.

    :param fparser2_node: the fparser2 literal node.
    :type fparser2_node: :py:class:`Fortran2003.Real_Literal_Constant` or \
        :py:class:`Fortran2003.Logical_Literal_Constant` or \
        :py:class:`Fortran2003.Char_Literal_Constant` or \
        :py:class:`Fortran2003.Int_Literal_Constant`
    :param psyir_literal_parent: the PSyIR node that will be the \
        parent of the PSyIR literal node that will be created from the \
        fparser2 node information.
    :type psyir_literal_parent: :py:class:`psyclone.psyir.nodes.Node`

    :returns: the PSyIR Precision of this literal value.
    :rtype: :py:class:`psyclone.psyir.symbols.DataSymbol`, int or \
        :py:class:`psyclone.psyir.symbols.ScalarType.Precision`

    :raises InternalError: if the arguments are of the wrong type.
    :raises InternalError: if there's no symbol table associated with \
                           `psyir_literal_parent` or one of its ancestors.

    '''
    if not isinstance(fparser2_node,
                      (Fortran2003.Real_Literal_Constant,
                       Fortran2003.Logical_Literal_Constant,
                       Fortran2003.Char_Literal_Constant,
                       Fortran2003.Int_Literal_Constant)):
        raise InternalError(
            f"Unsupported literal type '{type(fparser2_node).__name__}' found "
            f"in get_literal_precision.")
    if not isinstance(psyir_literal_parent, Node):
        raise InternalError(
            f"Expecting argument psyir_literal_parent to be a PSyIR Node but "
            f"found '{type(psyir_literal_parent).__name__}' in "
            f"get_literal_precision.")
    precision_name = fparser2_node.items[1]
    if not precision_name:
        # Precision may still be specified by the exponent in a real literal
        if isinstance(fparser2_node, Fortran2003.Real_Literal_Constant):
            precision_value = fparser2_node.items[0]
            if "d" in precision_value.lower():
                return ScalarType.Precision.DOUBLE
            if "e" in precision_value.lower():
                return ScalarType.Precision.SINGLE
        # Return the default precision
        try:
            data_name = CONSTANT_TYPE_MAP[type(fparser2_node)]
        except KeyError:
            raise NotImplementedError(
                f"Could not process {type(fparser2_node).__name__}. Only "
                f"'real', 'integer', 'logical' and 'character' intrinsic "
                f"types are supported.")
        return default_precision(data_name)
    try:
        # Precision is specified as an integer
        return int(precision_name)
    except ValueError:
        # Precision is not an integer so should be a kind symbol
        # PSyIR stores names as lower case.
        precision_name = precision_name.lower()
        # Find the closest symbol table
        try:
            symbol_table = psyir_literal_parent.scope.symbol_table
        except SymbolError as err:
            # No symbol table found. This should never happen in
            # normal usage but could occur if a test constructs a
            # PSyIR without a Schedule.
            raise InternalError(
                f"Failed to find a symbol table to which to add the kind "
                f"symbol '{precision_name}'.") from err
        return _kind_find_or_create(precision_name, symbol_table)


def _process_routine_symbols(module_ast, symbol_table, visibility_map):
    '''
    Examines the supplied fparser2 parse tree for a module and creates
    RoutineSymbols for every routine (function or subroutine) that it
    contains.

    :param module_ast: fparser2 parse tree for module.
    :type module_ast: :py:class:`fparser.two.Fortran2003.Program`
    :param symbol_table: the SymbolTable to which to add the symbols.
    :type symbol_table: :py:class:`psyclone.psyir.symbols.SymbolTable`
    :param visibility_map: dict of symbol names with explicit visibilities.
    :type visibility_map: dict with symbol names as keys and visibilities as \
                          values
    '''
    routines = walk(module_ast, (Fortran2003.Subroutine_Subprogram,
                                 Fortran2003.Function_Subprogram))
    # A subroutine has no type but a function does. However, we don't know what
    # it is at this stage so we give all functions a DeferredType.
    # TODO #1314 extend the frontend to ensure that the type of a Routine's
    # return_symbol matches the type of the associated RoutineSymbol.
    type_map = {Fortran2003.Subroutine_Subprogram: NoType(),
                Fortran2003.Function_Subprogram: DeferredType()}
    for routine in routines:
        name = str(routine.children[0].children[1]).lower()
        vis = visibility_map.get(name, symbol_table.default_visibility)
        # This routine is defined within this scoping unit and therefore has a
        # local interface.
        rsymbol = RoutineSymbol(name, type_map[type(routine)], visibility=vis,
                                interface=LocalInterface())
        symbol_table.add(rsymbol)


def _process_access_spec(attr):
    '''
    Converts from an fparser2 Access_Spec node to a PSyIR visibility.

    :param attr: the fparser2 AST node to process.
    :type attr: :py:class:`fparser.two.Fortran2003.Access_Spec`

    :return: the PSyIR visibility corresponding to the access spec.
    :rtype: :py:class:`psyclone.psyir.Symbol.Visibility`

    :raises InternalError: if an invalid access specification is found.

    '''
    try:
        return VISIBILITY_MAP_FROM_FORTRAN[attr.string.lower()]
    except KeyError as err:
        raise InternalError(f"Unexpected Access Spec attribute "
                            f"'{attr}'.") from err


def _create_struct_reference(parent, base_ref, base_symbol, members,
                             indices):
    '''
    Utility to create a StructureReference or ArrayOfStructuresReference. Any
    PSyIR nodes in the supplied lists of members and indices are copied
    when making the new node.

    :param parent: Parent node of the PSyIR node we are constructing.
    :type parent: :py:class:`psyclone.psyir.nodes.Node`
    :param type base_ref: the type of Reference to create.
    :param base_symbol: the Symbol that the reference is to.
    :type base_symbol: :py:class:`psyclone.psyir.symbols.Symbol`
    :param members: the component(s) of the structure that are being accessed.\
        Any components that are array references must provide the name of the \
        array and a list of DataNodes describing which part of it is accessed.
    :type members: list of str or 2-tuples containing (str, \
        list of nodes describing array access)
    :param indices: a list of Nodes describing the array indices for \
        the base reference (if any).
    :type indices: list of :py:class:`psyclone.psyir.nodes.Node`

    :raises InternalError: if any element in the `members` list is not a \
        str or tuple or if `indices` are supplied for a StructureReference \
        or *not* supplied for an ArrayOfStructuresReference.
    :raises NotImplementedError: if `base_ref` is not a StructureReference or \
        an ArrayOfStructuresReference.

    '''
    # Ensure we create a copy of any References within the list of
    # members making up this structure access.
    new_members = []
    for member in members:
        if isinstance(member, six.string_types):
            new_members.append(member)
        elif isinstance(member, tuple):
            # Second member of the tuple is a list of index expressions
            new_members.append((member[0], [kid.copy() for kid in member[1]]))
        else:
            raise InternalError(
                f"List of members must contain only strings or tuples "
                f"but found entry of type '{type(member).__name__}'")
    if base_ref is StructureReference:
        if indices:
            raise InternalError(
                f"Creating a StructureReference but array indices have been "
                f"supplied ({indices}) which makes no sense.")
        return base_ref.create(base_symbol, new_members, parent=parent)
    if base_ref is ArrayOfStructuresReference:
        if not indices:
            raise InternalError(
                "Cannot create an ArrayOfStructuresReference without one or "
                "more index expressions but the 'indices' argument is empty.")
        return base_ref.create(base_symbol, [idx.copy() for idx in indices],
                               new_members, parent=parent)

    raise NotImplementedError(
        f"Cannot create structure reference for type '{base_ref}' - expected "
        f"either StructureReference or ArrayOfStructuresReference.")


def _get_arg_names(node_list):
    '''Utility function that given an fparser2 argument list returns two
    separate lists, one with the arguments themselves and another with
    the argument names.

    :param node_list: a list of fparser2 argument nodes which could \
        be positional or named.
    :type node_list: List[:py:class:`fparser.two.utils.Base`]

    :returns: a list of fparser2 arguments with any name \
        information and a separate list of named argument names.
    :rtype: Tuple[List[:py:class:`fparser.two.utils.Base`], \
         Union[List[str], None]]

    '''
    arg_names = []
    arg_nodes = []
    for node in node_list:
        if isinstance(node, Fortran2003.Actual_Arg_Spec):
            arg_names.append(node.children[0].string)
            arg_nodes.append(node.children[1])
        else:
            arg_names.append(None)
            arg_nodes.append(node)
    return arg_nodes, arg_names


class Fparser2Reader(object):
    '''
    Class to encapsulate the functionality for processing the fparser2 AST and
    convert the nodes to PSyIR.
    '''

    unary_operators = OrderedDict([
        ('+', UnaryOperation.Operator.PLUS),
        ('-', UnaryOperation.Operator.MINUS),
        ('.not.', UnaryOperation.Operator.NOT),
        ('abs', UnaryOperation.Operator.ABS),
        ('ceiling', UnaryOperation.Operator.CEIL),
        ('exp', UnaryOperation.Operator.EXP),
        ('log', UnaryOperation.Operator.LOG),
        ('log10', UnaryOperation.Operator.LOG10),
        ('sin', UnaryOperation.Operator.SIN),
        ('asin', UnaryOperation.Operator.ASIN),
        ('cos', UnaryOperation.Operator.COS),
        ('acos', UnaryOperation.Operator.ACOS),
        ('tan', UnaryOperation.Operator.TAN),
        ('atan', UnaryOperation.Operator.ATAN),
        ('sqrt', UnaryOperation.Operator.SQRT),
        ('sum', UnaryOperation.Operator.SUM),
        ('real', UnaryOperation.Operator.REAL),
        ('nint', UnaryOperation.Operator.NINT),
        ('int', UnaryOperation.Operator.INT)])

    binary_operators = OrderedDict([
        ('+', BinaryOperation.Operator.ADD),
        ('-', BinaryOperation.Operator.SUB),
        ('*', BinaryOperation.Operator.MUL),
        ('/', BinaryOperation.Operator.DIV),
        ('**', BinaryOperation.Operator.POW),
        ('==', BinaryOperation.Operator.EQ),
        ('.eq.', BinaryOperation.Operator.EQ),
        ('/=', BinaryOperation.Operator.NE),
        ('.ne.', BinaryOperation.Operator.NE),
        ('<=', BinaryOperation.Operator.LE),
        ('.le.', BinaryOperation.Operator.LE),
        ('<', BinaryOperation.Operator.LT),
        ('.lt.', BinaryOperation.Operator.LT),
        ('>=', BinaryOperation.Operator.GE),
        ('.ge.', BinaryOperation.Operator.GE),
        ('>', BinaryOperation.Operator.GT),
        ('.gt.', BinaryOperation.Operator.GT),
        ('.and.', BinaryOperation.Operator.AND),
        ('.or.', BinaryOperation.Operator.OR),
        ('dot_product', BinaryOperation.Operator.DOT_PRODUCT),
        ('int', BinaryOperation.Operator.INT),
        ('real', BinaryOperation.Operator.REAL),
        ('sign', BinaryOperation.Operator.SIGN),
        ('size', BinaryOperation.Operator.SIZE),
        ('sum', BinaryOperation.Operator.SUM),
        ('lbound', BinaryOperation.Operator.LBOUND),
        ('ubound', BinaryOperation.Operator.UBOUND),
        ('max', BinaryOperation.Operator.MAX),
        ('min', BinaryOperation.Operator.MIN),
        ('mod', BinaryOperation.Operator.REM),
        ('matmul', BinaryOperation.Operator.MATMUL),
        ('transfer', BinaryOperation.Operator.CAST)])

    nary_operators = OrderedDict([
        ('max', NaryOperation.Operator.MAX),
        ('min', NaryOperation.Operator.MIN),
        ('sum', NaryOperation.Operator.SUM)])

    def __init__(self):
        from fparser.two import utils
        # Map of fparser2 node types to handlers (which are class methods)
        self.handlers = {
            Fortran2003.Assignment_Stmt: self._assignment_handler,
            Fortran2003.Data_Ref: self._data_ref_handler,
            Fortran2003.Function_Subprogram: self._subroutine_handler,
            Fortran2003.Name: self._name_handler,
            Fortran2003.Parenthesis: self._parenthesis_handler,
            Fortran2003.Part_Ref: self._part_ref_handler,
            Fortran2003.Subscript_Triplet: self._subscript_triplet_handler,
            Fortran2003.If_Stmt: self._if_stmt_handler,
            utils.NumberBase: self._number_handler,
            Fortran2003.Int_Literal_Constant: self._number_handler,
            Fortran2003.Char_Literal_Constant: self._char_literal_handler,
            Fortran2003.Logical_Literal_Constant: self._bool_literal_handler,
            utils.BinaryOpBase: self._binary_op_handler,
            Fortran2003.End_Do_Stmt: self._ignore_handler,
            Fortran2003.End_Subroutine_Stmt: self._ignore_handler,
            Fortran2003.If_Construct: self._if_construct_handler,
            Fortran2003.Case_Construct: self._case_construct_handler,
            Fortran2003.Return_Stmt: self._return_handler,
            Fortran2003.UnaryOpBase: self._unary_op_handler,
            Fortran2003.Block_Nonlabel_Do_Construct:
                self._do_construct_handler,
            Fortran2003.Intrinsic_Function_Reference: self._intrinsic_handler,
            Fortran2003.Where_Construct: self._where_construct_handler,
            Fortran2003.Where_Stmt: self._where_construct_handler,
            Fortran2003.Call_Stmt: self._call_handler,
            Fortran2003.Subroutine_Subprogram: self._subroutine_handler,
            Fortran2003.Module: self._module_handler,
            Fortran2003.Main_Program: self._main_program_handler,
            Fortran2003.Program: self._program_handler,
        }

    @staticmethod
    def nodes_to_code_block(parent, fp2_nodes):
        '''Create a CodeBlock for the supplied list of fparser2 nodes and then
        wipe the list. A CodeBlock is a node in the PSyIR (Schedule)
        that represents a sequence of one or more Fortran statements
        and/or expressions which PSyclone does not attempt to handle.

        :param parent: Node in the PSyclone AST to which to add this code \
                       block.
        :type parent: :py:class:`psyclone.psyir.nodes.Node`
        :param fp2_nodes: list of fparser2 AST nodes constituting the \
                          code block.
        :type fp2_nodes: list of :py:class:`fparser.two.utils.Base`

        :returns: a CodeBlock instance.
        :rtype: :py:class:`psyclone.CodeBlock`

        '''
        if not fp2_nodes:
            return None

        # Determine whether this code block is a statement or an
        # expression. Statements always have a `Schedule` as parent
        # and expressions do not. The only unknown at this point are
        # directives whose structure are in discussion. Therefore, for
        # the moment, an exception is raised if a directive is found
        # as a parent.
        if isinstance(parent, (Schedule, Container)):
            structure = CodeBlock.Structure.STATEMENT
        elif isinstance(parent, Directive):
            raise InternalError(
                "Fparser2Reader:nodes_to_code_block: A CodeBlock with "
                "a Directive as parent is not yet supported.")
        else:
            structure = CodeBlock.Structure.EXPRESSION

        code_block = CodeBlock(fp2_nodes, structure, parent=parent)
        parent.addchild(code_block)
        del fp2_nodes[:]
        return code_block

    @staticmethod
    def _create_schedule(name):
        '''
        Create an empty KernelSchedule.

        :param str name: Name of the subroutine represented by the kernel.

        :returns: New KernelSchedule empty object.
        :rtype: py:class:`psyclone.psyir.nodes.KernelSchedule`

        '''
        return KernelSchedule(name)

    def generate_psyir(self, parse_tree):
        '''Translate the supplied fparser2 parse_tree into PSyIR.

        :param parse_tree: the supplied fparser2 parse tree.
        :type parse_tree: :py:class:`fparser.two.Fortran2003.Program`

        :returns: PSyIR representation of the supplied fparser2 parse_tree.
        :rtype: :py:class:`psyclone.psyir.nodes.Container` or \
            :py:class:`psyclone.psyir.nodes.Routine`

        :raises GenerationError: if the root of the supplied fparser2 \
            parse tree is not a Program.

        '''
        if not isinstance(parse_tree, Fortran2003.Program):
            raise GenerationError(
                f"The Fparser2Reader generate_psyir method expects the root "
                f"of the supplied fparser2 tree to be a Program, but found "
                f"'{type(parse_tree).__name__}'")

        node = Container("dummy")
        self.process_nodes(node, [parse_tree])
        result = node.children[0]
        return result.detach()

    def generate_container(self, module_ast):
        '''
        Create a Container from the supplied fparser2 module AST.

        :param module_ast: fparser2 AST of the full module.
        :type module_ast: :py:class:`fparser.two.Fortran2003.Program`

        :returns: PSyIR container representing the given module_ast or None \
                  if there's no module in the parse tree.
        :rtype: :py:class:`psyclone.psyir.nodes.Container`

        :raises GenerationError: unable to generate a Container from the \
                                 provided fpaser2 parse tree.
        '''
        # Assume just 1 or 0 Fortran module definitions in the file
        modules = walk(module_ast, Fortran2003.Module_Stmt)
        if len(modules) > 1:
            raise GenerationError(
                f"Could not process {module_ast}. Just one module definition "
                f"per file supported.")
        if not modules:
            return None

        module = modules[0].parent
        mod_name = str(modules[0].children[1])

        # Create a container to capture the module information
        new_container = Container(mod_name)

        # Search for any accessibility statements (e.g. "PUBLIC :: my_var") to
        # determine the default accessibility of symbols as well as identifying
        # those that are explicitly declared as public or private.
        (default_visibility, visibility_map) = self.process_access_statements(
            module)
        new_container.symbol_table.default_visibility = default_visibility

        # Create symbols for all routines defined within this module
        _process_routine_symbols(module_ast, new_container.symbol_table,
                                 visibility_map)

        # Parse the declarations if it has any
        for child in module.children:
            if isinstance(child, Fortran2003.Specification_Part):
                try:
                    self.process_declarations(new_container, child.children,
                                              [], visibility_map)
                except SymbolError as err:
                    raise SymbolError(
                        f"Error when generating Container for module "
                        f"'{mod_name}': {err.args[0]}") from err
                break

        return new_container

    def generate_schedule(self, name, module_ast, container=None):
        '''Create a Schedule from the supplied fparser2 AST.

        TODO #737. Currently this routine is also used to create a
        NemoInvokeSchedule from NEMO source code (hence the optional,
        'container' argument).  This routine needs re-naming and
        re-writing so that it *only* creates the PSyIR for a
        subroutine.

        :param str name: name of the subroutine represented by the kernel.
        :param module_ast: fparser2 AST of the full module where the kernel \
                           code is located.
        :type module_ast: :py:class:`fparser.two.Fortran2003.Program`
        :param container: the parent Container node associated with this \
                          Schedule (if any).
        :type container: :py:class:`psyclone.psyir.nodes.Container`

        :returns: PSyIR schedule representing the kernel.
        :rtype: :py:class:`psyclone.psyir.nodes.KernelSchedule`

        :raises GenerationError: unable to generate a kernel schedule from \
                                 the provided fpaser2 parse tree.

        '''
        new_schedule = self._create_schedule(name)

        routines = walk(module_ast, (Fortran2003.Subroutine_Subprogram,
                                     Fortran2003.Main_Program,
                                     Fortran2003.Function_Subprogram))
        for routine in routines:
            if isinstance(routine, Fortran2003.Function_Subprogram):
                # TODO fparser/#225 Function_Stmt does not have a get_name()
                # method. Once it does we can remove this branch.
                routine_name = str(routine.children[0].children[1])
            else:
                routine_name = str(routine.children[0].get_name())
            if routine_name == name:
                subroutine = routine
                break
        else:
            raise GenerationError(f"Unexpected kernel AST. Could not find "
                                  f"subroutine: {name}")

        # Check whether or not we need to create a Container for this schedule
        # TODO #737 this routine should just be creating a Subroutine, not
        # attempting to create a Container too. Perhaps it should be passed
        # a reference to the parent Container object.
        if not container:
            # Is the routine enclosed within a module?
            current = subroutine.parent
            while current:
                if isinstance(current, Fortran2003.Module):
                    # We have a parent module so create a Container
                    container = self.generate_container(current)
                    break
                current = current.parent
        if container:
            container.children.append(new_schedule)

        try:
            sub_spec = _first_type_match(subroutine.content,
                                         Fortran2003.Specification_Part)
            decl_list = sub_spec.content
            # TODO this if test can be removed once fparser/#211 is fixed
            # such that routine arguments are always contained in a
            # Dummy_Arg_List, even if there's only one of them.
            from fparser.two.Fortran2003 import Dummy_Arg_List
            if isinstance(subroutine, Fortran2003.Subroutine_Subprogram) and \
               isinstance(subroutine.children[0].children[2], Dummy_Arg_List):
                arg_list = subroutine.children[0].children[2].children
            else:
                # Routine has no arguments
                arg_list = []
        except ValueError:
            # Subroutine without declarations, continue with empty lists.
            decl_list = []
            arg_list = []
        finally:
            self.process_declarations(new_schedule, decl_list, arg_list)

        try:
            sub_exec = _first_type_match(subroutine.content,
                                         Fortran2003.Execution_Part)
        except ValueError:
            pass
        else:
            self.process_nodes(new_schedule, sub_exec.content)

        return new_schedule

    @staticmethod
    def _parse_dimensions(dimensions, symbol_table):
        '''
        Parse the fparser dimension attribute into a shape list. Each entry of
        this list is either None (if the extent is unknown) or a 2-tuple
        containing the lower and upper bound of that dimension. If any of the
        symbols encountered are instances of the generic Symbol class, they are
        specialised (in place) and become instances of DataSymbol with
        DeferredType.

        :param dimensions: fparser dimension attribute.
        :type dimensions: \
            :py:class:`fparser.two.Fortran2003.Dimension_Attr_Spec`
        :param symbol_table: symbol table of the declaration context.
        :type symbol_table: :py:class:`psyclone.psyir.symbols.SymbolTable`

        :returns: shape of the attribute in column-major order (leftmost \
            index is contiguous in memory). Each entry represents an array \
            dimension. If it is 'None' the extent of that dimension is \
            unknown, otherwise it holds a 2-tuple with the upper and lower \
            bounds of the dimension. If it is an empty list then the symbol \
            represents a scalar.
        :rtype: list of NoneType or 2-tuples of \
                :py:class:`psyclone.psyir.nodes.DataNode`

        :raises NotImplementedError: if anything other than scalar, integer \
            literals or symbols are encounted in the dimensions list.

        '''
        def _process_bound(bound_expr):
            '''Process the supplied fparser2 parse tree for the upper/lower
            bound of a dimension in an array declaration.

            :param bound_expr: fparser2 parse tree for lower/upper bound.
            :type bound_expr: :py:class:`fparser.two.utils.Base`

            :returns: PSyIR for the bound.
            :rtype: :py:class:`psyclone.psyir.nodes.DataNode`

            :raises NotImplementedError: if an unsupported form of array \
                                         bound is found.
            '''
            if isinstance(bound_expr, Fortran2003.Int_Literal_Constant):
                return Literal(bound_expr.items[0], INTEGER_TYPE)

            if isinstance(bound_expr, Fortran2003.Name):
                # Fortran does not regulate the order in which variables
                # may be declared so it's possible for the shape
                # specification of an array to reference variables that
                # come later in the list of declarations. The reference
                # may also be to a symbol present in a parent symbol table
                # (e.g. if the variable is declared in an outer, module
                # scope).
                dim_name = bound_expr.string.lower()
                try:
                    sym = symbol_table.lookup(dim_name)
                    # pylint: disable=unidiomatic-typecheck
                    if type(sym) == Symbol:
                        # An entry for this symbol exists but it's only a
                        # generic Symbol and we now know it must be a
                        # DataSymbol.
                        sym.specialise(DataSymbol, datatype=DeferredType())
                    elif isinstance(sym.datatype, (UnknownType,
                                                   DeferredType)):
                        # Allow symbols of Unknown/DeferredType.
                        pass
                    elif not (isinstance(sym.datatype, ScalarType) and
                              sym.datatype.intrinsic ==
                              ScalarType.Intrinsic.INTEGER):
                        # It's not of Unknown/DeferredType and it's not an
                        # integer scalar.
                        raise NotImplementedError()
                except KeyError:
                    # We haven't seen this symbol before so create a new
                    # one with a deferred interface (since we don't
                    # currently know where it is declared).
                    sym = DataSymbol(dim_name, default_integer_type(),
                                     interface=UnresolvedInterface())
                    symbol_table.add(sym)
                return Reference(sym)

            raise NotImplementedError()

        one = Literal("1", INTEGER_TYPE)
        shape = []
        # Traverse shape specs in Depth-first-search order
        for dim in walk(dimensions, (Fortran2003.Assumed_Shape_Spec,
                                     Fortran2003.Explicit_Shape_Spec,
                                     Fortran2003.Assumed_Size_Spec)):

            if isinstance(dim, Fortran2003.Assumed_Shape_Spec):
                shape.append(None)

            elif isinstance(dim, Fortran2003.Explicit_Shape_Spec):
                try:
                    upper = _process_bound(dim.items[1])
                    if dim.items[0]:
                        lower = _process_bound(dim.items[0])
                        shape.append((lower, upper))
                    else:
                        # Lower bound defaults to 1 in Fortran
                        shape.append((one.copy(), upper))
                except NotImplementedError as err:
                    raise NotImplementedError(
                        f"Could not process {dimensions}. Only scalar integer "
                        f"literals or symbols are supported for explicit-shape"
                        f" array declarations.") from err

            elif isinstance(dim, Fortran2003.Assumed_Size_Spec):
                raise NotImplementedError(
                    f"Could not process {dimensions}. Assumed-size arrays"
                    f" are not supported.")

            else:
                raise InternalError(
                    f"Reached end of loop body and array-shape specification "
                    f"{type(dim)} has not been handled.")

        return shape

    @staticmethod
    def process_access_statements(nodes):
        '''
        Search the supplied list of fparser2 nodes (which must represent a
        complete Specification Part) for any accessibility
        statements (e.g. "PUBLIC :: my_var") to determine the default
        visibility of symbols as well as identifying those that are
        explicitly declared as public or private.

        :param nodes: nodes in the fparser2 parse tree describing a \
                      Specification Part that will be searched.
        :type nodes: list of :py:class:`fparser.two.utils.Base`

        :returns: default visibility of symbols within the current scoping \
            unit and dict of symbol names with explicit visibilities.
        :rtype: 2-tuple of (:py:class:`psyclone.symbols.Symbol.Visibility`, \
                dict)

        :raises InternalError: if an accessibility attribute which is not \
            'public' or 'private' is encountered.
        :raises GenerationError: if the parse tree is found to contain more \
            than one bare accessibility statement (i.e. 'PUBLIC' or 'PRIVATE')
        :raises GenerationError: if a symbol is explicitly declared as being \
            both public and private.

        '''
        default_visibility = None
        # Sets holding the names of those symbols whose access is specified
        # explicitly via an access-stmt (e.g. "PUBLIC :: my_var")
        explicit_public = set()
        explicit_private = set()
        # R518 an access-stmt shall appear only in the specification-part
        # of a *module*.
        access_stmts = walk(nodes, Fortran2003.Access_Stmt)

        for stmt in access_stmts:

            if stmt.children[0].lower() == "public":
                public_stmt = True
            elif stmt.children[0].lower() == "private":
                public_stmt = False
            else:
                raise InternalError(
                    f"Failed to process '{stmt}'. Found an accessibility "
                    f"attribute of '{stmt.children[0]}' but expected either "
                    f"'public' or 'private'.")
            if not stmt.children[1]:
                if default_visibility:
                    # We've already seen an access statement without an
                    # access-id-list. This is therefore invalid Fortran (which
                    # fparser does not catch).
                    current_node = stmt.parent
                    while current_node:
                        if isinstance(current_node, Fortran2003.Module):
                            mod_name = str(
                                current_node.children[0].children[1])
                            raise GenerationError(
                                f"Module '{mod_name}' contains more than one "
                                f"access statement with an omitted "
                                f"access-id-list. This is invalid Fortran.")
                        current_node = current_node.parent
                    # Failed to find an enclosing Module. This is also invalid
                    # Fortran since an access statement is only permitted
                    # within a module.
                    raise GenerationError(
                        "Found multiple access statements with omitted access-"
                        "id-lists and no enclosing Module. Both of these "
                        "things are invalid Fortran.")
                if public_stmt:
                    default_visibility = Symbol.Visibility.PUBLIC
                else:
                    default_visibility = Symbol.Visibility.PRIVATE
            else:
                symbol_names = [child.string.lower() for child in
                                stmt.children[1].children]
                if public_stmt:
                    explicit_public.update(symbol_names)
                else:
                    explicit_private.update(symbol_names)
        # Sanity check the lists of symbols (because fparser2 does not
        # currently do much validation)
        invalid_symbols = explicit_public.intersection(explicit_private)
        if invalid_symbols:
            raise GenerationError(
                f"Symbols {list(invalid_symbols)} appear in access statements "
                f"with both PUBLIC and PRIVATE access-ids. This is invalid "
                f"Fortran.")

        # Symbols are public by default in Fortran
        if default_visibility is None:
            default_visibility = Symbol.Visibility.PUBLIC

        visibility_map = {}
        for name in explicit_public:
            visibility_map[name] = Symbol.Visibility.PUBLIC
        for name in explicit_private:
            visibility_map[name] = Symbol.Visibility.PRIVATE

        return (default_visibility, visibility_map)

    @staticmethod
    def _process_use_stmts(parent, nodes, visibility_map=None):
        '''
        Process all of the USE statements in the fparser2 parse tree
        supplied as a list of nodes. Imported symbols are added to
        the symbol table associated with the supplied parent node with
        appropriate interfaces.

        :param parent: PSyIR node in which to insert the symbols found.
        :type parent: :py:class:`psyclone.psyir.nodes.KernelSchedule`
        :param nodes: fparser2 AST nodes to search for use statements.
        :type nodes: list of :py:class:`fparser.two.utils.Base`
        :param visibility_map: mapping of symbol name to visibility (for \
            those symbols listed in an accessibility statement).
        :type visibility_map: dict with str keys and \
            :py:class:`psyclone.psyir.symbols.Symbol.Visibility` values

        :raises GenerationError: if the parse tree for a use statement has an \
            unrecognised structure.
        :raises SymbolError: if a symbol imported via a use statement is \
            already present in the symbol table.
        :raises NotImplementedError: if the form of use statement is not \
            supported.

        '''
        if visibility_map is None:
            visibility_map = {}

        for decl in walk(nodes, Fortran2003.Use_Stmt):

            # Check that the parse tree is what we expect
            if len(decl.items) != 5:
                # We can't just do str(decl) as that also checks that items
                # is of length 5
                text = ""
                for item in decl.items:
                    if item:
                        text += str(item)
                raise GenerationError(
                    f"Expected the parse tree for a USE statement to contain "
                    f"5 items but found {len(decl.items)} for '{text}'")

            mod_name = str(decl.items[2])
            mod_visibility = visibility_map.get(
                    mod_name,  parent.symbol_table.default_visibility)

            # Add the module symbol to the symbol table. Keep a record of
            # whether or not we've seen this module before for reporting
            # purposes in the code below.
            if mod_name not in parent.symbol_table:
                new_container = True
                container = ContainerSymbol(mod_name,
                                            visibility=mod_visibility)
                parent.symbol_table.add(container)
            else:
                new_container = False
                container = parent.symbol_table.lookup(mod_name)
                if not isinstance(container, ContainerSymbol):
                    raise SymbolError(
                        f"Found a USE of module '{mod_name}' but the symbol "
                        f"table already has a non-container entry with that "
                        f"name ({container}). This is invalid Fortran.")

            # Create a generic Symbol for each element in the ONLY clause.
            if isinstance(decl.items[4], Fortran2003.Only_List):
                if not new_container and not container.wildcard_import and \
                   not parent.symbol_table.symbols_imported_from(container):
                    # TODO #11 Log the fact that this explicit symbol import
                    # will replace a previous import with an empty only-list.
                    pass
                for name in decl.items[4].items:
                    sym_name = str(name).lower()
                    sym_visibility = visibility_map.get(
                        sym_name,  parent.symbol_table.default_visibility)
                    if sym_name not in parent.symbol_table:
                        # We're dealing with a symbol named in a use statement
                        # in the *current* scope therefore we do not check
                        # any ancestor symbol tables; we just create a
                        # new symbol. Since we don't yet know anything about
                        # the type of this symbol we create a generic Symbol.
                        parent.symbol_table.add(
                            Symbol(sym_name, visibility=sym_visibility,
                                   interface=ImportInterface(container)))
                    else:
                        # There's already a symbol with this name
                        existing_symbol = parent.symbol_table.lookup(
                            sym_name)
                        if not existing_symbol.is_import:
                            raise SymbolError(
                                f"Symbol '{sym_name}' is imported from module "
                                f"'{mod_name}' but is already present in the "
                                f"symbol table as either an argument or a "
                                f"local ({existing_symbol}).")
                        # TODO #11 Log the fact that we've already got an
                        # import of this symbol and that will take precendence.
            elif not decl.items[3]:
                # We have a USE statement without an ONLY clause.
                if not new_container and not container.wildcard_import and \
                   not parent.symbol_table.symbols_imported_from(container):
                    # TODO #11 Log the fact that this explicit symbol import
                    # will replace a previous import that had an empty
                    # only-list.
                    pass
                container.wildcard_import = True
            elif decl.items[3].lower().replace(" ", "") == ",only:":
                # This use has an 'only: ' but no associated list of
                # imported symbols. (It serves to keep a module in scope while
                # not actually importing anything from it.) We do not need to
                # set anything as the defaults (empty 'only' list and no
                # wildcard import) imply 'only:'.
                if not new_container and \
                       (container.wildcard_import or
                        parent.symbol_table.symbols_imported_from(container)):
                    # TODO #11 Log the fact that this import with an empty
                    # only-list is ignored because of existing 'use's of
                    # the module.
                    pass
            else:
                raise NotImplementedError(f"Found unsupported USE statement: "
                                          f"'{decl}'")

    def _process_type_spec(self, parent, type_spec):
        '''
        Processes the fparser2 parse tree of a type specification in order to
        extract the type and precision that are specified.

        :param parent: the parent of the current PSyIR node under construction.
        :type parent: :py:class:`psyclone.psyir.nodes.Node`
        :param type_spec: the fparser2 parse tree of the type specification.
        :type type_spec: \
            :py:class:`fparser.two.Fortran2003.Intrinsic_Type_Spec` or \
            :py:class:`fparser.two.Fortran2003.Declaration_Type_Spec`

        :returns: the type and precision specified by the type-spec.
        :rtype: 2-tuple of :py:class:`psyclone.psyir.symbols.ScalarType` or \
            :py:class:`psyclone.psyir.symbols.DataTypeSymbol` and \
            :py:class:`psyclone.psyir.symbols.DataSymbol.Precision` or \
            :py:class:`psyclone.psyir.symbols.DataSymbol` or int or NoneType

        :raises NotImplementedError: if an unsupported intrinsic type is found.
        :raises SymbolError: if a symbol already exists for the name of a \
            derived type but is not a DataTypeSymbol.
        :raises NotImplementedError: if the supplied type specification is \
            not for an intrinsic type or a derived type.

        '''
        base_type = None
        precision = None

        if isinstance(type_spec, Fortran2003.Intrinsic_Type_Spec):
            fort_type = str(type_spec.items[0]).lower()
            try:
                data_name = TYPE_MAP_FROM_FORTRAN[fort_type]
            except KeyError as err:
                raise NotImplementedError(
                    f"Could not process {type_spec}. Only 'real', 'double "
                    f"precision', 'integer', 'logical' and 'character' "
                    f"intrinsic types are supported.") from err
            if fort_type == "double precision":
                # Fortran double precision is equivalent to a REAL
                # intrinsic with precision DOUBLE in the PSyIR.
                precision = ScalarType.Precision.DOUBLE
            else:
                # Check for precision being specified.
                precision = self._process_precision(type_spec, parent)
            if not precision:
                precision = default_precision(data_name)
            # We don't support len or kind specifiers for character variables
            if fort_type == "character" and type_spec.children[1]:
                raise NotImplementedError(
                    f"Length or kind attributes not supported on a character "
                    f"variable: '{type_spec}'")
            base_type = ScalarType(data_name, precision)

        elif isinstance(type_spec, Fortran2003.Declaration_Type_Spec):
            # This is a variable of derived type
            if type_spec.children[0].lower() != "type":
                # We don't yet support declarations that use 'class'
                # TODO #1504 extend the PSyIR for this variable type.
                raise NotImplementedError(
                    f"Could not process {type_spec} - declarations "
                    f"other than 'type' are not yet supported.")
            type_name = str(walk(type_spec, Fortran2003.Type_Name)[0])
            # Do we already have a Symbol for this derived type?
            type_symbol = _find_or_create_imported_symbol(parent, type_name)
            # pylint: disable=unidiomatic-typecheck
            if type(type_symbol) == Symbol:
                # We do but we didn't know what kind of symbol it was. Create
                # a DataTypeSymbol to replace it.
                new_symbol = DataTypeSymbol(type_name, DeferredType(),
                                            interface=type_symbol.interface)
                table = type_symbol.find_symbol_table(parent)
                table.swap(type_symbol, new_symbol)
                type_symbol = new_symbol
            elif not isinstance(type_symbol, DataTypeSymbol):
                raise SymbolError(
                    f"Search for a DataTypeSymbol named '{type_name}' "
                    f"(required by specification '{type_spec}') found a "
                    f"'{type(type_symbol).__name__}' instead.")
            base_type = type_symbol

        else:
            # Not a supported type specification. This will result in a
            # CodeBlock or UnknownFortranType, depending on the context.
            raise NotImplementedError()

        return base_type, precision

    def _process_decln(self, parent, symbol_table, decl, visibility_map=None):
        '''
        Process the supplied fparser2 parse tree for a declaration. For each
        entity that is declared, a symbol is added to the supplied symbol
        table.

        :param parent: PSyIR node in which to insert the symbols found.
        :type parent: :py:class:`psyclone.psyir.nodes.KernelSchedule`
        :param symbol_table: the symbol table to which to add new symbols.
        :type symbol_table: py:class:`psyclone.psyir.symbols.SymbolTable`
        :param decl: fparser2 parse tree of declaration to process.
        :type decl: :py:class:`fparser.two.Fortran2003.Type_Declaration_Stmt`
        :param visibility_map: mapping of symbol name to visibility (for \
            those symbols listed in an accessibility statement).
        :type visibility_map: dict with str keys and \
            :py:class:`psyclone.psyir.symbols.Symbol.Visibility` values

        :raises NotImplementedError: if the save attribute is encountered on \
            a declaration that is not within a module.
        :raises NotImplementedError: if an unsupported attribute is found.
        :raises NotImplementedError: if an unsupported intent attribute is \
            found.
        :raises NotImplementedError: if an unsupported access-spec attribute \
            is found.
        :raises NotImplementedError: if the allocatable attribute is found on \
            a non-array declaration.
        :raises InternalError: if an array with defined extent has the \
            allocatable attribute.
        :raises NotImplementedError: if an initialisation expression is found \
            for a variable declaration.
        :raises NotImplementedError: if an unsupported initialisation \
            expression is found for a parameter declaration.
        :raises NotImplementedError: if a character-length specification is \
            found.
        :raises SymbolError: if a declaration is found for a symbol that is \
            already present in the symbol table with a defined interface.

        '''
        (type_spec, attr_specs, entities) = decl.items

        # Parse the type_spec
        base_type, _ = self._process_type_spec(parent, type_spec)

        # Parse declaration attributes:
        # 1) If no dimension attribute is provided, it defaults to scalar.
        attribute_shape = []
        # 2) If no intent attribute is provided, it is provisionally
        # marked as a local variable (when the argument list is parsed,
        # arguments with no explicit intent are updated appropriately).
        interface = LocalInterface()
        # 3) Record initialized constant values
        has_constant_value = False
        # 4) Whether the declaration has the allocatable attribute
        allocatable = False
        # 5) Access-specification - this var is only set if the declaration
        # has an explicit access-spec (e.g. INTEGER, PRIVATE :: xxx)
        decln_access_spec = None
        if attr_specs:
            for attr in attr_specs.items:
                if isinstance(attr, Fortran2003.Attr_Spec):
                    normalized_string = str(attr).lower().replace(' ', '')
                    if "save" in normalized_string:
                        # Variables declared with SAVE attribute inside a
                        # module, submodule or main program are implicitly
                        # SAVE'd (see Fortran specification 8.5.16.4) so it
                        # is valid to ignore the attribute in these
                        # situations.
                        if not (decl.parent and
                                isinstance(decl.parent.parent,
                                           (Fortran2003.Module,
                                            Fortran2003.Main_Program))):
                            raise NotImplementedError(
                                f"Could not process {decl.items}. The 'SAVE' "
                                f"attribute is not yet supported when it is"
                                f" not part of a module, submodule or main_"
                                f"program specification part.")

                    elif normalized_string == "parameter":
                        # Flag the existence of a constant value in the RHS
                        has_constant_value = True
                    elif normalized_string == "allocatable":
                        allocatable = True
                    else:
                        raise NotImplementedError(
                            f"Could not process {decl.items}. Unrecognised "
                            f"attribute '{attr}'.")
                elif isinstance(attr, Fortran2003.Intent_Attr_Spec):
                    (_, intent) = attr.items
                    normalized_string = \
                        intent.string.lower().replace(' ', '')
                    try:
                        interface = ArgumentInterface(
                            INTENT_MAPPING[normalized_string])
                    except KeyError as info:
                        message = (
                            f"Could not process {decl.items}. Unexpected "
                            f"intent attribute '{attr}'.")
                        raise InternalError(message) from info
                elif isinstance(attr,
                                (Fortran2003.Dimension_Attr_Spec,
                                 Fortran2003.Dimension_Component_Attr_Spec)):
                    attribute_shape = \
                        self._parse_dimensions(attr, symbol_table)
                elif isinstance(attr, Fortran2003.Access_Spec):
                    try:
                        decln_access_spec = _process_access_spec(attr)
                    except InternalError as err:
                        raise InternalError(
                            f"Could not process '{decl.items}': "
                            f"{err.value}") from err
                else:
                    raise NotImplementedError(
                        f"Could not process declaration '{decl}'. Unrecognised"
                        f" attribute type '{type(attr).__name__}'.")

        # Parse declarations RHS and declare new symbol into the
        # parent symbol table for each entity found.
        for entity in entities.items:
            (name, array_spec, char_len, initialisation) = entity.items
            ct_expr = None

            # If the entity has an array-spec shape, it has priority.
            # Otherwise use the declaration attribute shape.
            if array_spec is not None:
                entity_shape = \
                    self._parse_dimensions(array_spec, symbol_table)
            else:
                entity_shape = attribute_shape

            if allocatable and not entity_shape:
                # We have an allocatable attribute on something that we
                # don't recognise as an array - this is not supported.
                raise NotImplementedError(
                    f"Could not process {decl}. The 'allocatable' attribute is"
                    f" only supported on array declarations.")

            for idx, extent in enumerate(entity_shape):
                if extent is None:
                    if allocatable:
                        entity_shape[idx] = ArrayType.Extent.DEFERRED
                    else:
                        entity_shape[idx] = ArrayType.Extent.ATTRIBUTE
                elif not isinstance(extent, ArrayType.Extent) and \
                        allocatable:
                    # We have an allocatable array with a defined extent.
                    # This is invalid Fortran.
                    raise InternalError(
                        f"Invalid Fortran: '{decl}'. An array with defined "
                        f"extent cannot have the ALLOCATABLE attribute.")

            if initialisation:
                if has_constant_value:
                    # If it is a parameter parse its initialization into
                    # a dummy Assignment (but connected to the parent scope
                    # since symbols must be resolved)
                    dummynode = Assignment(parent=parent)
                    expr = initialisation.items[1]
                    self.process_nodes(parent=dummynode, nodes=[expr])
                    ct_expr = dummynode.children[0].detach()
                else:
                    raise NotImplementedError(
                        f"Could not process {decl.items}. Initialisations on "
                        f"the declaration statements are only supported for "
                        f"parameter declarations.")

            if char_len is not None:
                raise NotImplementedError(
                    f"Could not process {decl.items}. Character length "
                    f"specifications are not supported.")

            sym_name = str(name).lower()

            if decln_access_spec:
                visibility = decln_access_spec
            else:
                # There was no access-spec on the LHS of the decln
                if visibility_map is not None:
                    visibility = visibility_map.get(
                        sym_name, symbol_table.default_visibility)
                else:
                    visibility = symbol_table.default_visibility

            if entity_shape:
                # array
                datatype = ArrayType(base_type, entity_shape)
            else:
                # scalar
                datatype = base_type

            # Make sure the declared symbol exists in the SymbolTable
            tag = None
            try:
                sym = symbol_table.lookup(sym_name, scope_limit=parent)
                if sym is symbol_table.lookup_with_tag("own_routine_symbol"):
                    # In case it is its own function routine symbol, Fortran
                    # will declare it inside the function as a DataSymbol.
                    # Remove the RoutineSymbol in order to free the exact name
                    # for the DataSymbol.
                    symbol_table.remove(sym)
                    # And trigger the exception path but keeping the same tag
                    tag = "own_routine_symbol"
                    raise KeyError
                if not sym.is_unresolved:
                    raise SymbolError(
                        f"Symbol '{sym_name}' already present in SymbolTable "
                        f"with a defined interface ({sym.interface}).")
            except KeyError:
                try:
                    sym = DataSymbol(sym_name, datatype,
                                     visibility=visibility,
                                     constant_value=ct_expr)
                except ValueError:
                    # Error setting initial value have to be raised as
                    # NotImplementedError in order to create an UnknownType
                    # Therefore, the Error doesn't need raise_from or message
                    # pylint: disable=raise-missing-from
                    if tag:
                        raise InternalError(
                            f"The fparser2 frontend does not support "
                            f"declarations where the routine name is of "
                            f"UnknownType, but found this case in "
                            f"'{sym_name}'.")
                    raise NotImplementedError()

                symbol_table.add(sym, tag=tag)

            # The Symbol must have the interface given by the declaration. We
            # take a copy to ensure that it can be modified without side
            # effects.
            # TODO #1444 Can we ensure that an interface is only referenced
            # by a single symbol?
            sym.interface = interface.copy()

    def _process_derived_type_decln(self, parent, decl, visibility_map):
        '''
        Process the supplied fparser2 parse tree for a derived-type
        declaration. A DataTypeSymbol representing the derived-type is added
        to the symbol table associated with the parent node.

        :param parent: PSyIR node in which to insert the symbols found.
        :type parent: :py:class:`psyclone.psyGen.KernelSchedule`
        :param decl: fparser2 parse tree of declaration to process.
        :type decl: :py:class:`fparser.two.Fortran2003.Type_Declaration_Stmt`
        :param visibility_map: mapping of symbol name to visibility (for \
            those symbols listed in an accessibility statement).
        :type visibility_map: dict with str keys and \
            :py:class:`psyclone.psyir.symbols.Symbol.Visibility` values

        :raises SymbolError: if a Symbol already exists with the same name \
            as the derived type being defined and it is not a DataTypeSymbol \
            or is not of DeferredType.

        '''
        name = str(walk(decl.children[0], Fortran2003.Type_Name)[0]).lower()
        # Create a new StructureType for this derived type
        dtype = StructureType()

        # Look for any private-components-stmt (R447) within the type
        # decln. In the absence of this, the default visibility of type
        # components is public.
        private_stmts = walk(decl, Fortran2003.Private_Components_Stmt)
        if private_stmts:
            default_compt_visibility = Symbol.Visibility.PRIVATE
        else:
            default_compt_visibility = Symbol.Visibility.PUBLIC

        # The visibility of the symbol representing this derived type
        if name in visibility_map:
            dtype_symbol_vis = visibility_map[name]
        else:
            specs = walk(decl.children[0], Fortran2003.Access_Spec)
            if specs:
                dtype_symbol_vis = _process_access_spec(specs[0])
            else:
                dtype_symbol_vis = parent.symbol_table.default_visibility

        # We have to create the symbol for this type before processing its
        # components as they may refer to it (e.g. for a linked list).
        if name in parent.symbol_table:
            # An entry already exists for this type.
            # Check that it is a DataTypeSymbol
            tsymbol = parent.symbol_table.lookup(name)
            if not isinstance(tsymbol, DataTypeSymbol):
                raise SymbolError(
                    f"Error processing definition of derived type '{name}'. "
                    f"The symbol table already contains an entry with this "
                    f"name but it is a '{type(tsymbol).__name__}' when it "
                    f"should be a 'DataTypeSymbol' (for the derived-type "
                    f"definition '{decl}')")
            # Since we are processing the definition of this symbol, the only
            # permitted type for an existing symbol of this name is 'deferred'.
            if not isinstance(tsymbol.datatype, DeferredType):
                raise SymbolError(
                    f"Error processing definition of derived type '{name}'. "
                    f"The symbol table already contains a DataTypeSymbol with "
                    f"this name but it is of type "
                    f"'{type(tsymbol.datatype).__name__}' when it should be "
                    f"of 'DeferredType'")
        else:
            # We don't already have an entry for this type so create one
            tsymbol = DataTypeSymbol(name, dtype, visibility=dtype_symbol_vis)
            parent.symbol_table.add(tsymbol)

        # Populate this StructureType by processing the components of
        # the derived type
        try:
            # We don't yet support derived-type definitions with a CONTAINS
            # section.
            contains = walk(decl, Fortran2003.Contains_Stmt)
            if contains:
                raise NotImplementedError(
                    "Derived-type definition has a CONTAINS statement.")

            # Re-use the existing code for processing symbols
            local_table = SymbolTable(
                default_visibility=default_compt_visibility)
            for child in walk(decl, Fortran2003.Data_Component_Def_Stmt):
                self._process_decln(parent, local_table, child)
            # Convert from Symbols to type information
            for symbol in local_table.symbols:
                dtype.add(symbol.name, symbol.datatype, symbol.visibility)

            # Update its type with the definition we've found
            tsymbol.datatype = dtype

        except NotImplementedError:
            # Support for this declaration is not fully implemented so
            # set the datatype of the DataTypeSymbol to UnknownFortranType.
            tsymbol.datatype = UnknownFortranType(str(decl))

    def process_declarations(self, parent, nodes, arg_list,
                             visibility_map=None):
        '''
        Transform the variable declarations in the fparser2 parse tree into
        symbols in the symbol table of the PSyIR parent node. The default
        visibility of any new symbol is taken from the symbol table associated
        with the `parent` node if necessary. The `visibility_map` provides
        information on any explicit symbol visibilities that are specified
        for the declarations.

        :param parent: PSyIR node in which to insert the symbols found.
        :type parent: :py:class:`psyclone.psyir.nodes.KernelSchedule`
        :param nodes: fparser2 AST nodes containing declaration statements.
        :type nodes: list of :py:class:`fparser.two.utils.Base`
        :param arg_list: fparser2 AST node containing the argument list.
        :type arg_list: :py:class:`fparser.Fortran2003.Dummy_Arg_List`
        :param visibility_map: mapping of symbol names to explicit
                        visibilities.
        :type visibility_map: dict with str keys and values of type \
                        :py:class:`psyclone.psyir.symbols.Symbol.Visibility`

        :raises NotImplementedError: the provided declarations contain \
                                     attributes which are not supported yet.
        :raises GenerationError: if the parse tree for a USE statement does \
                                 not have the expected structure.
        :raises SymbolError: if a declaration is found for a Symbol that is \
                    already in the symbol table with a defined interface.
        :raises InternalError: if the provided declaration is an unexpected \
                               or invalid fparser or Fortran expression.

        '''
        if visibility_map is None:
            visibility_map = {}

        # Look at any USE statements
        self._process_use_stmts(parent, nodes, visibility_map)

        # Handle any derived-type declarations/definitions before we look
        # at general variable declarations in case any of the latter use
        # the former.
        for decl in walk(nodes, Fortran2003.Derived_Type_Def):
            self._process_derived_type_decln(parent, decl, visibility_map)

        # Now we've captured any derived-type definitions, proceed to look
        # at the variable declarations.
        for node in nodes:

            if isinstance(node, Fortran2003.Interface_Block):

                # We only support named interface blocks, and then only
                # partially. Fortran standard R1203 says that:
                #    interface-stmt = INTERFACE [ generic-spec ]
                # where generic-spec is either (R1207) a generic-name or one
                # of OPERATOR, ASSIGNMENT or dtio-spec.
                if (not isinstance(node.children[0],
                                   Fortran2003.Interface_Stmt) or
                    not isinstance(node.children[0].children[0],
                                   Fortran2003.Name)):
                    # An unsupported interface definition will result in
                    # the whole module containing this specification part
                    # being put into a CodeBlock.
                    raise NotImplementedError()
                name = node.children[0].children[0].string.lower()
                vis = visibility_map.get(
                    name, parent.symbol_table.default_visibility)
                # A named interface block corresponds to a RoutineSymbol.
                # (There will be calls to it although there will be no
                # corresponding implementation with that name.)
                # We store its definition using an UnknownFortranType so that
                # we can recreate it in the Fortran backend.
                parent.symbol_table.add(
                    RoutineSymbol(name, UnknownFortranType(str(node).lower()),
                                  visibility=vis))

            elif isinstance(node, Fortran2003.Type_Declaration_Stmt):
                try:
                    self._process_decln(parent, parent.symbol_table, node,
                                        visibility_map)
                except NotImplementedError:
                    # Found an unsupported variable declaration. Create a
                    # DataSymbol with UnknownType for each entity being
                    # declared. Currently this means that any symbols that come
                    # after an unsupported declaration will also have
                    # UnknownType. This is the subject of Issue #791.
                    specs = walk(node, Fortran2003.Access_Spec)
                    if specs:
                        decln_vis = _process_access_spec(specs[0])
                    else:
                        decln_vis = parent.symbol_table.default_visibility

                    orig_children = list(node.children[2].children[:])
                    for child in orig_children:
                        # Modify the fparser2 parse tree so that it only
                        # declares the current entity. `items` is a tuple and
                        # thus immutable so we create a new one.
                        node.children[2].items = (child,)
                        symbol_name = str(child.children[0]).lower()
                        vis = visibility_map.get(symbol_name, decln_vis)

                        # Check whether the symbol we're about to add
                        # corresponds to the routine we're currently inside. If
                        # it does then we remove the RoutineSymbol in order to
                        # free the exact name for the DataSymbol, but we keep
                        # the tag to reintroduce it to the new symbol.
                        tag = None
                        try:
                            routine_sym = parent.symbol_table.lookup_with_tag(
                                "own_routine_symbol")
                            if routine_sym.name.lower() == symbol_name:
                                parent.symbol_table.remove(routine_sym)
                                tag = "own_routine_symbol"  # Keep the tag
                        except KeyError:
                            pass

                        # If a declaration declares multiple entities, it's
                        # possible that some may have already been processed
                        # successfully and thus be in the symbol table.
                        try:
                            parent.symbol_table.add(
                                DataSymbol(symbol_name,
                                           UnknownFortranType(str(node)),
                                           visibility=vis),
                                tag=tag)
                        except KeyError as err:
                            if len(orig_children) == 1:
                                raise SymbolError(
                                    f"Error while processing unsupported "
                                    f"declaration ('{node}'). An entry for "
                                    f"symbol '{symbol_name}' is already in "
                                    f"the symbol table.") from err
                    # Restore the fparser2 parse tree
                    node.children[2].items = tuple(orig_children)

            elif isinstance(node, (Fortran2003.Access_Stmt,
                                   Fortran2003.Derived_Type_Def,
                                   Fortran2003.Stmt_Function_Stmt,
                                   Fortran2003.Use_Stmt,
                                   Fortran2003.Implicit_Part)):
                # These node types are handled separately with the exception
                # of Implicit_Part which we currently silently ignore
                # (TODO #1254).
                pass

            else:
                raise NotImplementedError(
                    f"Error processing declarations: fparser2 node of type "
                    f"'{type(node).__name__}' not supported")

        if visibility_map is not None:
            # Check for symbols named in an access statement but not explicitly
            # declared. These must then refer to symbols that have been brought
            # into scope by an unqualified use statement.
            for name, vis in visibility_map.items():
                if name not in parent.symbol_table:
                    try:
                        # If a suitable unqualified use statement is found then
                        # this call creates a Symbol and inserts it in the
                        # appropriate symbol table.
                        _find_or_create_imported_symbol(parent, name,
                                                        visibility=vis)
                    except SymbolError as err:
                        # Improve the error message with context-specific info
                        raise SymbolError(
                            f"'{name}' is listed in an accessibility "
                            f"statement as being '{vis}' but failed to find a "
                            f"declaration or possible import (use) of this "
                            f"symbol.") from err
        try:
            arg_symbols = []
            # Ensure each associated symbol has the correct interface info.
            for arg_name in [x.string.lower() for x in arg_list]:
                symbol = parent.symbol_table.lookup(arg_name)
                if symbol.is_local:
                    # We didn't previously know that this Symbol was an
                    # argument (as it had no 'intent' qualifier). Mark
                    # that it is an argument by specifying its interface.
                    # Athough a Fortran argument has intent(inout) by default,
                    # specifying this for an argument that is actually read
                    # only (and is declared as such in the caller) causes
                    # gfortran to complain. We therefore specify that the
                    # access is unknown at this stage.
                    symbol.interface = ArgumentInterface(
                        ArgumentInterface.Access.UNKNOWN)
                arg_symbols.append(symbol)
            # Now that we've updated the Symbols themselves, set the
            # argument list
            parent.symbol_table.specify_argument_list(arg_symbols)
        except KeyError as info:
            decls_str_list = [str(node) for node in nodes]
            arg_str_list = [arg.string.lower() for arg in arg_list]
            raise InternalError(
                f"The kernel argument list:\n'{arg_str_list}'\n"
                f"does not match the variable declarations:\n"
                f"{os.linesep.join(decls_str_list)}\n"
                f"Specific PSyIR error is {str(info)}.")

        # fparser2 does not always handle Statement Functions correctly, this
        # loop checks for Stmt_Functions that should be an array statement
        # and recovers them, otherwise it raises an error as currently
        # Statement Functions are not supported in PSyIR.
        for stmtfn in walk(nodes, Fortran2003.Stmt_Function_Stmt):
            (fn_name, arg_list, scalar_expr) = stmtfn.items
            try:
                symbol = parent.symbol_table.lookup(fn_name.string.lower())
                if symbol.is_array:
                    # This is an array assignment wrongly categorized as a
                    # statement_function by fparser2.
                    array_subscript = arg_list.items

                    assignment_rhs = scalar_expr

                    # Create assingment node
                    assignment = Assignment(parent=parent)
                    parent.addchild(assignment)

                    # Build lhs
                    lhs = ArrayReference(symbol, parent=assignment)
                    self.process_nodes(parent=lhs, nodes=array_subscript)
                    assignment.addchild(lhs)

                    # Build rhs
                    self.process_nodes(parent=assignment,
                                       nodes=[assignment_rhs])
                else:
                    raise InternalError(
                        f"Could not process '{stmtfn}'. Symbol "
                        f"'{symbol.name}' is in the SymbolTable but it is not "
                        f"an array as expected, so it can not be recovered as "
                        f"an array assignment.")
            except KeyError:
                raise NotImplementedError(
                    f"Could not process '{stmtfn}'. Statement Function "
                    f"declarations are not supported.")

    @staticmethod
    def _process_precision(type_spec, psyir_parent):
        '''Processes the fparser2 parse tree of the type specification of a
        variable declaration in order to extract precision
        information. Two formats for specifying precision are
        supported a) "*N" e.g. real*8 and b) "kind=" e.g. kind=i_def, or
        kind=KIND(x).

        :param type_spec: the fparser2 parse tree of the type specification.
        :type type_spec: \
            :py:class:`fparser.two.Fortran2003.Intrinsic_Type_Spec`
        :param psyir_parent: the parent PSyIR node where the new node \
            will be attached.
        :type psyir_parent: :py:class:`psyclone.psyir.nodes.Node`

        :returns: the precision associated with the type specification.
        :rtype: :py:class:`psyclone.psyir.symbols.DataSymbol.Precision` or \
            :py:class:`psyclone.psyir.symbols.DataSymbol` or int or NoneType

        :raises NotImplementedError: if a KIND intrinsic is found with an \
            argument other than a real or integer literal.
        :raises NotImplementedError: if we have `kind=xxx` but cannot find \
            a valid variable name.

        '''
        symbol_table = psyir_parent.scope.symbol_table

        if not isinstance(type_spec.items[1], Fortran2003.Kind_Selector):
            # No precision is specified
            return None

        kind_selector = type_spec.items[1]

        if (isinstance(kind_selector.children[0], str) and
                kind_selector.children[0] == "*"):
            # Precision is provided in the form *N
            precision = int(str(kind_selector.children[1]))
            return precision

        # Precision is supplied in the form "kind=..."
        intrinsics = walk(kind_selector.items,
                          Fortran2003.Intrinsic_Function_Reference)
        if intrinsics and isinstance(intrinsics[0].items[0],
                                     Fortran2003.Intrinsic_Name) and \
           str(intrinsics[0].items[0]).lower() == "kind":
            # We have kind=KIND(X) where X may be of any intrinsic type. It
            # may be a scalar or an array. items[1] is an
            # Actual_Arg_Spec_List with the first entry being the argument.
            kind_arg = intrinsics[0].items[1].items[0]

            # We currently only support integer and real literals as
            # arguments to KIND
            if isinstance(kind_arg, (Fortran2003.Int_Literal_Constant,
                                     Fortran2003.Real_Literal_Constant)):
                return get_literal_precision(kind_arg, psyir_parent)

            raise NotImplementedError(
                f"Only real and integer literals are supported as arguments "
                f"to the KIND intrinsic but found "
                f"'{type(kind_arg).__name__}' in: {kind_selector}")

        # We have kind=kind-param
        kind_names = walk(kind_selector.items, Fortran2003.Name)
        if not kind_names:
            raise NotImplementedError(
                f"Failed to find valid Name in Fortran Kind Selector: "
                f"{kind_selector}'")

        return _kind_find_or_create(str(kind_names[0]), symbol_table)

    def process_nodes(self, parent, nodes):
        '''
        Create the PSyIR of the supplied list of nodes in the
        fparser2 AST.

        :param parent: Parent node in the PSyIR we are constructing.
        :type parent: :py:class:`psyclone.psyir.nodes.Node`
        :param nodes: List of sibling nodes in fparser2 AST.
        :type nodes: list of :py:class:`fparser.two.utils.Base`

        '''
        code_block_nodes = []
        for child in nodes:

            try:
                psy_child = self._create_child(child, parent)
            except NotImplementedError:
                # If child type implementation not found, add them on the
                # ongoing code_block node list.
                code_block_nodes.append(child)
                if not isinstance(parent, Schedule):
                    # If we're not processing a statement then we create a
                    # separate CodeBlock for each node in the parse tree.
                    # (Otherwise it is hard to correctly reconstruct e.g.
                    # the arguments to a Call.)
                    self.nodes_to_code_block(parent, code_block_nodes)
            else:
                if psy_child:
                    self.nodes_to_code_block(parent, code_block_nodes)
                    parent.addchild(psy_child)
                # If psy_child is not initialised but it didn't produce a
                # NotImplementedError, it means it is safe to ignore it.

        # Complete any unfinished code-block
        self.nodes_to_code_block(parent, code_block_nodes)

    def _create_child(self, child, parent=None):
        '''
        Create a PSyIR node representing the supplied fparser 2 node.

        :param child: node in fparser2 AST.
        :type child: :py:class:`fparser.two.utils.Base`
        :param parent: Parent node of the PSyIR node we are constructing.
        :type parent: :py:class:`psyclone.psyir.nodes.Node`

        :returns: Returns the PSyIR representation of child, which can be a \
                  single node, a tree of nodes or None if the child can be \
                  ignored.
        :rtype: :py:class:`psyclone.psyir.nodes.Node` or NoneType

        :raises NotImplementedError: if the child node has a label or there \
            isn't a handler for the provided child type.

        '''
        # We don't support statements with labels.
        if isinstance(child, BlockBase):
            # An instance of BlockBase describes a block of code (no surprise
            # there), so we have to examine the first statement within it. We
            # must allow for the case where the block is empty though.
            if (child.content and child.content[0] and
                    child.content[0].item and child.content[0].item.label):
                raise NotImplementedError()
        elif isinstance(child, StmtBase):
            if child.item and child.item.label:
                raise NotImplementedError()

        handler = self.handlers.get(type(child))
        if handler is None:
            # If the handler is not found then check with the first
            # level parent class. This is done to simplify the
            # handlers map when multiple fparser2 types can be
            # processed with the same handler. (e.g. Subclasses of
            # BinaryOpBase: Mult_Operand, Add_Operand, Level_2_Expr,
            # ... can use the same handler.)
            generic_type = type(child).__bases__[0]
            handler = self.handlers.get(generic_type)
            if not handler:
                raise NotImplementedError()
        return handler(child, parent)

    def _ignore_handler(self, *_):
        '''
        This handler returns None indicating that the associated
        fparser2 node can be ignored.

        Note that this method contains ignored arguments to comform with
        the handler(node, parent) method interface.

        :returns: None
        :rtype: NoneType
        '''
        return None

    def _create_loop(self, parent, variable):
        '''
        Create a Loop instance. This is done outside _do_construct_handler
        because some APIs may want to instantiate a specialised Loop.

        :param parent: the parent of the node.
        :type parent: :py:class:`psyclone.psyir.nodes.Node`
        :param variable: the loop variable.
        :type variable: :py:class:`psyclone.psyir.symbols.DataSymbol`

        :return: a new Loop instance.
        :rtype: :py:class:`psyclone.psyir.nodes.Loop`

        '''
        return Loop(parent=parent, variable=variable)

    def _do_construct_handler(self, node, parent):
        '''
        Transforms a fparser2 Do Construct into its PSyIR representation.

        :param node: node in fparser2 tree.
        :type node: \
            :py:class:`fparser.two.Fortran2003.Block_Nonlabel_Do_Construct`
        :param parent: parent node of the PSyIR node we are constructing.
        :type parent: :py:class:`psyclone.psyir.nodes.Node`

        :returns: PSyIR representation of node
        :rtype: :py:class:`psyclone.psyir.nodes.Loop`

        :raises NotImplementedError: if the fparser2 tree has an unsupported \
            structure (e.g. DO WHILE or a DO with no loop control or a named \
            DO containing a reference to that name).
        '''
        nonlabel_do = walk(node.content, Fortran2003.Nonlabel_Do_Stmt)[0]
        if nonlabel_do.item is not None:
            # If the associated line has a name that is referenced inside the
            # loop then it isn't supported , e.g. `EXIT outer_loop`.
            if nonlabel_do.item.name:
                construct_name = nonlabel_do.item.name
                # Check that the construct-name is not referred to inside
                # the Loop (but exclude the END DO from this check).
                names = walk(node.content[:-1], Fortran2003.Name)
                if construct_name in [name.string for name in names]:
                    raise NotImplementedError()

        ctrl = walk(node.content, Fortran2003.Loop_Control)
        if not ctrl:
            # TODO #359 a DO with no loop control is put into a CodeBlock
            raise NotImplementedError()
        if ctrl[0].items[0]:
            # If this is a DO WHILE then the first element of items will not
            # be None. (See `fparser.two.Fortran2003.Loop_Control`.)
            # TODO #359 DO WHILE's are currently just put into CodeBlocks
            # rather than being properly described in the PSyIR.
            raise NotImplementedError()

        # Second element of items member of Loop Control is itself a tuple
        # containing:
        #   Loop variable, [start value expression, end value expression, step
        #   expression]
        # Loop variable will be an instance of Fortran2003.Name
        loop_var = str(ctrl[0].items[1][0])
        variable_name = str(loop_var)
        try:
            data_symbol = _find_or_create_imported_symbol(
                parent, variable_name, symbol_type=DataSymbol,
                datatype=DeferredType())
        except SymbolError:
            raise InternalError(
                f"Loop-variable name '{variable_name}' is not declared and "
                f"there are no unqualified use statements. This is currently "
                f"unsupported.")
        # The loop node is created with the _create_loop factory method as some
        # APIs require a specialised loop node type.
        loop = self._create_loop(parent, data_symbol)
        loop._ast = node

        # Get the loop limits. These are given in a list which is the second
        # element of a tuple which is itself the second element of the items
        # tuple:
        # (None, (Name('jk'), [Int_Literal_Constant('1', None), Name('jpk'),
        #                      Int_Literal_Constant('1', None)]), None)
        limits_list = ctrl[0].items[1][1]

        # Start expression child
        self.process_nodes(parent=loop, nodes=[limits_list[0]])

        # Stop expression child
        self.process_nodes(parent=loop, nodes=[limits_list[1]])

        # Step expression child
        if len(limits_list) == 3:
            self.process_nodes(parent=loop, nodes=[limits_list[2]])
        else:
            # Default loop increment is 1. Use the type of the start
            # or step nodes once #685 is complete. For the moment use
            # the default precision.
            default_step = Literal("1", default_integer_type())
            loop.addchild(default_step)

        # Create Loop body Schedule
        loop_body = Schedule(parent=loop)
        loop_body._ast = node
        loop.addchild(loop_body)
        # Process loop body (ignore 'do' and 'end do' statements with [1:-1])
        self.process_nodes(parent=loop_body, nodes=node.content[1:-1])

        return loop

    def _if_construct_handler(self, node, parent):
        '''
        Transforms an fparser2 If_Construct to the PSyIR representation.

        :param node: node in fparser2 tree.
        :type node: :py:class:`fparser.two.Fortran2003.If_Construct`
        :param parent: Parent node of the PSyIR node we are constructing.
        :type parent: :py:class:`psyclone.psyir.nodes.Node`
        :returns: PSyIR representation of node
        :rtype: :py:class:`psyclone.psyir.nodes.IfBlock`
        :raises InternalError: If the fparser2 tree has an unexpected \
            structure.
        '''

        # Check that the fparser2 parsetree has the expected structure
        if not isinstance(node.content[0], Fortran2003.If_Then_Stmt):
            raise InternalError(
                f"Failed to find opening if then statement in: {node}")
        if not isinstance(node.content[-1], Fortran2003.End_If_Stmt):
            raise InternalError(
                f"Failed to find closing end if statement in: {node}")

        # Search for all the conditional clauses in the If_Construct
        clause_indices = []
        for idx, child in enumerate(node.content):
            if isinstance(child, (Fortran2003.If_Then_Stmt,
                                  Fortran2003.Else_Stmt,
                                  Fortran2003.Else_If_Stmt,
                                  Fortran2003.End_If_Stmt)):
                clause_indices.append(idx)

        # Deal with each clause: "if", "else if" or "else".
        ifblock = None
        currentparent = parent
        num_clauses = len(clause_indices) - 1
        for idx in range(num_clauses):
            start_idx = clause_indices[idx]
            end_idx = clause_indices[idx+1]
            clause = node.content[start_idx]

            if isinstance(clause, (Fortran2003.If_Then_Stmt,
                                   Fortran2003.Else_If_Stmt)):
                # If it's an 'IF' clause just create an IfBlock, otherwise
                # it is an 'ELSE' clause and it needs an IfBlock annotated
                # with 'was_elseif' inside a Schedule.
                newifblock = None
                if isinstance(clause, Fortran2003.If_Then_Stmt):
                    ifblock = IfBlock(parent=currentparent)
                    ifblock.ast = node  # Keep pointer to fpaser2 AST
                    newifblock = ifblock
                else:
                    elsebody = Schedule(parent=currentparent)
                    currentparent.addchild(elsebody)
                    newifblock = IfBlock(parent=elsebody,
                                         annotations=['was_elseif'])
                    elsebody.addchild(newifblock)

                    # Keep pointer to fpaser2 AST
                    elsebody.ast = node.content[start_idx]
                    newifblock.ast = node.content[start_idx]

                # Create condition as first child
                self.process_nodes(parent=newifblock,
                                   nodes=[clause.items[0]])

                # Create if-body as second child
                ifbody = Schedule(parent=newifblock)
                ifbody.ast = node.content[start_idx + 1]
                ifbody.ast_end = node.content[end_idx - 1]
                newifblock.addchild(ifbody)
                self.process_nodes(parent=ifbody,
                                   nodes=node.content[start_idx + 1:end_idx])

                currentparent = newifblock

            elif isinstance(clause, Fortran2003.Else_Stmt):
                if not idx == num_clauses - 1:
                    raise InternalError(
                        f"Else clause should only be found next to last "
                        f"clause, but found {node.content}")
                elsebody = Schedule(parent=currentparent)
                currentparent.addchild(elsebody)
                elsebody.ast = node.content[start_idx]
                elsebody.ast_end = node.content[end_idx]
                self.process_nodes(parent=elsebody,
                                   nodes=node.content[start_idx + 1:end_idx])
            else:
                raise InternalError(
                    f"Only fparser2 If_Then_Stmt, Else_If_Stmt and Else_Stmt "
                    f"are expected, but found {clause}.")

        return ifblock

    def _if_stmt_handler(self, node, parent):
        '''
        Transforms an fparser2 If_Stmt to the PSyIR representation.

        :param node: node in fparser2 AST.
        :type node: :py:class:`fparser.two.Fortran2003.If_Stmt`
        :param parent: Parent node of the PSyIR node we are constructing.
        :type parent: :py:class:`psyclone.psyir.nodes.Node`
        :returns: PSyIR representation of node
        :rtype: :py:class:`psyclone.psyir.nodes.IfBlock`
        '''
        ifblock = IfBlock(parent=parent, annotations=['was_single_stmt'])
        ifblock.ast = node
        self.process_nodes(parent=ifblock, nodes=[node.items[0]])
        ifbody = Schedule(parent=ifblock)
        ifblock.addchild(ifbody)
        self.process_nodes(parent=ifbody, nodes=[node.items[1]])
        return ifblock

    def _case_construct_handler(self, node, parent):
        '''
        Transforms an fparser2 Case_Construct to the PSyIR representation.

        :param node: node in fparser2 tree.
        :type node: :py:class:`fparser.two.Fortran2003.Case_Construct`
        :param parent: Parent node of the PSyIR node we are constructing.
        :type parent: :py:class:`psyclone.psyir.nodes.Node`

        :returns: PSyIR representation of node
        :rtype: :py:class:`psyclone.psyir.nodes.IfBlock`

        :raises InternalError: If the fparser2 tree has an unexpected \
            structure.
        :raises NotImplementedError: If the fparser2 tree contains an \
            unsupported structure and should be placed in a CodeBlock.

        '''
        # Check that the fparser2 parsetree has the expected structure
        if not isinstance(node.content[0], Fortran2003.Select_Case_Stmt):
            raise InternalError(
                f"Failed to find opening case statement in: {node}")
        if not isinstance(node.content[-1], Fortran2003.End_Select_Stmt):
            raise InternalError(
                f"Failed to find closing case statement in: {node}")

        # Search for all the CASE clauses in the Case_Construct. We do this
        # because the fp2 parse tree has a flat structure at this point with
        # the clauses being siblings of the contents of the clauses. The
        # final index in this list will hold the position of the end-select
        # statement.
        clause_indices = []
        selector = None
        # The position of the 'case default' clause, if any
        default_clause_idx = None
        for idx, child in enumerate(node.content):
            if isinstance(child, Fortran2003.Select_Case_Stmt):
                selector = child.items[0]
            if isinstance(child, Fortran2003.Case_Stmt):
                if not isinstance(child.items[0], Fortran2003.Case_Selector):
                    raise InternalError(
                        f"Unexpected parse tree structure. Expected child of "
                        f"Case_Stmt to be a Case_Selector but got: "
                        f"'{type(child.items[0]).__name__}'")
                case_expression = child.items[0].items[0]
                if case_expression is None:
                    # This is a 'case default' clause - store its position.
                    # We do this separately as this clause is special and
                    # will be added as a final 'else'.
                    default_clause_idx = idx
                clause_indices.append(idx)
            if isinstance(child, Fortran2003.End_Select_Stmt):
                clause_indices.append(idx)

        # Deal with each Case_Stmt
        rootif = None
        currentparent = parent
        num_clauses = len(clause_indices) - 1
        for idx in range(num_clauses):
            # Skip the 'default' clause for now because we handle it last
            if clause_indices[idx] == default_clause_idx:
                continue
            start_idx = clause_indices[idx]
            end_idx = clause_indices[idx+1]
            clause = node.content[start_idx]
            case = clause.items[0]

            # If rootif is already initialised we chain the new case in the
            # last else branch, otherwise we start a new IfBlock
            if rootif:
                elsebody = Schedule(parent=currentparent)
                currentparent.addchild(elsebody)
                ifblock = IfBlock(annotations=['was_case'])
                elsebody.addchild(ifblock)
                elsebody.ast = node.content[start_idx + 1]
                elsebody.ast_end = node.content[end_idx - 1]
            else:
                ifblock = IfBlock(parent=currentparent,
                                  annotations=['was_case'])
                rootif = ifblock

            if idx == 0:
                # If this is the first IfBlock then have it point to
                # the original SELECT CASE in the parse tree
                ifblock.ast = node
            else:
                # Otherwise, this IfBlock represents a CASE clause in the
                # Fortran and so we point to the parse tree of the content
                # of the clause.
                ifblock.ast = node.content[start_idx + 1]
                ifblock.ast_end = node.content[end_idx - 1]

            # Process the logical expression
            self._process_case_value_list(selector, case.items[0].items,
                                          ifblock)

            # Add If_body
            ifbody = Schedule(parent=ifblock)
            self.process_nodes(parent=ifbody,
                               nodes=node.content[start_idx + 1:
                                                  end_idx])
            ifblock.addchild(ifbody)
            ifbody.ast = node.content[start_idx + 1]
            ifbody.ast_end = node.content[end_idx - 1]

            currentparent = ifblock

        if default_clause_idx:
            # Finally, add the content of the 'default' clause as a last
            # 'else' clause. If the 'default' clause was the only clause
            # then 'rootif' will still be None and we don't bother creating
            # an enclosing IfBlock at all.
            if rootif:
                elsebody = Schedule(parent=currentparent)
                currentparent.addchild(elsebody)
                currentparent = elsebody
            start_idx = default_clause_idx + 1
            # Find the next 'case' clause that occurs after 'case default'
            # (if any)
            end_idx = -1
            for idx in clause_indices:
                if idx > default_clause_idx:
                    end_idx = idx
                    break
            # Process the statements within the 'default' clause
            self.process_nodes(parent=currentparent,
                               nodes=node.content[start_idx:end_idx])
            if rootif:
                elsebody.ast = node.content[start_idx]
                elsebody.ast_end = node.content[end_idx - 1]
        return rootif

    def _process_case_value_list(self, selector, nodes, parent):
        '''
        Processes the supplied list of fparser2 nodes representing case-value
        expressions and constructs the equivalent PSyIR representation.
        e.g. for:

               SELECT CASE(my_flag)
               CASE(var1, var2:var3, :var5)
                 my_switch = .true.
               END SELECT

        the equivalent logical expression is:

        my_flag == var1 OR (myflag>=var2 AND myflag <= var3) OR my_flag <= var5

        and the corresponding structure of the PSyIR that we create is:

                    OR
                   /  \
                 EQ    OR
                      /  \
                   AND    LE
                  /  \
                GE    LE

        :param selector: the fparser2 parse tree representing the \
                      selector_expression in SELECT CASE(selector_expression).
        :type selector: sub-class of :py:class:`fparser.two.utils.Base`
        :param nodes: the nodes representing the label-list of the current \
                      CASE() clause.
        :type nodes: list of :py:class:`fparser.two.Fortran2003.Name` or \
                     :py:class:`fparser.two.Fortran2003.Case_Value_Range`
        :param parent: parent node in the PSyIR.
        :type parent: :py:class:`psyclone.psyir.nodes.Node`

        '''
        if len(nodes) == 1:
            # Only one item in list so process it
            self._process_case_value(selector, nodes[0], parent)
            return
        # More than one item in list. Create an OR node with the first item
        # on the list as one arg then recurse down to handle the remainder
        # of the list.
        orop = BinaryOperation(BinaryOperation.Operator.OR,
                               parent=parent)
        self._process_case_value(selector, nodes[0], orop)
        self._process_case_value_list(selector, nodes[1:], orop)
        parent.addchild(orop)

    def _process_case_value(self, selector, node, parent):
        '''
        Handles an individual condition inside a CASE statement. This can
        be a single scalar expression (e.g. CASE(1)) or a range specification
        (e.g. CASE(lim1:lim2)).

        :param selector: the node in the fparser2 parse tree representing the
                         'some_expr' of the SELECT CASE(some_expr).
        :type selector: sub-class of :py:class:`fparser.two.utils.Base`
        :param node: the node representing the case-value expression in the \
                     fparser2 parse tree.
        :type node: sub-class of :py:class:`fparser.two.utils.Base`
        :param parent: parent node in the PSyIR.
        :type parent: :py:class:`psyclone.psyir.nodes.Node`

        '''
        if isinstance(node, Fortran2003.Case_Value_Range):
            # The case value is a range (e.g. lim1:lim2)
            if node.items[0] and node.items[1]:
                # Have lower and upper limits so need a parent AND
                aop = BinaryOperation(BinaryOperation.Operator.AND,
                                      parent=parent)
                parent.addchild(aop)
                new_parent = aop
            else:
                # No need to create new parent node
                new_parent = parent

            if node.items[0]:
                # A lower limit is specified
                geop = BinaryOperation(BinaryOperation.Operator.GE,
                                       parent=new_parent)
                self.process_nodes(parent=geop, nodes=[selector])
                self.process_nodes(parent=geop, nodes=[node.items[0]])
                new_parent.addchild(geop)
            if node.items[1]:
                # An upper limit is specified
                leop = BinaryOperation(BinaryOperation.Operator.LE,
                                       parent=new_parent)
                self.process_nodes(parent=leop, nodes=[selector])
                self.process_nodes(parent=leop, nodes=[node.items[1]])
                new_parent.addchild(leop)
        else:
            # The case value is some scalar initialisation expression
            bop = BinaryOperation(BinaryOperation.Operator.EQ,
                                  parent=parent)
            parent.addchild(bop)
            self.process_nodes(parent=bop, nodes=[selector])
            self.process_nodes(parent=bop, nodes=[node])

    @staticmethod
    def _array_notation_rank(node):
        '''Check that the supplied candidate array reference uses supported
        array notation syntax and return the rank of the sub-section
        of the array that uses array notation. e.g. for a reference
        "a(:, 2, :)" the rank of the sub-section is 2.

        :param node: the reference to check.
        :type node: :py:class:`psyclone.psyir.nodes.ArrayReference` or \
            :py:class:`psyclone.psyir.nodes.ArrayMember` or \
            :py:class:`psyclone.psyir.nodes.StructureReference`

        :returns: rank of the sub-section of the array.
        :rtype: int

        :raises InternalError: if no ArrayMixin node with at least one \
                               Range in its indices is found.
        :raises InternalError: if two or more part references in a \
                               structure reference contain ranges.
        :raises NotImplementedError: if the supplied node is not of a \
                                     supported type.
        :raises NotImplementedError: if any ranges are encountered that are \
                                     not for the full extent of the dimension.
        '''
        if isinstance(node, (ArrayReference, ArrayMember)):
            array = node
        elif isinstance(node, StructureReference):
            array = None
            arrays = node.walk((ArrayMember, ArrayOfStructuresMixin))
            for part_ref in arrays:
                if any(isinstance(idx, Range) for idx in part_ref.indices):
                    if array:
                        # Cannot have two or more part references that contain
                        # ranges - this is not valid Fortran.
                        # pylint: disable=import-outside-toplevel
                        from psyclone.psyir.backend.fortran import (
                            FortranWriter)
                        lang_writer = FortranWriter()
                        raise InternalError(
                            f"Found a structure reference containing two or "
                            f"more part references that have ranges: "
                            f"'{lang_writer(node)}'. This is not valid within "
                            f"a WHERE in Fortran.")
                    array = part_ref
            if not array:
                raise InternalError(
                    f"No array access found in node '{node.name}'")
        else:
            # This will result in a CodeBlock.
            raise NotImplementedError(
                f"Expected either an ArrayReference, ArrayMember or a "
                f"StructureReference but got '{type(node).__name__}'")

        # Only array refs using basic colon syntax are currently
        # supported e.g. (a(:,:)).  Each colon is represented in the
        # PSyIR as a Range node with first argument being an lbound
        # binary operator, the second argument being a ubound operator
        # and the third argument being an integer Literal node with
        # value 1 i.e. a(:,:) is represented as
        # a(lbound(a,1):ubound(a,1):1,lbound(a,2):ubound(a,2):1) in
        # the PSyIR.
        num_colons = 0
        for idx_node in array.indices:
            if isinstance(idx_node, Range):
                # Found array syntax notation. Check that it is the
                # simple ":" format.
                if not _is_range_full_extent(idx_node):
                    raise NotImplementedError(
                        "Only array notation of the form my_array(:, :, ...) "
                        "is supported.")
                num_colons += 1
        return num_colons

    def _array_syntax_to_indexed(self, parent, loop_vars):
        '''
        Utility function that modifies each ArrayReference object in the
        supplied PSyIR fragment so that they are indexed using the supplied
        loop variables rather than having colon array notation.

        :param parent: root of PSyIR sub-tree to search for Array \
                       references to modify.
        :type parent:  :py:class:`psyclone.psyir.nodes.Node`
        :param loop_vars: the variable names for the array indices.
        :type loop_vars: list of str

        :raises NotImplementedError: if array sections of differing ranks are \
                                     found.
        '''
        assigns = parent.walk(Assignment)
        # Check that the LHS of any assignment uses array notation.
        # Note that this will prevent any WHERE blocks that contain scalar
        # assignments from being handled but is a necessary limitation until
        # #717 is done and we interrogate the type of each symbol.
        for assign in assigns:
            _ = self._array_notation_rank(assign.lhs)

        # TODO #717 if the supplied code accidentally omits array
        # notation for an array reference on the RHS then we will
        # identify it as a scalar and the code produced from the
        # PSyIR (using e.g. the Fortran backend) will not
        # compile. We need to implement robust identification of the
        # types of all symbols in the PSyIR fragment.
        arrays = parent.walk(ArrayMixin)
        first_rank = None
        for array in arrays:
            # Check that this is a supported array reference and that
            # all arrays are of the same rank
            rank = len([child for child in array.indices if
                        isinstance(child, Range)])
            if rank == 0:
                # This is an array reference without any ranges so we can
                # ignore it.
                continue

            if first_rank:
                if rank != first_rank:
                    raise NotImplementedError(
                        f"Found array sections of differing ranks within a "
                        f"WHERE construct: array section of {array.name} has "
                        f"rank {rank}")
            else:
                first_rank = rank

            # Replace the PSyIR Ranges with the loop variables
            range_idx = 0
            for idx, child in enumerate(array.indices):
                if isinstance(child, Range):
                    symbol = _find_or_create_imported_symbol(
                        array, loop_vars[range_idx],
                        symbol_type=DataSymbol, datatype=DeferredType())
                    array.children[idx] = Reference(symbol)
                    range_idx += 1

    def _where_construct_handler(self, node, parent):
        '''
        Construct the canonical PSyIR representation of a WHERE construct or
        statement. A construct has the form:

            WHERE(logical-mask)
              statements
            [ELSE WHERE(logical-mask)
              statements]
            [ELSE WHERE
              statements]
            END WHERE

        while a statement is just:

            WHERE(logical-mask) statement

        :param node: node in the fparser2 parse tree representing the WHERE.
        :type node: :py:class:`fparser.two.Fortran2003.Where_Construct` or \
                    :py:class:`fparser.two.Fortran2003.Where_Stmt`
        :param parent: parent node in the PSyIR.
        :type parent: :py:class:`psyclone.psyir.nodes.Node`

        :returns: the top-level Loop object in the created loop nest.
        :rtype: :py:class:`psyclone.psyir.nodes.Loop`

        :raises InternalError: if the parse tree does not have the expected \
                               structure.
        :raises NotImplementedError: if the logical mask of the WHERE does \
                                     not use array notation.
        '''
        if isinstance(node, Fortran2003.Where_Stmt):
            # We have a Where statement. Check that the parse tree has the
            # expected structure.
            if not len(node.items) == 2:
                raise InternalError(
                    f"Expected a Fortran2003.Where_Stmt to have exactly two "
                    f"entries in 'items' but found {len(node.items)}: "
                    f"{node.items}")
            if not isinstance(node.items[1], Fortran2003.Assignment_Stmt):
                raise InternalError(
                    f"Expected the second entry of a Fortran2003.Where_Stmt "
                    f"items tuple to be an Assignment_Stmt but found: "
                    f"{type(node.items[1]).__name__}")
            was_single_stmt = True
            annotations = ["was_where", "was_single_stmt"]
            logical_expr = [node.items[0]]
        else:
            # We have a Where construct. Check that the first and last
            # children are what we expect.
            if not isinstance(node.content[0],
                              Fortran2003.Where_Construct_Stmt):
                raise InternalError(f"Failed to find opening where construct "
                                    f"statement in: {node}")
            if not isinstance(node.content[-1], Fortran2003.End_Where_Stmt):
                raise InternalError(f"Failed to find closing end where "
                                    f"statement in: {node}")
            was_single_stmt = False
            annotations = ["was_where"]
            logical_expr = node.content[0].items

        # Examine the logical-array expression (the mask) in order to
        # determine the number of nested loops required. The Fortran
        # standard allows bare array notation here (e.g. `a < 0.0` where
        # `a` is an array) and thus we would need to examine our SymbolTable
        # to find out the rank of `a`. For the moment we limit support to
        # the NEMO style where the fact that `a` is an array is made
        # explicit using the colon notation, e.g. `a(:, :) < 0.0`.

        # For this initial processing of the logical-array expression we
        # use a temporary parent as we haven't yet constructed the PSyIR
        # for the loop nest and innermost IfBlock. Once we have a valid
        # parent for this logical expression we will repeat the processing.
        fake_parent = Assignment(parent=parent)
        self.process_nodes(fake_parent, logical_expr)
        arrays = fake_parent.walk(ArrayMixin)

        if not arrays:
            # If the PSyIR doesn't contain any Arrays then that must be
            # because the code doesn't use explicit array syntax. At least one
            # variable in the logical-array expression must be an array for
            # this to be a valid WHERE().
            # TODO #717. Look-up the shape of the array in the SymbolTable.
            raise NotImplementedError(
                f"Only WHERE constructs using explicit array notation (e.g. "
                f"my_array(:,:)) are supported but found '{logical_expr}'.")
        for array in arrays:
            if any(isinstance(idx, Range) for idx in array.indices):
                first_array = array
                break
        else:
            raise NotImplementedError(
                f"Only WHERE constructs using explicit array notation "
                f"including ranges (e.g. my_array(1,:) are supported but "
                f"found '{logical_expr}'")

        # All array sections in a Fortran WHERE must have the same rank so
        # just look at the first array.
        rank = self._array_notation_rank(first_array)
        # Create a list to hold the names of the loop variables as we'll
        # need them to index into the arrays.
        loop_vars = rank*[""]

        symbol_table = parent.scope.symbol_table
        integer_type = default_integer_type()

        # Now create a loop nest of depth `rank`
        new_parent = parent
        for idx in range(rank, 0, -1):

            data_symbol = symbol_table.new_symbol(
                f"widx{idx}", symbol_type=DataSymbol, datatype=integer_type)
            loop_vars[idx-1] = data_symbol.name

            loop = Loop(parent=new_parent, variable=data_symbol,
                        annotations=annotations)
            # Point to the original WHERE statement in the parse tree.
            loop.ast = node
            # Add loop lower bound
            loop.addchild(Literal("1", integer_type))
            # Add loop upper bound - we use the SIZE operator to query the
            # extent of the current array dimension
            size_node = BinaryOperation(BinaryOperation.Operator.SIZE,
                                        parent=loop)
            loop.addchild(size_node)

            # Create the first argument to the SIZE operator
            if isinstance(first_array, Member):
                # The array access is a member of some derived type
                parent_ref = first_array.ancestor(Reference)
                new_ref = parent_ref.copy()
                orig_member = parent_ref.member
                member = new_ref.member
                while orig_member is not first_array:
                    member = member.member
                    orig_member = orig_member.member
                member.parent.children[0] = Member(first_array.name,
                                                   parent=member.parent)
            else:
                # The array access is to a symbol of ArrayType
                symbol = _find_or_create_imported_symbol(
                    size_node, first_array.name, symbol_type=DataSymbol,
                    datatype=DeferredType())
                new_ref = Reference(symbol)
            size_node.addchild(new_ref)
            size_node.addchild(Literal(str(idx), integer_type,
                                       parent=size_node))
            # Add loop increment
            loop.addchild(Literal("1", integer_type))
            # Fourth child of a Loop must be a Schedule
            sched = Schedule(parent=loop)
            loop.addchild(sched)
            # Finally, add the Loop we've constructed to its parent (but
            # not into the existing PSyIR tree - that's done in
            # process_nodes()).
            if new_parent is not parent:
                new_parent.addchild(loop)
            else:
                # Keep a reference to the first loop as that's what this
                # handler returns
                root_loop = loop
            new_parent = sched
        # Now we have the loop nest, add an IF block to the innermost
        # schedule
        ifblock = IfBlock(parent=new_parent, annotations=annotations)
        ifblock.ast = node  # Point back to the original WHERE construct
        new_parent.addchild(ifblock)

        # We construct the conditional expression from the original
        # logical-array-expression of the WHERE. We process_nodes() a
        # second time here now that we have the correct parent node in the
        # PSyIR (and thus a SymbolTable) to refer to.
        self.process_nodes(ifblock, logical_expr)

        # Each array reference must now be indexed by the loop variables
        # of the loops we've just created.
        # N.B. we can't use `ifblock.condition` below because the IfBlock is
        # not yet fully constructed and therefore the consistency checks
        # inside that method fail.
        self._array_syntax_to_indexed(ifblock.children[0], loop_vars)

        # Now construct the body of the IF using the body of the WHERE
        sched = Schedule(parent=ifblock)
        ifblock.addchild(sched)

        if was_single_stmt:
            # We only had a single-statement WHERE
            self.process_nodes(sched, node.items[1:])
        else:
            # We have to allow for potentially multiple ELSE WHERE clauses
            clause_indices = []
            for idx, child in enumerate(node.content):
                if isinstance(child, (Fortran2003.Elsewhere_Stmt,
                                      Fortran2003.Masked_Elsewhere_Stmt,
                                      Fortran2003.End_Where_Stmt)):
                    clause_indices.append(idx)
            num_clauses = len(clause_indices) - 1

            if len(clause_indices) > 1:
                # We have at least one elsewhere clause.
                # Process the body of the where (up to the first elsewhere).
                self.process_nodes(sched, node.content[1:clause_indices[0]])
                current_parent = ifblock

                for idx in range(num_clauses):
                    start_idx = clause_indices[idx]
                    end_idx = clause_indices[idx+1]
                    clause = node.content[start_idx]

                    if isinstance(clause, Fortran2003.Masked_Elsewhere_Stmt):
                        elsebody = Schedule(parent=current_parent)
                        current_parent.addchild(elsebody)
                        newifblock = IfBlock(parent=elsebody,
                                             annotations=annotations)
                        elsebody.addchild(newifblock)

                        # Keep pointer to fpaser2 AST
                        elsebody.ast = node.content[start_idx]
                        newifblock.ast = node.content[start_idx]

                        # Create condition as first child
                        self.process_nodes(parent=newifblock,
                                           nodes=[clause.items[0]])

                        # Create if-body as second child
                        ifbody = Schedule(parent=newifblock)
                        ifbody.ast = node.content[start_idx + 1]
                        ifbody.ast_end = node.content[end_idx - 1]
                        newifblock.addchild(ifbody)
                        self.process_nodes(
                            parent=ifbody,
                            nodes=node.content[start_idx+1:end_idx])
                        current_parent = newifblock

                    elif isinstance(clause, Fortran2003.Elsewhere_Stmt):
                        if idx != num_clauses - 1:
                            raise InternalError(
                                f"Elsewhere_Stmt should only be found next to "
                                f"last clause, but found {node.content}")
                        elsebody = Schedule(parent=current_parent)
                        current_parent.addchild(elsebody)
                        elsebody.ast = node.content[start_idx]
                        elsebody.ast_end = node.content[end_idx]
                        self.process_nodes(
                            parent=elsebody,
                            nodes=node.content[start_idx + 1:end_idx])

                    else:
                        raise InternalError(
                            f"Expected either Fortran2003.Masked_Elsewhere"
                            f"_Stmt or Fortran2003.Elsewhere_Stmt but found "
                            f"'{type(clause).__name__}'")
            else:
                # No elsewhere clauses were found so put the whole body into
                # the single if block.
                self.process_nodes(sched, node.content[1:-1])

        # Convert all uses of array syntax to indexed accesses
        self._array_syntax_to_indexed(ifblock, loop_vars)
        # Return the top-level loop generated by this handler
        return root_loop

    def _return_handler(self, node, parent):
        '''
        Transforms an fparser2 Return_Stmt to the PSyIR representation.

        :param node: node in fparser2 parse tree.
        :type node: :py:class:`fparser.two.Fortran2003.Return_Stmt`
        :param parent: Parent node of the PSyIR node we are constructing.
        :type parent: :py:class:`psyclone.psyir.nodes.Node`

        :return: PSyIR representation of node.
        :rtype: :py:class:`psyclone.psyir.nodes.Return`

        '''
        rtn = Return(parent=parent)
        rtn.ast = node
        return rtn

    def _assignment_handler(self, node, parent):
        '''
        Transforms an fparser2 Assignment_Stmt to the PSyIR representation.

        :param node: node in fparser2 AST.
        :type node: :py:class:`fparser.two.Fortran2003.Assignment_Stmt`
        :param parent: Parent node of the PSyIR node we are constructing.
        :type parent: :py:class:`psyclone.psyir.nodes.Node`

        :returns: PSyIR representation of node.
        :rtype: :py:class:`psyclone.psyir.nodes.Assignment`
        '''
        assignment = Assignment(node, parent=parent)
        self.process_nodes(parent=assignment, nodes=[node.items[0]])
        self.process_nodes(parent=assignment, nodes=[node.items[2]])

        return assignment

    def _data_ref_handler(self, node, parent):
        '''
        Create the PSyIR for an fparser2 Data_Ref (representing an access
        to a derived type).

        :param node: node in fparser2 parse tree.
        :type node: :py:class:`fparser.two.Fortran2003.Data_Ref`
        :param parent: Parent node of the PSyIR node we are constructing.
        :type parent: :py:class:`psyclone.psyir.nodes.Node`

        :return: PSyIR representation of node
        :rtype: :py:class:`psyclone.psyir.nodes.StructureReference`

        :raises NotImplementedError: if the parse tree contains unsupported \
                                     elements.
        '''
        # If we encounter array ranges while processing this derived-type
        # access then we will need the symbol being referred to so we create
        # that first.
        if isinstance(node.children[0], Fortran2003.Name):
            # Base of reference is a scalar entity and must be a DataSymbol.
            base_sym = _find_or_create_imported_symbol(
                parent, node.children[0].string.lower(),
                symbol_type=DataSymbol, datatype=DeferredType())
            base_indices = []
            base_ref = StructureReference

        elif isinstance(node.children[0], Fortran2003.Part_Ref):
            # Base of reference is an array access. Lookup the corresponding
            # symbol.
            part_ref = node.children[0]
            base_sym = _find_or_create_imported_symbol(
                parent, part_ref.children[0].string.lower(),
                symbol_type=DataSymbol, datatype=DeferredType())
            # Processing the array-index expressions requires access to the
            # symbol table so create an ArrayReference node.
            sched = parent.ancestor(Schedule, include_self=True)
            aref = ArrayReference(parent=sched, symbol=base_sym)
            # The children of this node will represent the indices of the
            # ArrayOfStructuresReference.
            self.process_nodes(parent=aref,
                               nodes=part_ref.children[1].children)
            base_indices = aref.pop_all_children()
            base_ref = ArrayOfStructuresReference

        else:
            raise NotImplementedError(str(node))

        # Now construct the full list of 'members' making up the
        # derived-type reference. e.g. for "var%region(1)%start" this
        # will be [("region", [Literal("1")]), "start"].
        members = []
        for child in node.children[1:]:
            if isinstance(child, Fortran2003.Name):
                # Members of a structure do not refer to symbols
                members.append(child.string)
            elif isinstance(child, Fortran2003.Part_Ref):
                # In order to use process_nodes() we need a parent node
                # through which we can access the symbol table. This is
                # because array-index expressions must refer to symbols.
                sched = parent.ancestor(Schedule, include_self=True)
                # Since the index expressions may refer to the parent
                # reference we construct a full reference to the current
                # member of the derived type. We include a fake array index
                # to ensure that the innermost member is an ArrayMember
                # that can accept the real array-index expressions generated
                # by process_nodes().
                array_name = child.children[0].string
                new_ref = _create_struct_reference(
                    sched, base_ref, base_sym,
                    members + [(array_name, [Literal("1", INTEGER_TYPE)])],
                    base_indices)
                # 'Chase the pointer' all the way to the bottom of the
                # derived-type reference
                current_ref = new_ref
                while hasattr(current_ref, "member"):
                    current_ref = current_ref.member
                # Remove the fake array index
                current_ref.pop_all_children()
                # We can now process the child index expressions
                self.process_nodes(parent=current_ref,
                                   nodes=child.children[1].children)
                # The resulting children will become part of the structure
                # access expression
                children = current_ref.pop_all_children()
                members.append((array_name, children))
            else:
                # Found an unsupported entry in the parse tree. This will
                # result in a CodeBlock.
                raise NotImplementedError(str(node))

        # Now we have the list of members, use the `create()` method of the
        # appropriate Reference subclass.
        return _create_struct_reference(parent, base_ref, base_sym,
                                        members, base_indices)

    def _unary_op_handler(self, node, parent):
        '''
        Transforms an fparser2 UnaryOpBase or Intrinsic_Function_Reference
        to the PSyIR representation.

        :param node: node in fparser2 AST.
        :type node: :py:class:`fparser.two.utils.UnaryOpBase` or \
               :py:class:`fparser.two.Fortran2003.Intrinsic_Function_Reference`
        :param parent: Parent node of the PSyIR node we are constructing.
        :type parent: :py:class:`psyclone.psyir.nodes.Node`

        :return: PSyIR representation of node
        :rtype: :py:class:`psyclone.psyir.nodes.UnaryOperation`

        :raises NotImplementedError: if the supplied operator is not \
                                     supported by this handler.
        :raises InternalError: if the fparser parse tree does not have the \
                               expected structure.

        '''
        operator_str = str(node.items[0]).lower()
        try:
            operator = Fparser2Reader.unary_operators[operator_str]
        except KeyError:
            # Operator not supported, it will produce a CodeBlock instead
            raise NotImplementedError(operator_str)

        if isinstance(node.items[1], Fortran2003.Actual_Arg_Spec_List):
            if len(node.items[1].items) > 1:
                # We have more than one argument and therefore this is not a
                # unary operation!
                raise InternalError(
                    f"Operation '{node}' has more than one argument and is "
                    f"therefore not unary!")
            node_list = node.items[1].items
        else:
            node_list = [node.items[1]]
        unary_op = UnaryOperation(operator, parent=parent)

        # Store the names of any named args
        arg_nodes, arg_names = _get_arg_names(node_list)

        self.process_nodes(parent=unary_op, nodes=arg_nodes)

        # Detach the child and add it again with the argument
        # name
        child = unary_op.children[0]
        child.detach()
        unary_op.append_named_arg(arg_names[0], child)

        return unary_op

    def _binary_op_handler(self, node, parent):
        '''
        Transforms an fparser2 BinaryOp or Intrinsic_Function_Reference to
        the PSyIR representation.

        :param node: node in fparser2 AST.
        :type node: :py:class:`fparser.two.utils.BinaryOpBase` or \
               :py:class:`fparser.two.Fortran2003.Intrinsic_Function_Reference`
        :param parent: Parent node of the PSyIR node we are constructing.
        :type parent: :py:class:`psyclone.psyir.nodes.Node`

        :returns: PSyIR representation of node
        :rtype: :py:class:`psyclone.psyir.nodes.BinaryOperation`

        :raises NotImplementedError: if the supplied operator/intrinsic is \
                                     not supported by this handler.
        :raises InternalError: if the fparser parse tree does not have the \
                               expected structure.

        '''
        if isinstance(node, Fortran2003.Intrinsic_Function_Reference):
            operator_str = node.items[0].string.lower()
            # Arguments are held in an Actual_Arg_Spec_List
            if not isinstance(node.items[1], Fortran2003.Actual_Arg_Spec_List):
                raise InternalError(
                    f"Unexpected fparser parse tree for binary intrinsic "
                    f"operation '{node}'. Expected second child to be "
                    f"Actual_Arg_Spec_List but got '{type(node.items[1])}'.")
            arg_nodes = node.items[1].items
            if len(arg_nodes) != 2:
                raise InternalError(
                    f"Binary operator should have exactly two arguments but "
                    f"found {len(arg_nodes)} for '{node}'.")
        else:
            operator_str = node.items[1].lower()
            arg_nodes = [node.items[0], node.items[2]]

        try:
            operator = Fparser2Reader.binary_operators[operator_str]
        except KeyError:
            # Operator not supported, it will produce a CodeBlock instead
            raise NotImplementedError(operator_str)

        binary_op = BinaryOperation(operator, parent=parent)

        # Store the names of any named args
        new_arg_nodes, arg_names = _get_arg_names(arg_nodes)

        self.process_nodes(parent=binary_op, nodes=[new_arg_nodes[0]])
        self.process_nodes(parent=binary_op, nodes=[new_arg_nodes[1]])

        # Detach the children and add them again with the argument
        # names
        child_list = binary_op.children[:]
        for child in child_list:
            child.detach()
        for idx, child in enumerate(child_list):
            binary_op.append_named_arg(arg_names[idx], child)

        return binary_op

    def _nary_op_handler(self, node, parent):
        '''
        Transforms an fparser2 Intrinsic_Function_Reference with three or
        more arguments to the PSyIR representation.
        :param node: node in fparser2 Parse Tree.
        :type node: \
             :py:class:`fparser.two.Fortran2003.Intrinsic_Function_Reference`
        :param parent: Parent node of the PSyIR node we are constructing.
        :type parent: :py:class:`psyclone.psyir.nodes.Node`

        :returns: PSyIR representation of node.
        :rtype: :py:class:`psyclone.psyir.nodes.NaryOperation`

        :raises NotImplementedError: if the supplied Intrinsic is not \
                                     supported by this handler.
        :raises InternalError: if the fparser parse tree does not have the \
                               expected structure.

        '''
        operator_str = str(node.items[0]).lower()
        try:
            operator = Fparser2Reader.nary_operators[operator_str]
        except KeyError:
            # Intrinsic not supported, it will produce a CodeBlock instead
            raise NotImplementedError(operator_str)

        nary_op = NaryOperation(operator, parent=parent)

        if not isinstance(node.items[1], Fortran2003.Actual_Arg_Spec_List):
            raise InternalError(
                f"Expected second 'item' of N-ary intrinsic '{node}' in "
                f"fparser parse tree to be an Actual_Arg_Spec_List but found "
                f"'{type(node.items[1])}'.")
        if len(node.items[1].items) < 3:
            raise InternalError(
                f"An N-ary operation must have more than two arguments but "
                f"found {len(node.items[1].items)} for '{node}'.")

        # node.items[1] is a Fortran2003.Actual_Arg_Spec_List so we have
        # to process the `items` of that...

        # Store the names of any named args
        arg_nodes, arg_names = _get_arg_names(node.items[1].items)

        self.process_nodes(parent=nary_op, nodes=arg_nodes)

        # Detach the children and add them again with the argument
        # names
        child_list = nary_op.children[:]
        for child in child_list:
            child.detach()
        for idx, child in enumerate(child_list):
            nary_op.append_named_arg(arg_names[idx], child)

        return nary_op

    def _intrinsic_handler(self, node, parent):
        '''
        Transforms an fparser2 Intrinsic_Function_Reference to the PSyIR
        representation. Since Fortran Intrinsics can be unary, binary or
        nary this handler identifies the appropriate 'sub handler' by
        examining the number of arguments present.

        :param node: node in fparser2 Parse Tree.
        :type node: \
            :py:class:`fparser.two.Fortran2003.Intrinsic_Function_Reference`
        :param parent: Parent node of the PSyIR node we are constructing.
        :type parent: :py:class:`psyclone.psyir.nodes.Node`

        :returns: PSyIR representation of node
        :rtype: :py:class:`psyclone.psyir.nodes.UnaryOperation` or \
                :py:class:`psyclone.psyir.nodes.BinaryOperation` or \
                :py:class:`psyclone.psyir.nodes.NaryOperation`

        '''
        # First item is the name of the intrinsic
        name = node.items[0].string.upper()
        # Now work out how many arguments it has
        num_args = 0
        if len(node.items) > 1:
            num_args = len(node.items[1].items)

        # We don't handle any intrinsics that don't have arguments
        if num_args == 1:
            return self._unary_op_handler(node, parent)
        if num_args == 2:
            return self._binary_op_handler(node, parent)
        if num_args > 2:
            return self._nary_op_handler(node, parent)

        # Intrinsic is not handled - this will result in a CodeBlock
        raise NotImplementedError(name)

    def _name_handler(self, node, parent):
        '''
        Transforms an fparser2 Name to the PSyIR representation. If the parent
        is connected to a SymbolTable, it checks the reference has been
        previously declared.

        :param node: node in fparser2 AST.
        :type node: :py:class:`fparser.two.Fortran2003.Name`
        :param parent: Parent node of the PSyIR node we are constructing.
        :type parent: :py:class:`psyclone.psyir.nodes.Node`

        :returns: PSyIR representation of node
        :rtype: :py:class:`psyclone.psyir.nodes.Reference`

        '''
        symbol = _find_or_create_imported_symbol(parent, node.string)
        return Reference(symbol, parent=parent)

    def _parenthesis_handler(self, node, parent):
        '''
        Transforms an fparser2 Parenthesis to the PSyIR representation.
        This means ignoring the parentheis and process the fparser2 children
        inside.

        :param node: node in fparser2 AST.
        :type node: :py:class:`fparser.two.Fortran2003.Parenthesis`
        :param parent: Parent node of the PSyIR node we are constructing.
        :type parent: :py:class:`psyclone.psyir.nodes.Node`
        :returns: PSyIR representation of node
        :rtype: :py:class:`psyclone.psyir.nodes.Node`
        '''
        # Use the items[1] content of the node as it contains the required
        # information (items[0] and items[2] just contain the left and right
        # brackets as strings so can be disregarded.
        return self._create_child(node.items[1], parent)

    def _part_ref_handler(self, node, parent):
        '''
        Transforms an fparser2 Part_Ref to the PSyIR representation. If the
        node is connected to a SymbolTable, it checks the reference has been
        previously declared.

        :param node: node in fparser2 AST.
        :type node: :py:class:`fparser.two.Fortran2003.Part_Ref`
        :param parent: Parent node of the PSyIR node we are constructing.
        :type parent: :py:class:`psyclone.psyir.nodes.Node`

        :raises NotImplementedError: If the fparser node represents \
            unsupported PSyIR features and should be placed in a CodeBlock.

        :returns: PSyIR representation of node.
        :rtype: :py:class:`psyclone.psyir.nodes.ArrayReference` or \
            :py:class:`psyclone.psyir.nodes.Call`

        '''
        reference_name = node.items[0].string.lower()
        # We can't say for sure that the symbol we create here should be a
        # DataSymbol as fparser2 often identifies function calls as
        # part-references instead of function-references.
        symbol = _find_or_create_imported_symbol(parent, reference_name)

<<<<<<< HEAD
        if isinstance(symbol, RoutineSymbol):
            call_or_array = Call(symbol, parent)
        else:
            call_or_array = ArrayReference(symbol, parent)
        self.process_nodes(parent=call_or_array, nodes=node.items[1].items)
        return call_or_array
=======
        array = ArrayReference(symbol, parent=parent)
        self.process_nodes(parent=array, nodes=node.items[1].items)
        return array
>>>>>>> 26f39b50

    def _subscript_triplet_handler(self, node, parent):
        '''
        Transforms an fparser2 Subscript_Triplet to the PSyIR
        representation.

        :param node: node in fparser2 AST.
        :type node: :py:class:`fparser.two.Fortran2003.Subscript_Triplet`
        :param parent: parent node of the PSyIR node we are constructing.
        :type parent: :py:class:`psyclone.psyir.nodes.Node`

        :returns: PSyIR representation of node.
        :rtype: :py:class:`psyclone.psyir.nodes.Range`

        :raises InternalError: if the supplied parent node is not a sub-class \
                               of either Reference or Member.
        '''
        # The PSyIR stores array dimension information for the ArrayMixin
        # class in an ordered list. As we are processing the
        # dimensions in order, the number of children already added to
        # our parent indicates the current array dimension being processed
        # (with 0 being the first dimension, 1 being the second etc). Fortran
        # specifies the 1st dimension as being 1, the second dimension being
        # 2, etc.). We therefore add 1 to the number of children already added
        # to our parent to determine the Fortran dimension value. However, we
        # do have to take care in case the parent is a member of a structure
        # rather than a plain array reference.
        if isinstance(parent, (Reference, Member)):
            dimension = str(len([kid for kid in parent.children if
                                 not isinstance(kid, Member)]) + 1)
        else:
            raise InternalError(
                f"Expected parent PSyIR node to be either a Reference or a "
                f"Member but got '{type(parent).__name__}' when processing "
                f"'{node}'")

        integer_type = default_integer_type()
        my_range = Range(parent=parent)
        my_range.children = []

        if node.children[0]:
            self.process_nodes(parent=my_range, nodes=[node.children[0]])
        else:
            # There is no lower bound, it is implied. This is not
            # supported in the PSyIR so we create the equivalent code
            # by using the PSyIR lbound function:
            # a(:...) becomes a(lbound(a,1):...)
            lbound = BinaryOperation.create(
                BinaryOperation.Operator.LBOUND,
                _copy_full_base_reference(parent),
                Literal(dimension, integer_type))
            my_range.children.append(lbound)

        if node.children[1]:
            self.process_nodes(parent=my_range, nodes=[node.children[1]])
        else:
            # There is no upper bound, it is implied. This is not
            # supported in the PSyIR so we create the equivalent code
            # by using the PSyIR ubound function:
            # a(...:) becomes a(...:ubound(a,1))
            ubound = BinaryOperation.create(
                BinaryOperation.Operator.UBOUND,
                _copy_full_base_reference(parent),
                Literal(dimension, integer_type))
            my_range.children.append(ubound)

        if node.children[2]:
            self.process_nodes(parent=my_range, nodes=[node.children[2]])
        else:
            # There is no step, it is implied. This is not
            # supported in the PSyIR so we create the equivalent code
            # by using a PSyIR integer literal with the value 1
            # a(...:...:) becomes a(...:...:1)
            literal = Literal("1", integer_type)
            my_range.children.append(literal)
        return my_range

    def _number_handler(self, node, parent):
        '''
        Transforms an fparser2 NumberBase to the PSyIR representation.

        :param node: node in fparser2 parse tree.
        :type node: :py:class:`fparser.two.utils.NumberBase`
        :param parent: Parent node of the PSyIR node we are constructing.
        :type parent: :py:class:`psyclone.psyir.nodes.Node`

        :returns: PSyIR representation of node.
        :rtype: :py:class:`psyclone.psyir.nodes.Literal`

        :raises NotImplementedError: if the fparser2 node is not recognised.

        '''
        # pylint: disable=no-self-use
        if isinstance(node, Fortran2003.Int_Literal_Constant):
            integer_type = ScalarType(ScalarType.Intrinsic.INTEGER,
                                      get_literal_precision(node, parent))
            return Literal(str(node.items[0]), integer_type)
        if isinstance(node, Fortran2003.Real_Literal_Constant):
            real_type = ScalarType(ScalarType.Intrinsic.REAL,
                                   get_literal_precision(node, parent))
            # Make sure any exponent is lower case
            value = str(node.items[0]).lower()
            # Make all exponents use the letter "e". (Fortran also
            # allows "d").
            value = value.replace("d", "e")
            # If the value has a "." without a digit before it then
            # add a "0" as the PSyIR does not allow this
            # format. e.g. +.3 => +0.3
            if value[0] == "." or value[0:1] in ["+.", "-."]:
                value = value.replace(".", "0.")
            return Literal(value, real_type)
        # Unrecognised datatype - will result in a CodeBlock
        raise NotImplementedError()

    def _char_literal_handler(self, node, parent):
        '''
        Transforms an fparser2 character literal into a PSyIR literal.
        Currently does not support the use of a double '' or double "" to
        represent a single instance of one of those characters within a string
        delimited by the same character.

        :param node: node in fparser2 parse tree.
        :type node: :py:class:`fparser.two.Fortran2003.Char_Literal_Constant`
        :param parent: parent node of the PSyIR node we are constructing.
        :type parent: :py:class:`psyclone.psyir.nodes.Node`

        :returns: PSyIR representation of node.
        :rtype: :py:class:`psyclone.psyir.nodes.Literal`

        '''
        # pylint: disable=no-self-use
        character_type = ScalarType(ScalarType.Intrinsic.CHARACTER,
                                    get_literal_precision(node, parent))
        # fparser issue #295 - the value of the character string currently
        # contains the quotation symbols themselves. Once that's fixed this
        # check will need to be changed.
        char_value = str(node.items[0])
        if not ((char_value.startswith("'") and char_value.endswith("'")) or
                (char_value.startswith('"') and char_value.endswith('"'))):
            raise InternalError(
                f"Char literal handler expects a quoted value but got: "
                f">>{char_value}<<")
        # In Fortran "x""x" or 'x''x' represents a string containing x"x
        # or x'x, respectively. (See Note 4.12 in the Fortran 2003 standard.)
        # However, checking whether we have e.g. 'that''s a cat''s mat' is
        # difficult and so, for now, we don't support it.
        if len(char_value) > 2 and ("''" in char_value or '""' in char_value):
            raise NotImplementedError()
        # Strip the wrapping quotation chars before storing the value.
        return Literal(char_value[1:-1], character_type)

    def _bool_literal_handler(self, node, parent):
        '''
        Transforms an fparser2 logical literal into a PSyIR literal.

        :param node: node in fparser2 parse tree.
        :type node: \
            :py:class:`fparser.two.Fortran2003.Logical_Literal_Constant`
        :param parent: parent node of the PSyIR node we are constructing.
        :type parent: :py:class:`psyclone.psyir.nodes.Node`

        :returns: PSyIR representation of node.
        :rtype: :py:class:`psyclone.psyir.nodes.Literal`

        '''
        # pylint: disable=no-self-use
        boolean_type = ScalarType(ScalarType.Intrinsic.BOOLEAN,
                                  get_literal_precision(node, parent))
        value = str(node.items[0]).lower()
        if value == ".true.":
            return Literal("true", boolean_type)
        if value == ".false.":
            return Literal("false", boolean_type)
        raise GenerationError(
            f"Expected to find '.true.' or '.false.' as fparser2 logical "
            f"literal, but found '{value}' instead.")

    def _call_handler(self, node, parent):
        '''Transforms an fparser2 CALL statement into a PSyIR Call node.

        :param node: node in fparser2 parse tree.
        :type node: :py:class:`fparser.two.Fortran2003.Call_Stmt`
        :param parent: parent node of the PSyIR node we are constructing.
        :type parent: :py:class:`psyclone.psyir.nodes.Node`

        :returns: PSyIR representation of node.
        :rtype: :py:class:`psyclone.psyir.nodes.Call`

        :raises GenerationError: if the symbol associated with the \
            name of the call is an unsupported type.

        '''
        # pylint: disable="unidiomatic-typecheck"
        call_name = node.items[0].string
        symbol_table = parent.scope.symbol_table
        try:
            routine_symbol = symbol_table.lookup(call_name)
            # pylint: disable=unidiomatic-typecheck
            if type(routine_symbol) is Symbol:
                # Specialise routine_symbol from a Symbol to a
                # RoutineSymbol
                routine_symbol.specialise(RoutineSymbol)
            elif type(routine_symbol) is RoutineSymbol:
                # This symbol is already the expected type
                pass
            else:
                raise GenerationError(
                    f"Expecting the symbol '{call_name}', to be of type "
                    f"'Symbol' or 'RoutineSymbol', but found "
                    f"'{type(routine_symbol).__name__}'.")
        except KeyError:
            # A call must be to a subroutine which has no type in Fortran.
            routine_symbol = RoutineSymbol(
                call_name, interface=UnresolvedInterface())
            symbol_table.add(routine_symbol)

        call = Call(routine_symbol, parent=parent)

        arg_nodes = []
        arg_names = []
        if node.items[1]:
            # Store the names of any named args
            arg_nodes, arg_names = _get_arg_names(node.items[1].items)

        self.process_nodes(parent=call, nodes=arg_nodes)

        # Detach the children and add them again with the argument
        # names
        child_list = call.children[:]
        for child in child_list:
            child.detach()
        for idx, child in enumerate(child_list):
            call.append_named_arg(arg_names[idx], child)

        # Point to the original CALL statement in the parse tree.
        call.ast = node

        return call

    def _subroutine_handler(self, node, parent):
        '''Transforms an fparser2 Subroutine_Subprogram or Function_Subprogram
        statement into a PSyIR Routine node.

        :param node: node in fparser2 parse tree.
        :type node: :py:class:`fparser.two.Fortran2003.Subroutine_Subprogram` \
            or :py:class:`fparser.two.Fortran2003.Function_Subprogram`
        :param parent: parent node of the PSyIR node being constructed.
        :type parent: subclass of :py:class:`psyclone.psyir.nodes.Node`

        :returns: PSyIR representation of node.
        :rtype: :py:class:`psyclone.psyir.nodes.Routine`

        '''
        name = node.children[0].children[1].string
        routine = Routine(name, parent=parent)

        # Deal with any arguments
        try:
            sub_spec = _first_type_match(node.content,
                                         Fortran2003.Specification_Part)
            decl_list = sub_spec.content
            # TODO this if test can be removed once fparser/#211 is fixed
            # such that routine arguments are always contained in a
            # Dummy_Arg_List, even if there's only one of them.
            if isinstance(node, (Fortran2003.Subroutine_Subprogram,
                                 Fortran2003.Function_Subprogram)) and \
               isinstance(node.children[0].children[2],
                          Fortran2003.Dummy_Arg_List):
                arg_list = node.children[0].children[2].children
            else:
                # Routine has no arguments
                arg_list = []
        except ValueError:
            # Subroutine has no Specification_Part so has no
            # declarations. Continue with empty lists.
            decl_list = []
            arg_list = []
        finally:
            self.process_declarations(routine, decl_list, arg_list)

        # If this is a function then work out the return type
        if isinstance(node, Fortran2003.Function_Subprogram):
            # Check whether the function-stmt has a prefix specifying the
            # return type.
            prefix = node.children[0].children[0]
            if prefix:
                # If there is anything else in the prefix (PURE, ELEMENTAL or
                # RECURSIVE) then we will create a CodeBlock for this function.
                if len(prefix.children) > 1:
                    raise NotImplementedError()
                base_type, _ = self._process_type_spec(parent,
                                                       prefix.children[0])
            else:
                base_type = None

            # Check whether the function-stmt has a suffix containing
            # 'RETURNS'
            suffix = node.children[0].children[3]
            if suffix:
                # Although the suffix can, in principle, contain a proc-
                # language-binding-spec (e.g. BIND(C, "some_name")), this is
                # only valid in an interface block and we are dealing with a
                # function-subprogram here.
                return_name = suffix.children[0].string
            else:
                # Otherwise, the return value of the function is given by
                # a symbol of the same name.
                return_name = name

            # Ensure that we have an explicit declaration for the symbol
            # returned by the function.
            keep_tag = None
            if return_name in routine.symbol_table:
                symbol = routine.symbol_table.lookup(return_name)
                # If the symbol table still contains a RoutineSymbol
                # for the function name (rather than a DataSymbol)
                # then there is no explicit declaration within the
                # function of the variable used to hold the return
                # value.
                if isinstance(symbol, RoutineSymbol):
                    if not base_type:
                        # The type of the return value was not specified in the
                        # function prefix either therefore we have no explicit
                        # type information for it.
                        raise NotImplementedError()
                    # Remove the RoutineSymbol ready to replace it with a
                    # DataSymbol.
                    routine.symbol_table.remove(symbol)
                    keep_tag = "own_routine_symbol"

            if return_name not in routine.symbol_table:
                # There is no existing declaration for the symbol returned by
                # the function (because it is specified by the prefix and
                # suffix of the function declaration). We add one rather than
                # attempt to recreate the prefix. We have to set shadowing to
                # True as there is likely to be a RoutineSymbol for this
                # function in any enclosing Container.

                # First, update the existing RoutineSymbol with the
                # return datatype specified in the function
                # declaration.
                
                # Lookup with the routine name as return_name may be
                # declared with its own local name. Be wary that this
                # function may not be referenced so there might not be
                # a RoutineSymbol.
                try:
                    routine_symbol = routine.symbol_table.lookup(routine.name)
                    routine_symbol.datatype = base_type
                except KeyError:
                    pass

                routine.symbol_table.new_symbol(return_name,
                                                tag=keep_tag,
                                                symbol_type=DataSymbol,
                                                datatype=base_type,
                                                shadowing=True)

            # Update the Routine object with the return symbol.
            routine.return_symbol = routine.symbol_table.lookup(return_name)

        try:
            sub_exec = _first_type_match(node.content,
                                         Fortran2003.Execution_Part)
        except ValueError:
            # Routines without any execution statements are still
            # valid.
            pass
        else:
            self.process_nodes(routine, sub_exec.content)

        return routine

    def _main_program_handler(self, node, parent):
        '''Transforms an fparser2 Main_Program statement into a PSyIR
        Routine node.

        :param node: node in fparser2 parse tree.
        :type node: :py:class:`fparser.two.Fortran2003.Main_Program`
        :param parent: parent node of the PSyIR node being constructed.
        :type parent: subclass of :py:class:`psyclone.psyir.nodes.Node`

        :returns: PSyIR representation of node.
        :rtype: :py:class:`psyclone.psyir.nodes.Routine`

        '''
        name = node.children[0].children[1].string
        routine = Routine(name, parent=parent, is_program=True)

        try:
            prog_spec = _first_type_match(node.content,
                                          Fortran2003.Specification_Part)
            decl_list = prog_spec.content
        except ValueError:
            # program has no Specification_Part so has no
            # declarations. Continue with empty list.
            decl_list = []
        finally:
            self.process_declarations(routine, decl_list, [])

        try:
            prog_exec = _first_type_match(node.content,
                                          Fortran2003.Execution_Part)
        except ValueError:
            # Routines without any execution statements are still
            # valid.
            pass
        else:
            self.process_nodes(routine, prog_exec.content)

        return routine

    def _module_handler(self, node, parent):
        '''Transforms an fparser2 Module statement into a PSyIR Container node.

        :param node: fparser2 representation of a module.
        :type node: :py:class:`fparser.two.Fortran2003.Module`
        :param parent: parent node of the PSyIR node being constructed.
        :type parent: subclass of :py:class:`psyclone.psyir.nodes.Node`

        :returns: PSyIR representation of module.
        :rtype: :py:class:`psyclone.psyir.nodes.Container`

        '''
        # Create a container to capture the module information
        mod_name = str(node.children[0].children[1])
        container = Container(mod_name, parent=parent)

        # Search for any accessibility statements (e.g. "PUBLIC :: my_var") to
        # determine the default accessibility of symbols as well as identifying
        # those that are explicitly declared as public or private.
        (default_visibility, visibility_map) = self.process_access_statements(
            node)
        container.symbol_table.default_visibility = default_visibility

        # Create symbols for all routines defined within this module
        _process_routine_symbols(node, container.symbol_table, visibility_map)

        # Parse the declarations if it has any
        try:
            spec_part = _first_type_match(
                node.children, Fortran2003.Specification_Part)
            self.process_declarations(container, spec_part.children,
                                      [], visibility_map)
        except ValueError:
            pass

        # Parse any module subprograms (subroutine or function)
        # skipping the contains node
        try:
            subprog_part = _first_type_match(
                node.children, Fortran2003.Module_Subprogram_Part)
            module_subprograms = \
                [subprogram for subprogram in subprog_part.children
                 if not isinstance(subprogram, Fortran2003.Contains_Stmt)]
            if module_subprograms:
                self.process_nodes(parent=container, nodes=module_subprograms)
        except ValueError:
            pass

        return container

    def _program_handler(self, node, parent):
        '''Processes an fparser2 Program statement. Program is the top level
        node of a complete fparser2 tree and may contain one or more
        program-units. This is captured with a FileContainer node.

        :param node: top level node in fparser2 parse tree.
        :type node: :py:class:`fparser.two.Fortran2003.Program`
        :param parent: parent node of the PSyIR node we are constructing.
        :type parent: :py:class:`psyclone.psyir.nodes.Node`

        :returns: PSyIR representation of the program.
        :rtype: subclass of :py:class:`psyclone.psyir.nodes.Node`

        '''
        # fparser2 does not keep the original filename (if there was
        # one) so this can't be provided as the name of the
        # FileContainer.
        file_container = FileContainer("None", parent=parent)
        if len(node.children) == 1 and node.children[0] is None:
            # We have an empty file
            return file_container
        self.process_nodes(file_container, node.children)
        return file_container


# For Sphinx AutoAPI documentation generation
__all__ = ["Fparser2Reader"]<|MERGE_RESOLUTION|>--- conflicted
+++ resolved
@@ -3568,18 +3568,12 @@
         # part-references instead of function-references.
         symbol = _find_or_create_imported_symbol(parent, reference_name)
 
-<<<<<<< HEAD
         if isinstance(symbol, RoutineSymbol):
-            call_or_array = Call(symbol, parent)
+            call_or_array = Call(symbol, parent=parent)
         else:
-            call_or_array = ArrayReference(symbol, parent)
+            call_or_array = ArrayReference(symbol, parent=parent)
         self.process_nodes(parent=call_or_array, nodes=node.items[1].items)
         return call_or_array
-=======
-        array = ArrayReference(symbol, parent=parent)
-        self.process_nodes(parent=array, nodes=node.items[1].items)
-        return array
->>>>>>> 26f39b50
 
     def _subscript_triplet_handler(self, node, parent):
         '''
