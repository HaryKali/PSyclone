--- conflicted
+++ resolved
@@ -43,7 +43,6 @@
 '''
 from psyclone.errors import LazyString
 from psyclone.psyGen import Transformation
-from psyclone.psyir.backend.fortran import FortranWriter
 from psyclone.psyir.nodes import (Range, Reference, ArrayReference, Literal,
                                   BinaryOperation, IntrinsicCall)
 from psyclone.psyir.symbols import INTEGER_TYPE, ArrayType
@@ -161,18 +160,10 @@
                 "operators should not be transformed.")
         if (isinstance(node.parent, IntrinsicCall) and
                 node.parent.routine.name in ["DEALLOCATE"]):
-<<<<<<< HEAD
-            fwriter = FortranWriter()
-            raise TransformationError(LazyString(
-                lambda: f"References to arrays within "
-                f"{node.parent.routine.name} intrinsics should not be "
-                f"transformed, but found:\n {fwriter(node.parent)}"))
-=======
             raise TransformationError(LazyString(
                 lambda: f"References to arrays within "
                 f"{node.parent.routine.name} intrinsics should not be "
                 f"transformed, but found:\n {node.parent.debug_string()}"))
->>>>>>> 18f13531
 
     def apply(self, node, options=None):
         '''Apply the Reference2ArrayRangeTrans transformation to the specified
