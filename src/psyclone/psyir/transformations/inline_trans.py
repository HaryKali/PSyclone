--- conflicted
+++ resolved
@@ -43,13 +43,9 @@
 from psyclone.psyir.backend.fortran import FortranWriter
 from psyclone.psyir.nodes import (
     ArrayReference, Call, Range, Routine, Reference, CodeBlock,
-<<<<<<< HEAD
     Return, Literal, Assignment, ArrayMember,
-    StructureReference, StructureMember)
+    StructureReference, StructureMember, Container)
 from psyclone.psyir.nodes.array_mixin import ArrayMixin
-=======
-    Return, Literal, Assignment, Container)
->>>>>>> 0c4540d9
 from psyclone.psyir.symbols import (ContainerSymbol, DataSymbol, ScalarType,
                                     ImportInterface, Symbol)
 from psyclone.psyir.transformations.transformation_error import (
