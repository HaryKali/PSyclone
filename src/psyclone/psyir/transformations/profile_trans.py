--- conflicted
+++ resolved
@@ -161,14 +161,9 @@
         '''
         # Check whether we've been passed a list of nodes or just a
         # single node.
-<<<<<<< HEAD
-        from psyclone.psyGen import Node, OMPDoDirective, ACCLoopDirective
-        if isinstance(nodes, list) and list and isinstance(nodes[0], Node):
-=======
         from psyclone.psyGen import OMPDoDirective, ACCLoopDirective
         from psyclone.psyir.nodes import Node
-        if isinstance(nodes, list) and isinstance(nodes[0], Node):
->>>>>>> 22998f3a
+        if isinstance(nodes, list) and list and isinstance(nodes[0], Node):
             node_list = nodes
         elif isinstance(nodes, Schedule):
             # We've been passed a Schedule so default to enclosing its
