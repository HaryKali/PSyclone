# -----------------------------------------------------------------------------
# BSD 3-Clause License
#
# Copyright (c) 2019, Science and Technology Facilities Council
# All rights reserved.
#
# Redistribution and use in source and binary forms, with or without
# modification, are permitted provided that the following conditions are met:
#
# * Redistributions of source code must retain the above copyright notice, this
#   list of conditions and the following disclaimer.
#
# * Redistributions in binary form must reproduce the above copyright notice,
#   this list of conditions and the following disclaimer in the documentation
#   and/or other materials provided with the distribution.
#
# * Neither the name of the copyright holder nor the names of its
#   contributors may be used to endorse or promote products derived from
#   this software without specific prior written permission.
#
# THIS SOFTWARE IS PROVIDED BY THE COPYRIGHT HOLDERS AND CONTRIBUTORS
# "AS IS" AND ANY EXPRESS OR IMPLIED WARRANTIES, INCLUDING, BUT NOT
# LIMITED TO, THE IMPLIED WARRANTIES OF MERCHANTABILITY AND FITNESS
# FOR A PARTICULAR PURPOSE ARE DISCLAIMED. IN NO EVENT SHALL THE
# COPYRIGHT HOLDER OR CONTRIBUTORS BE LIABLE FOR ANY DIRECT, INDIRECT,
# INCIDENTAL, SPECIAL, EXEMPLARY, OR CONSEQUENTIAL DAMAGES (INCLUDING,
# BUT NOT LIMITED TO, PROCUREMENT OF SUBSTITUTE GOODS OR SERVICES;
# LOSS OF USE, DATA, OR PROFITS; OR BUSINESS INTERRUPTION) HOWEVER
# CAUSED AND ON ANY THEORY OF LIABILITY, WHETHER IN CONTRACT, STRICT
# LIABILITY, OR TORT (INCLUDING NEGLIGENCE OR OTHERWISE) ARISING IN
# ANY WAY OUT OF THE USE OF THIS SOFTWARE, EVEN IF ADVISED OF THE
# POSSIBILITY OF SUCH DAMAGE.
# -----------------------------------------------------------------------------
# Authors R. W. Ford and S. Siso, STFC Daresbury Lab.
# Modified J. Henrichs, Bureau of Meteorology
# Modified A. R. Porter, STFC Daresbury Lab.

'''Fortran PSyIR backend. Generates Fortran code from PSyIR
nodes. Currently limited to PSyIR Kernel and NemoInvoke schedules as
PSy-layer PSyIR already has a gen() method to generate Fortran.

'''

from fparser.two import Fortran2003
from psyclone.psyir.frontend.fparser2 import Fparser2Reader, \
    TYPE_MAP_FROM_FORTRAN
<<<<<<< HEAD
from psyclone.psyir.symbols import DataSymbol, ArgumentInterface, \
    ContainerSymbol
=======
from psyclone.psyir.symbols import DataSymbol, ArgumentInterface, DataType
>>>>>>> dd5770de
from psyclone.psyir.backend.visitor import PSyIRVisitor, VisitorError

# The list of Fortran instrinsic functions that we know about (and can
# therefore distinguish from array accesses). These are taken from
# fparser.
FORTRAN_INTRINSICS = Fortran2003.Intrinsic_Name.function_names

# Mapping from PSyIR types to Fortran data types - simply reverse the map
# from the frontend.
TYPE_MAP_TO_FORTRAN = {}
for key, item in TYPE_MAP_FROM_FORTRAN.items():
    TYPE_MAP_TO_FORTRAN[item] = key


def gen_intent(symbol):
    '''Given a DataSymbol instance as input, determine the Fortran intent that
    the DataSymbol should have and return the value as a string.

    :param symbol: the symbol instance.
    :type symbol: :py:class:`psyclone.psyir.symbols.DataSymbol`

    :returns: the Fortran intent of the symbol instance in lower case, \
    or None if the access is unknown or if this is a local variable.
    :rtype: str or NoneType

    '''
    mapping = {ArgumentInterface.Access.UNKNOWN: None,
               ArgumentInterface.Access.READ: "in",
               ArgumentInterface.Access.WRITE: "out",
               ArgumentInterface.Access.READWRITE: "inout"}

    if symbol.is_argument:
        try:
            return mapping[symbol.interface.access]
        except KeyError as excinfo:
            raise VisitorError("Unsupported access '{0}' found."
                               "".format(str(excinfo)))
    else:
        return None  # non-Arguments do not have intent


def gen_dims(symbol):
    '''Given a DataSymbol instance as input, return a list of strings
    representing the symbol's array dimensions.

    :param symbol: the symbol instance.
    :type symbol: :py:class:`psyclone.psyir.symbols.DataSymbol`

    :returns: the Fortran representation of the symbol's dimensions as \
    a list.
    :rtype: list of str

    :raises NotImplementedError: if the format of the dimension is not \
    supported.

    '''

    dims = []
    for index in symbol.shape:
        if isinstance(index, DataSymbol):
            # references another symbol
            dims.append(index.name)
        elif isinstance(index, int):
            # literal constant
            dims.append(str(index))
        elif isinstance(index, DataSymbol.Extent):
            # unknown extent
            dims.append(":")
        else:
            raise NotImplementedError(
                "unsupported gen_dims index '{0}'".format(str(index)))
    return dims


def gen_datatype(symbol):
    '''Given a DataSymbol instance as input, return the datatype of the
    symbol including any specific precision properties.

    :param symbol: the symbol instance.
    :type symbol: :py:class:`psyclone.psyir.symbols.DataSymbol`

    :returns: the Fortran representation of the symbol's datatype \
              including any precision properties.
    :rtype: str

    :raises NotImplementedError: if the symbol has an unsupported \
    datatype.
    :raises VisitorError: if the symbol specifies explicit precision \
    and this is not supported for the datatype.
    :raises VisitorError: if the size of the explicit precision is not \
    supported for the datatype.
    :raises VisitorError: if the size of the symbol is specified by \
    another variable and the datatype is not one that supports the \
    Fortran KIND option.
    :raises NotImplementedError: if the type of the precision object \
    is an unsupported type.

    '''
    try:
        datatype = TYPE_MAP_TO_FORTRAN[symbol.datatype]
    except KeyError:
        raise NotImplementedError(
            "unsupported datatype '{0}' for symbol '{1}' found in "
            "gen_datatype().".format(symbol.datatype, symbol.name))

    if not symbol.precision:
        # This symbol has no precision information so simply return
        # the name of the datatype.
        return datatype

    if isinstance(symbol.precision, int):
        if datatype not in ['real', 'integer', 'logical']:
            raise VisitorError("Explicit precision not supported for datatype "
                               "'{0}' in symbol '{1}' in Fortran backend."
                               "".format(datatype, symbol.name))
        if datatype == 'real' and symbol.precision not in [4, 8, 16]:
            raise VisitorError(
                "Datatype 'real' in symbol '{0}' supports fixed precision of "
                "[4, 8, 16] but found '{1}'.".format(symbol.name,
                                                     symbol.precision))
        if datatype in ['integer', 'logical'] and symbol.precision not in \
           [1, 2, 4, 8, 16]:
            raise VisitorError(
                "Datatype '{0}' in symbol '{1}' supports fixed precision of "
                "[1, 2, 4, 8, 16] but found '{2}'."
                "".format(datatype, symbol.name, symbol.precision))
        # Precision has an an explicit size. Use the "type*size" Fortran
        # extension for simplicity. We could have used
        # type(kind=selected_int|real_kind(size)) or, for Fortran 2008,
        # ISO_FORTRAN_ENV; type(type64) :: MyType.
        return "{0}*{1}".format(datatype, symbol.precision)

    if isinstance(symbol.precision, DataSymbol.Precision):
        # The precision information is not absolute so is either
        # machine specific or is specified via the compiler. Fortran
        # only distinguishes relative precision for single and double
        # precision reals.
        if datatype.lower() == "real" and \
           symbol.precision == DataSymbol.Precision.DOUBLE:
            return "double precision"
        # This logging warning can be added when issue #11 is
        # addressed.
        # import logging
        # logging.warning(
        #      "Fortran does not support relative precision for the '%s' "
        #      "datatype but '%s' was specified for variable '%s'.",
        #      datatype, str(symbol.precision), symbol.name)
        return datatype

    if isinstance(symbol.precision, DataSymbol):
        if datatype not in ["real", "integer", "logical"]:
            raise VisitorError(
                "kind not supported for datatype '{0}' in symbol '{1}' in "
                "Fortran backend.".format(datatype, symbol.name))
        # The precision information is provided by a parameter, so use KIND.
        return "{0}(kind={1})".format(datatype, symbol.precision.name)

    raise VisitorError(
        "Unsupported precision type '{0}' found for symbol '{1}' in Fortran "
        "backend.".format(type(datatype).__name__, symbol.name))


def _reverse_map(op_map):
    '''
    Reverses the supplied fortran2psyir mapping to make a psyir2fortran
    mapping.

    :param op_map: mapping from string representation of operator to \
                   enumerated type.
    :type op_map: :py:class:`collections.OrderedDict`

    :returns: a mapping from PSyIR operation to the equivalent Fortran string.
    :rtype: dict with :py:class:`psyclone.psyGen.Operation.Operator` keys and
            str values.

    '''
    mapping = {}
    for operator in op_map:
        mapping_key = op_map[operator]
        mapping_value = operator
        # Only choose the first mapping value when there is more
        # than one.
        if mapping_key not in mapping:
            mapping[mapping_key] = mapping_value
    return mapping


class FortranWriter(PSyIRVisitor):
    '''Implements a PSyIR-to-Fortran back end for PSyIR kernel code (not
    currently PSyIR algorithm code which has its own gen method for
    generating Fortran).

    '''
    def gen_use(self, symbol):
        ''' Performs consistency checks and then creates and returns the
        Fortran use statement(s) for this ContainerSymbol. If this symbol
        has both a wildcard import and explicit imports then two use
        statements are generated. (This means that when generating Fortran
        from a PSyIR of existing Fortran code we replicate the structure of
        the original.)

        :param symbol: the container symbol instance.
        :type symbol: :py:class:`psyclone.psyir.symbols.ContainerSymbol`

        :returns: the Fortran use statement(s) as a string.
        :rtype: str

        :raises VisitorError: if the symbol argument is not a ContainerSymbol.
        :raises VisitorError: if a symbol listed as being imported from the \
                    supplied container symbol does not have a GlobalInterface.
        :raises VisitorError: if a symbol listed as being imported from the \
                    supplied container has a GlobalInterface that references \
                    a different container.
        :raises VisitorError: if we fail to find a list of symbols to import \
                    from the supplied container symbol and it is not marked \
                    as having a wildcard import.
        '''
        if not isinstance(symbol, ContainerSymbol):
            raise VisitorError("gen_use() expects a ContainerSymbol but got "
                               "'{0}'".format(type(symbol).__name__))
        # Construct the list of symbol names for the ONLY clause and perform
        # consistency checks.
        only_list = []
        for dsym in symbol.imported_symbols:
            if not dsym.is_global:
                raise VisitorError(
                    "Symbol '{0}' is marked as being imported from container "
                    "'{1}' but has an interface of '{2}' rather than the "
                    "expected Global interface.".format(
                        dsym.name, symbol.name, type(dsym.interface).__name__))
            if dsym.interface.container_symbol is not symbol:
                raise VisitorError(
                    "Container '{0}' lists symbol '{1}' among its imports but "
                    "the global interface of that symbol refers to a different"
                    " container ('{2}').".format(
                        symbol.name, dsym.name,
                        dsym.interface.container_symbol.name))
            only_list.append(dsym.name)

        # Finally construct the use statements for this Container (module)
        if not only_list and not symbol.has_wildcard_import:
            # We have a "use xxx, only:" - i.e. an empty only list
            return "{0}use {1}, only :\n".format(self._nindent, symbol.name)
        use_stmts = ""
        if only_list:
            use_stmts = "{0}use {1}, only : {2}\n".format(
                self._nindent, symbol.name, ", ".join(sorted(only_list)))
        # It's possible to have both explicit and wildcard imports from the
        # same Fortran module.
        if symbol.has_wildcard_import:
            use_stmts += "{0}use {1}\n".format(self._nindent, symbol.name)
        return use_stmts

    def gen_vardecl(self, symbol):
        '''Create and return the Fortran variable declaration for this Symbol.

        :param symbol: the symbol instance.
        :type symbol: :py:class:`psyclone.psyir.symbols.DataSymbol`

        :returns: the Fortran variable declaration as a string.
        :rtype: str

        :raises VisitorError: if the symbol does not specify a \
            variable declaration (it is not a local declaration or an \
            argument declaration).
        :raises VisitorError: if the symbol has an array with a shape \
            containing a mixture of DEFERRED and other extents.
        '''
        if not (symbol.is_local or symbol.is_argument):
            raise VisitorError(
                "gen_vardecl requires the symbol '{0}' to have a Local or "
                "an Argument interface but found a '{1}' interface."
                "".format(symbol.name, type(symbol.interface).__name__))

        datatype = gen_datatype(symbol)
        result = "{0}{1}".format(self._nindent, datatype)
        if DataSymbol.Extent.DEFERRED in symbol.shape:
            if not all(dim == DataSymbol.Extent.DEFERRED
                       for dim in symbol.shape):
                raise VisitorError(
                    "A Fortran declaration of an allocatable array must have"
                    " the extent of every dimension as 'DEFERRED' but "
                    "symbol '{0}' has shape: {1}".format(symbol.name,
                                                         symbol.shape))
            # A 'deferred' array extent means this is an allocatable array
            result += ", allocatable"
        if DataSymbol.Extent.ATTRIBUTE in symbol.shape:
            if not all(dim == DataSymbol.Extent.ATTRIBUTE
                       for dim in symbol.shape):
                # If we have an 'assumed-size' array then only the last
                # dimension is permitted to have an 'ATTRIBUTE' extent
                if symbol.shape.count(DataSymbol.Extent.ATTRIBUTE) != 1 or \
                   symbol.shape[-1] != DataSymbol.Extent.ATTRIBUTE:
                    raise VisitorError(
                        "An assumed-size Fortran array must only have its "
                        "last dimension unspecified (as 'ATTRIBUTE') but "
                        "symbol '{0}' has shape: {1}".format(symbol.name,
                                                             symbol.shape))
        dims = gen_dims(symbol)
        if dims:
            result += ", dimension({0})".format(",".join(dims))
        intent = gen_intent(symbol)
        if intent:
            result += ", intent({0})".format(intent)
        if symbol.is_constant:
            result += ", parameter"
        result += " :: {0}".format(symbol.name)
        if symbol.is_constant:
            result += " = {0}".format(self._visit(symbol.constant_value))
        result += "\n"
        return result

    def gen_decls(self, symbol_table, args_allowed=True):
        '''Create and return the Fortran declarations for the supplied
        SymbolTable.

        :param symbol_table: the SymbolTable instance.
        :type symbol: :py:class:`psyclone.psyir.symbols.SymbolTable`
        :param bool args_allowed: if False then one or more argument
        declarations in symbol_table will cause this method to raise
        an exception. Defaults to True.

        :returns: the Fortran declarations as a string.
        :rtype: str

        :raises VisitorError: if args_allowed is False and one or more \
                              argument declarations exist in symbol_table.
        :raises VisitorError: if any symbols representing variables (i.e. \
            not kind parameters) without an explicit declaration or 'use' \
            are encountered.

        '''
        declarations = ""

        # Does the symbol table contain any symbols with a deferred
        # interface (i.e. we don't know how they are brought into scope) that
        # are not KIND parameters?
        unresolved_datasymbols = symbol_table.get_unresolved_datasymbols(
            ignore_precision=True)
        if unresolved_datasymbols:
            symbols_txt = ", ".join(
                ["'" + sym + "'" for sym in unresolved_datasymbols])
            raise VisitorError(
                "The following symbols are not explicitly declared or imported"
                " from a module (in the local scope) and are not KIND "
                "parameters: {0}".format(symbols_txt))

        # Fortran requires use statements to be specified before
        # variable declarations. As a convention, this method also
        # declares any argument variables before local variables.

        # 1: Use statements
        for symbol in symbol_table.container_symbols:
            declarations += self.gen_use(symbol)

        # 2: Argument variable declarations
        if symbol_table.argument_datasymbols and not args_allowed:
            raise VisitorError(
                "Arguments are not allowed in this context but this symbol "
                "table contains argument(s): '{0}'."
                "".format([symbol.name for symbol in
                           symbol_table.argument_datasymbols]))
        for symbol in symbol_table.argument_datasymbols:
            declarations += self.gen_vardecl(symbol)

        # 3: Local variable declarations
        for symbol in symbol_table.local_datasymbols:
            declarations += self.gen_vardecl(symbol)

        return declarations

    def container_node(self, node):
        '''This method is called when a Container instance is found in
        the PSyIR tree.

        A container node is mapped to a module in the Fortran back end.

        :param node: a Container PSyIR node.
        :type node: :py:class:`psyclone.psyGen.Container`

        :returns: the Fortran code as a string.
        :rtype: str

        :raises VisitorError: if the name attribute of the supplied \
        node is empty or None.
        :raises VisitorError: if any of the children of the supplied \
        Container node are not KernelSchedules.

        '''
        if not node.name:
            raise VisitorError("Expected Container node name to have a value.")

        # All children must be KernelSchedules as modules within
        # modules are not supported.
        from psyclone.psyGen import KernelSchedule
        if not all([isinstance(child, KernelSchedule)
                    for child in node.children]):
            raise VisitorError(
                "The Fortran back-end requires all children of a Container "
                "to be KernelSchedules.")

        result = "{0}module {1}\n".format(self._nindent, node.name)

        self._depth += 1

        # Declare the Container's data and specify that Containers do
        # not allow argument declarations.
        declarations = self.gen_decls(node.symbol_table, args_allowed=False)

        # Get the subroutine statements.
        subroutines = ""
        for child in node.children:
            subroutines += self._visit(child)

        result += (
            "{1}\n"
            "{0}contains\n"
            "{2}\n"
            "".format(self._nindent, declarations, subroutines))

        self._depth -= 1
        result += "{0}end module {1}\n".format(self._nindent, node.name)
        return result

    def kernelschedule_node(self, node):
        '''This method is called when a KernelSchedule instance is found in
        the PSyIR tree.

        The constants_mod module is currently hardcoded into the
        output as it is required for LFRic code. When issue #375 has
        been addressed this module can be added only when required.

        :param node: a KernelSchedule PSyIR node.
        :type node: :py:class:`psyclone.psyGen.KernelSchedule`

        :returns: the Fortran code as a string.
        :rtype: str

        :raises VisitorError: if the name attribute of the supplied \
        node is empty or None.

        '''
        if not node.name:
            raise VisitorError("Expected node name to have a value.")

        args = [symbol.name for symbol in node.symbol_table.argument_list]
        result = (
            "{0}subroutine {1}({2})\n"
            "".format(self._nindent, node.name, ",".join(args)))

        self._depth += 1
        # Declare the kernel data.
        declarations = self.gen_decls(node.symbol_table)
        # Get the executable statements.
        exec_statements = ""
        for child in node.children:
            exec_statements += self._visit(child)
        result += (
            "{0}\n"
            "{1}\n"
            "".format(declarations, exec_statements))

        self._depth -= 1
        result += (
            "{0}end subroutine {1}\n"
            "".format(self._nindent, node.name))

        return result

    def assignment_node(self, node):
        '''This method is called when an Assignment instance is found in the
        PSyIR tree.

        :param node: an Assignment PSyIR node.
        :type node: :py:class:`psyclone.psyGen.Assigment`

        :returns: the Fortran code as a string.
        :rtype: str

        '''
        lhs = self._visit(node.lhs)
        rhs = self._visit(node.rhs)
        result = "{0}{1}={2}\n".format(self._nindent, lhs, rhs)
        return result

    def binaryoperation_node(self, node):
        '''This method is called when a BinaryOperation instance is found in
        the PSyIR tree.

        :param node: a BinaryOperation PSyIR node.
        :type node: :py:class:`psyclone.psyGen.BinaryOperation`

        :returns: the Fortran code as a string.
        :rtype: str

        '''
        # reverse the fortran2psyir mapping to make a psyir2fortran
        # mapping
        mapping = _reverse_map(Fparser2Reader.binary_operators)
        lhs = self._visit(node.children[0])
        rhs = self._visit(node.children[1])
        try:
            oper = mapping[node.operator]
            # This is a binary operation
            if oper.upper() in FORTRAN_INTRINSICS:
                # This is a binary intrinsic function.
                return "{0}({1}, {2})".format(oper.upper(), lhs, rhs)
            return "{0} {1} {2}".format(lhs, oper, rhs)
        except KeyError:
            raise VisitorError("Unexpected binary op '{0}'."
                               "".format(node.operator))

    def naryoperation_node(self, node):
        '''This method is called when an NaryOperation instance is found in
        the PSyIR tree.

        :param node: an NaryOperation PSyIR node.
        :type node: :py:class:`psyclone.psyGen.NaryOperation`

        :returns: the Fortran code as a string.
        :rtype: str

        :raises VisitorError: if an unexpected N-ary operator is found.

        '''
        # Reverse the fortran2psyir mapping to make a psyir2fortran
        # mapping.
        mapping = _reverse_map(Fparser2Reader.nary_operators)
        arg_list = []
        for child in node.children:
            arg_list.append(self._visit(child))
        try:
            oper = mapping[node.operator]
            return "{0}({1})".format(oper.upper(), ", ".join(arg_list))
        except KeyError:
            raise VisitorError("Unexpected N-ary op '{0}'".
                               format(node.operator))

    def array_node(self, node):
        '''This method is called when an Array instance is found in the PSyIR
        tree.

        :param node: an Array PSyIR node.
        :type node: :py:class:`psyclone.psyGen.Array`

        :returns: the Fortran code as a string.
        :rtype: str

        '''
        args = []
        for child in node.children:
            args.append(str(self._visit(child)))
        result = "{0}({1})".format(node.name, ",".join(args))
        return result

    # pylint: disable=no-self-use
    def literal_node(self, node):
        '''This method is called when a Literal instance is found in the PSyIR
        tree.

        :param node: a Literal PSyIR node.
        :type node: :py:class:`psyclone.psyGen.Literal`

        :returns: the Fortran code as a string.
        :rtype: str

        '''
        # Booleans need to be converted to Fortran format
        if node.datatype == DataType.BOOLEAN:
            result = '.' + node.value + '.'
        else:
            result = node.value
        return result

    # pylint: enable=no-self-use
    def ifblock_node(self, node):
        '''This method is called when an IfBlock instance is found in the
        PSyIR tree.

        :param node: an IfBlock PSyIR node.
        :type node: :py:class:`psyclone.psyGen.IfBlock`

        :returns: the Fortran code as a string.
        :rtype: str

        '''
        condition = self._visit(node.children[0])

        self._depth += 1
        if_body = ""
        for child in node.if_body:
            if_body += self._visit(child)
        else_body = ""
        # node.else_body is None if there is no else clause.
        if node.else_body:
            for child in node.else_body:
                else_body += self._visit(child)
        self._depth -= 1

        if else_body:
            result = (
                "{0}if ({1}) then\n"
                "{2}"
                "{0}else\n"
                "{3}"
                "{0}end if\n"
                "".format(self._nindent, condition, if_body, else_body))
        else:
            result = (
                "{0}if ({1}) then\n"
                "{2}"
                "{0}end if\n"
                "".format(self._nindent, condition, if_body))
        return result

    def loop_node(self, node):
        '''This method is called when a Loop instance is found in the
        PSyIR tree.

        :param node: a Loop PSyIR node.
        :type node: :py:class:`psyclone.psyGen.Loop`

        :returns: the loop node converted into a (language specific) string.
        :rtype: str

        '''
        start = self._visit(node.start_expr)
        stop = self._visit(node.stop_expr)
        step = self._visit(node.step_expr)
        variable_name = node.variable_name

        self._depth += 1
        body = ""
        for child in node.loop_body:
            body += self._visit(child)
        self._depth -= 1

        return "{0}do {1} = {2}, {3}, {4}\n"\
               "{5}"\
               "{0}enddo\n".format(self._nindent, variable_name,
                                   start, stop, step, body)

    def unaryoperation_node(self, node):
        '''This method is called when a UnaryOperation instance is found in
        the PSyIR tree.

        :param node: a UnaryOperation PSyIR node.
        :type node: :py:class:`psyclone.psyGen.UnaryOperation`

        :returns: the Fortran code as a string.
        :rtype: str

        :raises VisitorError: if an unexpected Unary op is encountered.

        '''
        # Reverse the fortran2psyir mapping to make a psyir2fortran
        # mapping.
        mapping = _reverse_map(Fparser2Reader.unary_operators)

        content = self._visit(node.children[0])
        try:
            oper = mapping[node.operator]
            # This is a unary operation
            if oper.upper() in FORTRAN_INTRINSICS:
                # This is a unary intrinsic function.
                return "{0}({1})".format(oper.upper(), content)
            return "{0}{1}".format(oper, content)
        except KeyError:
            raise VisitorError("Unexpected unary op '{0}'.".format(
                node.operator))

    def return_node(self, _):
        '''This method is called when a Return instance is found in
        the PSyIR tree.

        :param node: a Return PSyIR node.
        :type node: :py:class:`psyclone.psyGen.Return`

        :returns: the Fortran code as a string.
        :rtype: str

        '''
        return "{0}return\n".format(self._nindent)

    def codeblock_node(self, node):
        '''This method is called when a CodeBlock instance is found in the
        PSyIR tree. It returns the content of the CodeBlock as a
        Fortran string, indenting as appropriate.

        At the moment it is not possible to distinguish between a
        codeblock that is one or more full lines (and therefore needs
        a newline added) and a codeblock that is part of a line (and
        therefore does not need a newline). The current implementation
        adds a newline irrespective. This is the subject of issue
        #388.

        :param node: a CodeBlock PSyIR node.
        :type node: :py:class:`psyclone.psyGen.CodeBlock`

        :returns: the Fortran code as a string.
        :rtype: str

        '''
        from psyclone.psyGen import CodeBlock
        result = ""
        if node.structure == CodeBlock.Structure.STATEMENT:
            # indent and newlines required
            for ast_node in node.get_ast_nodes:
                result += "{0}{1}\n".format(self._nindent, str(ast_node))
        elif node.structure == CodeBlock.Structure.EXPRESSION:
            for ast_node in node.get_ast_nodes:
                result += str(ast_node)
        else:
            raise VisitorError(
                ("Unsupported CodeBlock Structure '{0}' found."
                 "".format(node.structure)))
        return result

    def nemoinvokeschedule_node(self, node):
        '''A NEMO invoke schedule is the top level node in a PSyIR
        representation of a NEMO program unit (program, subroutine
        etc). It does not represent any code itself so all it needs to
        to is call its children and return the result.

        :param node: a NemoInvokeSchedule PSyIR node.
        :type node: :py:class:`psyclone.nemo.NemoInvokeSchedule`

        :returns: the Fortran code as a string.
        :rtype: str

        '''
        result = ""
        for child in node.children:
            result += self._visit(child)
        return result

    def nemokern_node(self, node):
        '''NEMO kernels are a group of nodes collected into a schedule
        so simply call the nodes in the schedule.

        :param node: a NemoKern PSyIR node.
        :type node: :py:class:`psyclone.nemo.NemoKern`

        :returns: the Fortran code as a string.
        :rtype: str

        '''
        result = ""
        schedule = node.get_kernel_schedule()
        for child in schedule.children:
            result += self._visit(child)
        return result

    def nemoimplicitloop_node(self, node):
        '''Fortran implicit loops are currently captured in the PSyIR as a
        NemoImplicitLoop node. This is a temporary solution while the
        best way to capture their behaviour is decided. This method
        outputs the Fortran representation of such a loop by simply
        using the original Fortran ast (i.e. acting in a similar way
        to a code block). As it is a temporary solution we don't
        bother fixing the _ast internal access.

        :param node: a NemoImplicitLoop PSyIR node.
        :type node: :py:class:`psyclone.psyGen.NemoImplicitLoop`

        :returns: the Fortran code as a string.
        :rtype: str

        '''
        return "{0}{1}\n".format(self._nindent, str(node.ast))

    def ompdirective_node(self, node):
        '''This method is called when an OMPDirective instance is found in
        the PSyIR tree. It returns the opening and closing directives, and
        the statements in between as a string (depending on the language).

        :param node: a Directive PSyIR node.
        :type node: :py:class:`psyclone.psyGen.Directive`

        :returns: the Fortran code as a string.
        :rtype: str

        '''
        result_list = ["!${0}\n".format(node.begin_string())]
        self._depth += 1
        for child in node.dir_body:
            result_list.append(self._visit(child))
        self._depth -= 1
        result_list.append("!${0}\n".format(node.end_string()))
        return "".join(result_list)<|MERGE_RESOLUTION|>--- conflicted
+++ resolved
@@ -44,12 +44,8 @@
 from fparser.two import Fortran2003
 from psyclone.psyir.frontend.fparser2 import Fparser2Reader, \
     TYPE_MAP_FROM_FORTRAN
-<<<<<<< HEAD
 from psyclone.psyir.symbols import DataSymbol, ArgumentInterface, \
-    ContainerSymbol
-=======
-from psyclone.psyir.symbols import DataSymbol, ArgumentInterface, DataType
->>>>>>> dd5770de
+    ContainerSymbol, DataType
 from psyclone.psyir.backend.visitor import PSyIRVisitor, VisitorError
 
 # The list of Fortran instrinsic functions that we know about (and can
