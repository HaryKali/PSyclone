# -----------------------------------------------------------------------------
# BSD 3-Clause License
#
# Copyright (c) 2017-2021 and Technology Facilities Council.
# All rights reserved.
#
# Redistribution and use in source and binary forms, with or without
# modification, are permitted provided that the following conditions are met:
#
# * Redistributions of source code must retain the above copyright notice, this
#   list of conditions and the following disclaimer.
#
# * Redistributions in binary form must reproduce the above copyright notice,
#   this list of conditions and the following disclaimer in the documentation
#   and/or other materials provided with the distribution.
#
# * Neither the name of the copyright holder nor the names of its
#   contributors may be used to endorse or promote products derived from
#   this software without specific prior written permission.
#
# THIS SOFTWARE IS PROVIDED BY THE COPYRIGHT HOLDERS AND CONTRIBUTORS
# "AS IS" AND ANY EXPRESS OR IMPLIED WARRANTIES, INCLUDING, BUT NOT
# LIMITED TO, THE IMPLIED WARRANTIES OF MERCHANTABILITY AND FITNESS
# FOR A PARTICULAR PURPOSE ARE DISCLAIMED. IN NO EVENT SHALL THE
# COPYRIGHT HOLDER OR CONTRIBUTORS BE LIABLE FOR ANY DIRECT, INDIRECT,
# INCIDENTAL, SPECIAL, EXEMPLARY, OR CONSEQUENTIAL DAMAGES (INCLUDING,
# BUT NOT LIMITED TO, PROCUREMENT OF SUBSTITUTE GOODS OR SERVICES;
# LOSS OF USE, DATA, OR PROFITS; OR BUSINESS INTERRUPTION) HOWEVER
# CAUSED AND ON ANY THEORY OF LIABILITY, WHETHER IN CONTRACT, STRICT
# LIABILITY, OR TORT (INCLUDING NEGLIGENCE OR OTHERWISE) ARISING IN
# ANY WAY OUT OF THE USE OF THIS SOFTWARE, EVEN IF ADVISED OF THE
# POSSIBILITY OF SUCH DAMAGE.
# -----------------------------------------------------------------------------
<<<<<<< HEAD
# Authors R. W. Ford, A. R. Porter and S. Siso, STFC Daresbury Lab
=======
# Authors R. W. Ford and A. R. Porter, STFC Daresbury Lab
# Modified: A. B. G. Chalk, STFC Daresbury Lab
>>>>>>> f51911bc

''' Fortran code-generation library. This wraps the f2py fortran parser to
    provide routines which can be used to generate fortran code. '''

from __future__ import absolute_import, print_function
import abc
import six
from fparser.common.readfortran import FortranStringReader
from fparser.common.sourceinfo import FortranFormat
from fparser.one.statements import Comment, Case
from fparser.one.block_statements import SelectCase, SelectType, EndSelect
from fparser.one.parsefortran import FortranParser
# This alis is useful to refer to parts of fparser.one later but
# cannot be used for imports (as that involves looking for the
# specified name in sys.modules).
from fparser import one as fparser1
from psyclone.errors import InternalError

# Module-wide utility methods


def bubble_up_type(obj):
    '''
    Checks whether the supplied object must be bubbled-up (e.g. from
    within DO loops).

    :returns: True if the supplied object is of a type which must be \
              bubbled-up and False otherwise.
    '''
    return isinstance(obj, (UseGen, BaseDeclGen))


def index_of_object(alist, obj):
    '''Effectively implements list.index(obj) but returns the index of
    the first item in the list that *is* the supplied object (rather than
    comparing values) '''
    for idx, body in enumerate(alist):
        if body is obj:
            return idx
    raise Exception("Object {0} not found in list".format(str(obj)))


# This section subclasses the f2py comment class so that we can
# reason about directives


class Directive(Comment):
    '''
    Base class for directives so we can reason about them when walking
    the tree. Sub-classes the fparser1 Comment class.

    :param root: the parent node in the AST to which we are adding the \
                 directive
    :type root: subclass of :py:class:`fparser.common.base_classes.Statement`
    :param line: the fparser object which we will manipulate to create \
                 the desired directive.
    :type line: :py:class:`fparser.common.readfortran.Comment`
    :param str position: e.g. 'begin' or 'end' (language specific)
    :param str dir_type: the type of directive that this is (e.g. \
                         'parallel do')
    '''
    def __init__(self, root, line, position, dir_type):
        if dir_type not in self._types:
            raise RuntimeError("Error, unrecognised directive type '{0}'. "
                               "Should be one of {1}".
                               format(dir_type, self._types))
        if position not in self._positions:
            raise RuntimeError("Error, unrecognised position '{0}'. "
                               "Should be one of {1}".
                               format(position, self._positions))
        self._my_type = dir_type
        self._position = position
        Comment.__init__(self, root, line)

    @property
    def type(self):
        '''
        :returns: the type of this Directive.
        :rtype: str
        '''
        return self._my_type

    @property
    def position(self):
        '''
        :returns: the position of this Directive ('begin' or 'end').
        :rtype: str
        '''
        return self._position


class OMPDirective(Directive):
    '''
    Subclass Directive for OpenMP directives so we can reason about
    them when walking the tree.

    :param root: the parent node in the AST to which we are adding the \
                 directive.
    :type root: subclass of :py:class:`fparser.common.base_classes.Statement`
    :param line: the fparser object which we will manipulate to create \
                 the desired directive.
    :type line: :py:class:`fparser.common.readfortran.Comment`
    :param str position: e.g. 'begin' or 'end' (language specific).
    :param str dir_type: the type of directive that this is (e.g. \
                         'parallel do').
    '''
    def __init__(self, root, line, position, dir_type):
        self._types = ["parallel do", "parallel", "do", "master", "single",
                       "taskloop"]
        self._positions = ["begin", "end"]

        super(OMPDirective, self).__init__(root, line, position, dir_type)


class ACCDirective(Directive):
    '''
    Subclass Directive for OpenACC directives so we can reason about them
    when walking the tree.

    :param root: the parent node in the AST to which we are adding the \
                 directive.
    :type root: subclass of :py:class:`fparser.common.base_classes.Statement`
    :param line: the fparser object which we will manipulate to create \
                 the desired directive.
    :type line: :py:class:`fparser.common.readfortran.Comment`
    :param str position: e.g. 'begin' or 'end' (language specific).
    :param str dir_type: the type of directive that this is (e.g. \
                         'loop').
    '''
    def __init__(self, root, line, position, dir_type):
        self._types = ["parallel", "kernels", "enter data", "loop"]
        self._positions = ["begin", "end"]

        super(ACCDirective, self).__init__(root, line, position, dir_type)


# This section provides new classes which provide a relatively high
# level interface to creating code and adding code to an existing ast


class BaseGen(object):
    ''' The base class for all classes that are responsible for generating
    distinct code elements (modules, subroutines, do loops etc.) '''
    def __init__(self, parent, root):
        self._parent = parent
        self._root = root
        self._children = []

    @property
    def parent(self):
        ''' Returns the parent of this object '''
        return self._parent

    @property
    def children(self):
        ''' Returns the list of children of this object '''
        return self._children

    @property
    def root(self):
        ''' Returns the root of the tree containing this object '''
        return self._root

    def add(self, new_object, position=None):
        '''Adds a new object to the tree. The actual position is determined by
        the position argument. Note, there are two trees, the first is
        the f2pygen object tree, the other is the f2py generated code
        tree. These are similar but different. At the moment we
        specify where to add things in terms of the f2pygen tree
        (which is a higher level api) but we also insert into the f2py
        tree at exactly the same location which needs to be sorted out
        at some point.

        '''

        # By default the position is 'append'. We set it up this way for
        # safety because in python, default arguments are instantiated
        # as objects at the time of definition. If this object is
        # subsequently modified then the value of the default argument
        # is modified for subsequent calls of this routine.
        if position is None:
            position = ["append"]

        if position[0] == "auto":
            raise Exception("Error: BaseGen:add: auto option must be "
                            "implemented by the sub class!")
        options = ["append", "first", "after", "before", "insert",
                   "before_index", "after_index"]
        if position[0] not in options:
            raise Exception("Error: BaseGen:add: supported positions are "
                            "{0} but found {1}".
                            format(str(options), position[0]))
        if position[0] == "append":
            self.root.content.append(new_object.root)
        elif position[0] == "first":
            self.root.content.insert(0, new_object.root)
        elif position[0] == "insert":
            index = position[1]
            self.root.content.insert(index, new_object.root)
        elif position[0] == "after":
            idx = index_of_object(self.root.content, position[1])
            self.root.content.insert(idx+1, new_object.root)
        elif position[0] == "after_index":
            self.root.content.insert(position[1]+1, new_object.root)
        elif position[0] == "before_index":
            self.root.content.insert(position[1], new_object.root)
        elif position[0] == "before":
            try:
                idx = index_of_object(self.root.content, position[1])
            except Exception as err:
                print(str(err))
                raise RuntimeError(
                    "Failed to find supplied object in existing content - "
                    "is it a child of the parent?")
            self.root.content.insert(idx, new_object.root)
        else:
            raise Exception("Error: BaseGen:add: internal error, should "
                            "not get to here")
        self.children.append(new_object)

    def previous_loop(self):
        ''' Returns the *last* occurence of a loop in the list of
        siblings of this node '''
        from fparser.one.block_statements import Do
        for sibling in reversed(self.root.content):
            if isinstance(sibling, Do):
                return sibling
        raise RuntimeError("Error, no loop found - there is no previous loop")

    def last_declaration(self):
        '''Returns the *last* occurrence of a Declaration in the list of
            siblings of this node

        '''
        from fparser.one.typedecl_statements import TypeDeclarationStatement
        for sibling in reversed(self.root.content):
            if isinstance(sibling, TypeDeclarationStatement):
                return sibling

        raise RuntimeError("Error, no variable declarations found")

    def start_parent_loop(self, debug=False):
        ''' Searches for the outer-most loop containing this object. Returns
        the index of that line in the content of the parent. '''
        from fparser.one.block_statements import Do
        if debug:
            print("Entered before_parent_loop")
            print("The type of the current node is {0}".format(
                str(type(self.root))))
            print(("If the current node is a Do loop then move up to the "
                   "top of the do loop nest"))

        # First off, check that we do actually have an enclosing Do loop
        current = self.root
        while not isinstance(current, Do) and getattr(current, 'parent', None):
            current = current.parent
        if not isinstance(current, Do):
            raise RuntimeError("This node has no enclosing Do loop")

        current = self.root
        local_current = self
        while isinstance(current.parent, Do):
            if debug:
                print("Parent is a do loop so moving to the parent")
            current = current.parent
            local_current = local_current.parent
        if debug:
            print("The type of the current node is now " + str(type(current)))
            print("The type of parent is " + str(type(current.parent)))
            print("Finding the loops position in its parent ...")
        index = current.parent.content.index(current)
        if debug:
            print("The loop's index is ", index)
        parent = current.parent
        local_current = local_current.parent
        if debug:
            print("The type of the object at the index is " +
                  str(type(parent.content[index])))
            print("If preceding node is a directive then move back one")
        if index == 0:
            if debug:
                print("current index is 0 so finish")
        elif isinstance(parent.content[index-1], Directive):
            if debug:
                print(
                    "preceding node is a directive so find out what type ...\n"
                    "type is {0}\ndirective is {1}".
                    format(parent.content[index-1].position,
                           str(parent.content[index-1])))
            if parent.content[index-1].position == "begin":
                if debug:
                    print("type of directive is begin so move back one")
                index -= 1
            else:
                if debug:
                    print("directive type is not begin so finish")
        else:
            if debug:
                print("preceding node is not a directive so finish")
        if debug:
            print("type of final location ", type(parent.content[index]))
            print("code for final location ", str(parent.content[index]))
        return local_current, parent.content[index]


class ProgUnitGen(BaseGen):
    ''' Functionality relevant to program units (currently modules,
    subroutines)'''
    def __init__(self, parent, sub):
        BaseGen.__init__(self, parent, sub)

    def add(self, content, position=None, bubble_up=False):
        '''
        Specialise the add method to provide module- and subroutine-
        -specific intelligent adding of use statements, implicit
        none statements and declarations if the position argument
        is set to auto (which is the default).

        :param content: the Node (or sub-tree of Nodes) to add in to \
                        the AST.
        :type content: :py:class:`psyclone.f2pygen.BaseGen`
        :param list position: where to insert the node. One of "append", \
                              "first", "insert", "after", "after_index", \
                              "before_index", "before" or "auto". For the \
                              *_index options, the second element of the \
                              list holds the integer index.
        :param bool bubble_up: whether or not object (content) is in the \
                               process of being bubbled-up.
        '''
        # By default the position is 'auto'. We set it up this way for
        # safety because in python, default arguments are instantiated
        # as objects at the time of definition. If this object is
        # subsequently modified then the value of the default argument
        # is modified for subsequent calls of this routine.
        if position is None:
            position = ["auto"]

        # For an object to be added to another we require that they
        # share a common ancestor. This means that the added object must
        # have the current object or one of its ancestors as an ancestor.
        # Loop over the ancestors of this object (starting with itself)
        self_ancestor = self.root
        while self_ancestor:
            # Loop over the ancestors of the object being added
            obj_parent = content.root.parent
            while (obj_parent != self_ancestor and
                   getattr(obj_parent, 'parent', None)):
                obj_parent = obj_parent.parent
            if obj_parent == self_ancestor:
                break
            # Object being added is not an ancestor of the current
            # self_ancestor so move one level back up the tree and
            # try again
            if getattr(self_ancestor, 'parent', None):
                self_ancestor = self_ancestor.parent
            else:
                break

        if obj_parent != self_ancestor:
            raise RuntimeError(
                "Cannot add '{0}' to '{1}' because it is not a descendant "
                "of it or of any of its ancestors.".
                format(str(content), str(self)))

        if bubble_up:
            # If content has been passed on (is being bubbled up) then change
            # its parent to be this object
            content.root.parent = self.root

        if position[0] != "auto":
            # position[0] is not 'auto' so the baseclass can deal with it
            BaseGen.add(self, content, position)
        else:
            # position[0] == "auto" so insert in a context sensitive way
            if isinstance(content, BaseDeclGen):

                if isinstance(content, (DeclGen, CharDeclGen)):
                    # have I already been declared?
                    for child in self._children:
                        if isinstance(child, (DeclGen, CharDeclGen)):
                            # is this declaration the same type as me?
                            if child.root.name == content.root.name:
                                # we are modifying the list so we need
                                # to iterate over a copy
                                for var_name in content.root.entity_decls[:]:
                                    for child_name in child.root.entity_decls:
                                        if var_name.lower() == \
                                           child_name.lower():
                                            content.root.entity_decls.\
                                                remove(var_name)
                                            if not content.root.entity_decls:
                                                # return as all variables in
                                                # this declaration already
                                                # exist
                                                return
                if isinstance(content, TypeDeclGen):
                    # have I already been declared?
                    for child in self._children:
                        if isinstance(child, TypeDeclGen):
                            # is this declaration the same type as me?
                            if child.root.selector[1] == \
                               content.root.selector[1]:
                                # we are modifying the list so we need
                                # to iterate over a copy
                                for var_name in content.root.entity_decls[:]:
                                    for child_name in child.root.entity_decls:
                                        if var_name.lower() == \
                                           child_name.lower():
                                            content.root.entity_decls.\
                                                remove(var_name)
                                            if not content.root.entity_decls:
                                                # return as all variables in
                                                # this declaration already
                                                # exist
                                                return

                index = 0
                # skip over any use statements
                index = self._skip_use_and_comments(index)
                # skip over implicit none if it exists
                index = self._skip_imp_none_and_comments(index)
                # skip over any declarations which have an intent
                try:
                    intent = True
                    while intent:
                        intent = False
                        for attr in self.root.content[index].attrspec:
                            if attr.find("intent") == 0:
                                intent = True
                                index += 1
                                break
                except AttributeError:
                    pass
            elif isinstance(content.root, fparser1.statements.Use):
                # have I already been declared?
                for child in self._children:
                    if isinstance(child, UseGen):
                        if child.root.name == content.root.name:
                            # found an existing use with the same name
                            if not child.root.isonly and not \
                               content.root.isonly:
                                # both are generic use statements so
                                # skip this declaration
                                return
                            if child.root.isonly and not content.root.isonly:
                                # new use is generic and existing use
                                # is specific so we can safely add
                                pass
                            if not child.root.isonly and content.root.isonly:
                                # existing use is generic and new use
                                # is specific so we can skip this
                                # declaration
                                return
                            if child.root.isonly and content.root.isonly:
                                # we are modifying the list so we need
                                # to iterate over a copy
                                for new_name in content.root.items[:]:
                                    for existing_name in child.root.items:
                                        if existing_name.lower() == \
                                           new_name.lower():
                                            content.root.items.remove(new_name)
                                            if not content.root.items:
                                                return
                index = 0
            elif isinstance(content, ImplicitNoneGen):
                # does implicit none already exist?
                for child in self._children:
                    if isinstance(child, ImplicitNoneGen):
                        return
                # skip over any use statements
                index = 0
                index = self._skip_use_and_comments(index)
            else:
                index = len(self.root.content) - 1
            self.root.content.insert(index, content.root)
            self._children.append(content)

    def _skip_use_and_comments(self, index):
        ''' skip over any use statements and comments in the ast '''
        while isinstance(self.root.content[index],
                         fparser1.statements.Use) or\
            isinstance(self.root.content[index],
                       fparser1.statements.Comment):
            index += 1
        # now roll back to previous Use
        while isinstance(self.root.content[index-1],
                         fparser1.statements.Comment):
            index -= 1
        return index

    def _skip_imp_none_and_comments(self, index):
        ''' skip over an implicit none statement if it exists and any
        comments before it '''
        end_index = index
        while isinstance(self.root.content[index],
                         fparser1.typedecl_statements.Implicit) or\
            isinstance(self.root.content[index],
                       fparser1.statements.Comment):
            if isinstance(self.root.content[index],
                          fparser1.typedecl_statements.Implicit):
                end_index = index + 1
                break
            else:
                index = index + 1
        return end_index


class PSyIRGen(BaseGen):
    ''' Create a Fortran block of code that comes from a given PSyIR tree.

    :param parent: node in AST to which we are adding the PSyIR block.
    :type parent: :py:class:`psyclone.f2pygen.BaseGen`
    :param content: the PSyIR tree we are adding.
    :type content: :py:class:`psyclone.psyir.nodes.Node`

    '''

    def __init__(self, parent, content):
        # Import FortranWriter here to avoid circular-dependency
        # pylint: disable=import-outside-toplevel
        from psyclone.psyir.backend.fortran import FortranWriter

        # Use the PSyIR Fortran backend to generate Fortran code of the
        # supplied PSyIR tree and pass the resulting code to the fparser1
        # Fortran parser.
        fortran_writer = FortranWriter()
        reader = FortranStringReader(fortran_writer(content),
                                     ignore_comments=False)
        # Set reader as free form, strict
        reader.set_format(FortranFormat(True, True))
        fparser1_parser = FortranParser(reader, ignore_comments=False)
        fparser1_parser.parse()

        # If the fparser content is larger than 1, add all the nodes but
        # the last one as siblings of self. This is done because self
        # can only represent one node.
        for fparser_node in fparser1_parser.block.content[:-1]:
            f2pygen_node = BaseGen(parent, fparser_node)
            f2pygen_node.root.parent = parent.root
            parent.add(f2pygen_node)

        # Update this f2pygen node to be equivalent to the last of the
        # fparser nodes that represent the provided content.
        BaseGen.__init__(self, parent, fparser1_parser.block.content[-1])
        self.root.parent = parent.root


class ModuleGen(ProgUnitGen):
    ''' create a fortran module '''
    def __init__(self, name="", contains=True, implicitnone=True):
        from fparser import api

        code = '''\
module vanilla
'''
        if contains:
            code += '''\
contains
'''
        code += '''\
end module vanilla
'''
        tree = api.parse(code, ignore_comments=False)
        module = tree.content[0]
        module.name = name
        endmod = module.content[len(module.content)-1]
        endmod.name = name
        ProgUnitGen.__init__(self, None, module)
        if implicitnone:
            self.add(ImplicitNoneGen(self))

    def add_raw_subroutine(self, content):
        ''' adds a subroutine to the module that is a raw f2py parse object.
            This is used for inlining kernel subroutines into a module.
        '''
        from psyclone.parse.kernel import KernelProcedure
        if not isinstance(content, KernelProcedure):
            raise Exception(
                "Expecting a KernelProcedure type but received " +
                str(type(content)))
        content.ast.parent = self.root
        # add content after any existing subroutines
        index = len(self.root.content) - 1
        self.root.content.insert(index, content.ast)


class CommentGen(BaseGen):
    ''' Create a Fortran Comment '''
    def __init__(self, parent, content):
        '''
        :param parent: node in AST to which to add the Comment as a child
        :type parent: :py:class:`psyclone.f2pygen.BaseGen`
        :param str content: the content of the comment
        '''
        reader = FortranStringReader("! content\n", ignore_comments=False)
        reader.set_format(FortranFormat(True, True))  # free form, strict
        subline = reader.next()

        my_comment = Comment(parent.root, subline)
        my_comment.content = content

        BaseGen.__init__(self, parent, my_comment)


class DirectiveGen(BaseGen):
    '''
    Class for creating a Fortran directive, e.g. OpenMP or OpenACC.

    :param parent: node in AST to which to add directive as a child.
    :type parent: :py:class:`psyclone.f2pygen.BaseGen`
    :param str language: the type of directive (e.g. OMP or ACC).
    :param str position: "end" if this is the end of a directive block.
    :param str directive_type: the directive itself (e.g. "PARALLEL DO").
    :param str content: any additional arguments to add to the directive \
                        (e.g. "PRIVATE(ji)").

    :raises RuntimeError: if an unrecognised directive language is specified.
    '''
    def __init__(self, parent, language, position, directive_type, content=""):
        self._supported_languages = ["omp", "acc"]
        self._language = language
        self._directive_type = directive_type

        reader = FortranStringReader("! content\n", ignore_comments=False)
        reader.set_format(FortranFormat(True, True))  # free form, strict
        subline = reader.next()

        if language == "omp":
            my_comment = OMPDirective(parent.root, subline, position,
                                      directive_type)
            my_comment.content = "$omp"
        elif language == "acc":
            my_comment = ACCDirective(parent.root, subline, position,
                                      directive_type)
            my_comment.content = "$acc"
        else:
            raise RuntimeError(
                "Error, unsupported directive language. Expecting one of "
                "{0} but found '{1}'".format(str(self._supported_languages),
                                             language))
        if position == "end":
            my_comment.content += " end"
        my_comment.content += " " + directive_type
        if content != "":
            my_comment.content += " " + content

        BaseGen.__init__(self, parent, my_comment)


class ImplicitNoneGen(BaseGen):
    ''' Generate a Fortran 'implicit none' statement '''
    def __init__(self, parent):
        '''
        :param parent: node in AST to which to add 'implicit none' as a child
        :type parent: :py:class:`psyclone.f2pygen.ModuleGen` or
                      :py:class:`psyclone.f2pygen.SubroutineGen`

        :raises Exception: if `parent` is not a ModuleGen or SubroutineGen
        '''
        if not isinstance(parent, ModuleGen) and not isinstance(parent,
                                                                SubroutineGen):
            raise Exception(
                "The parent of ImplicitNoneGen must be a module or a "
                "subroutine, but found {0}".format(type(parent)))
        reader = FortranStringReader("IMPLICIT NONE\n")
        reader.set_format(FortranFormat(True, True))  # free form, strict
        subline = reader.next()

        from fparser.one.typedecl_statements import Implicit
        my_imp_none = Implicit(parent.root, subline)

        BaseGen.__init__(self, parent, my_imp_none)


class SubroutineGen(ProgUnitGen):
    ''' Generate a Fortran subroutine '''
    def __init__(self, parent, name="", args=None, implicitnone=False):
        '''
        :param parent: node in AST to which to add Subroutine as a child
        :type parent: :py:class:`psyclone.f2pygen.BaseGen`
        :param str name: name of the Fortran subroutine
        :param list args: list of arguments accepted by the subroutine
        :param bool implicitnone: whether or not we should specify
                                  "implicit none" for the body of this
                                  subroutine
        '''
        reader = FortranStringReader(
            "subroutine vanilla(vanilla_arg)\nend subroutine")
        reader.set_format(FortranFormat(True, True))  # free form, strict
        subline = reader.next()
        endsubline = reader.next()

        from fparser.one.block_statements import Subroutine, EndSubroutine
        self._sub = Subroutine(parent.root, subline)
        self._sub.name = name
        if args is None:
            args = []
        self._sub.args = args
        endsub = EndSubroutine(self._sub, endsubline)
        self._sub.content.append(endsub)
        ProgUnitGen.__init__(self, parent, self._sub)
        if implicitnone:
            self.add(ImplicitNoneGen(self))

    @property
    def args(self):
        ''' Returns the list of arguments of this subroutine '''
        return self._sub.args

    @args.setter
    def args(self, namelist):
        ''' sets the subroutine arguments to the values in the list provide.'''
        self._sub.args = namelist


class CallGen(BaseGen):
    ''' Generates a Fortran call of a subroutine '''
    def __init__(self, parent, name="", args=None):
        '''
        :param parent: node in AST to which to add CallGen as a child
        :type parent: :py:class:`psyclone.f2pygen.BaseGen`
        :param str name: the name of the routine to call
        :param list args: list of arguments to pass to the call
        '''
        reader = FortranStringReader("call vanilla(vanilla_arg)")
        reader.set_format(FortranFormat(True, True))  # free form, strict
        myline = reader.next()

        from fparser.one.block_statements import Call
        self._call = Call(parent.root, myline)
        self._call.designator = name
        if args is None:
            args = []
        self._call.items = args

        BaseGen.__init__(self, parent, self._call)


class UseGen(BaseGen):
    ''' Generate a Fortran use statement '''
    def __init__(self, parent, name="", only=False, funcnames=None):
        '''
        :param parent: node in AST to which to add UseGen as a child
        :type parent: :py:class:`psyclone.f2pygen.BaseGen`
        :param str name: name of the module to USE
        :param bool only: whether this USE has an ONLY clause
        :param list funcnames: list of names to follow ONLY clause
        '''
        reader = FortranStringReader("use kern,only : func1_kern=>func1")
        reader.set_format(FortranFormat(True, True))  # free form, strict
        myline = reader.next()
        root = parent.root
        from fparser.one.block_statements import Use
        use = Use(root, myline)
        use.name = name
        use.isonly = only
        if funcnames is None:
            funcnames = []
            use.isonly = False
        local_funcnames = funcnames[:]
        use.items = local_funcnames
        BaseGen.__init__(self, parent, use)


def adduse(name, parent, only=False, funcnames=None):
    '''
    Adds a use statement with the specified name to the supplied object.
    This routine is required when modifying an existing AST (e.g. when
    modifying a kernel). The classes are used when creating an AST from
    scratch (for the PSy layer).

    :param str name: name of module to USE
    :param parent: node in fparser1 AST to which to add this USE as a child
    :type parent: :py:class:`fparser.one.block_statements.*`
    :param bool only: whether this USE has an "ONLY" clause
    :param list funcnames: list of quantities to follow the "ONLY" clause

    :returns: an fparser1 Use object
    :rtype: :py:class:`fparser.one.block_statements.Use`
    '''
    reader = FortranStringReader("use kern,only : func1_kern=>func1")
    reader.set_format(FortranFormat(True, True))  # free form, strict
    myline = reader.next()

    # find an appropriate place to add in our use statement
    while not isinstance(parent, (fparser1.block_statements.Program,
                                  fparser1.block_statements.Module,
                                  fparser1.block_statements.Subroutine)):
        parent = parent.parent
    use = fparser1.block_statements.Use(parent, myline)
    use.name = name
    use.isonly = only
    if funcnames is None:
        funcnames = []
        use.isonly = False
    use.items = funcnames

    parent.content.insert(0, use)
    return use


class AllocateGen(BaseGen):
    ''' Generates a Fortran allocate statement '''
    def __init__(self, parent, content, mold=None):
        '''
        :param parent: node to which to add this ALLOCATE as a child
        :type parent: :py:class:`psyclone.f2pygen.BaseGen`
        :param content: string or list of variables to allocate
        :type content: list of strings or a single string
        :param mold: A string to be used as the 'mold' parameter of ALLOCATE.
        :type mold: str or None.

        :raises RuntimeError: if `content` is not of correct type
        '''
        reader = FortranStringReader("allocate(dummy)")
        reader.set_format(FortranFormat(True, False))  # free form, strict
        myline = reader.next()
        self._decl = fparser1.statements.Allocate(parent.root, myline)
        if isinstance(content, six.string_types):
            self._decl.items = [content]
        elif isinstance(content, list):
            self._decl.items = content
        else:
            raise RuntimeError(
                "AllocateGen expected the content argument to be a str or"
                " a list, but found {0}".format(type(content)))
        if mold:
            self._decl.items.append("mold={0}".format(mold))
        BaseGen.__init__(self, parent, self._decl)


class DeallocateGen(BaseGen):
    ''' Generates a Fortran deallocate statement '''
    def __init__(self, parent, content):
        '''
        :param parent: node to which to add this DEALLOCATE as a child
        :type parent: :py:class:`psyclone.f2pygen.BaseGen`
        :param content: string or list of variables to deallocate
        :type content: list of strings or a single string

        :raises RuntimeError: if `content` is not of correct type
        '''
        reader = FortranStringReader("deallocate(dummy)")
        reader.set_format(FortranFormat(True, False))  # free form, strict
        myline = reader.next()
        self._decl = fparser1.statements.Deallocate(parent.root, myline)
        if isinstance(content, str):
            self._decl.items = [content]
        elif isinstance(content, list):
            self._decl.items = content
        else:
            raise RuntimeError(
                "DeallocateGen expected the content argument to be a str"
                " or a list, but found {0}".format(type(content)))
        BaseGen.__init__(self, parent, self._decl)


@six.add_metaclass(abc.ABCMeta)
class BaseDeclGen(BaseGen):
    '''
    Abstract base class for all types of Fortran declaration. Uses the
    abc module so it cannot be instantiated.

    :param parent: node to which to add this declaration as a child
    :type parent: :py:class:`psyclone.f2pygen.BaseGen`
    :param str datatype: the (intrinsic) type for this declaration
    :param list entity_decls: list of variable names to declare
    :param str intent: the INTENT attribute of this declaration
    :param bool pointer: whether or not this is a pointer declaration
    :param str dimension: the DIMENSION specifier (i.e. the xx in \
                          DIMENSION(xx))
    :param bool allocatable: whether this declaration is for an \
                             ALLOCATABLE quantity
    :param bool save: whether this declaration has the SAVE attribute
    :param bool target: whether this declaration has the TARGET attribute
    :param initial_values: Initial value to give each variable.
    :type initial_values: list of str with same no. of elements as entity_decls

    :raises RuntimeError: if no variable names are specified.
    :raises RuntimeError: if the wrong number or type of initial values are \
                          supplied.
    :raises RuntimeError: if initial values are supplied for a quantity that \
                          is allocatable or has INTENT(in)
    :raises NotImplementedError: if initial values are supplied for array \
                                 variables (dimension != "").

    '''
    _decl = None  # Will hold the declaration object created by sub-class

    def __init__(self, parent, datatype="", entity_decls=None, intent="",
                 pointer=False, dimension="", allocatable=False,
                 save=False, target=False, initial_values=None):
        if entity_decls is None:
            raise RuntimeError(
                "Cannot create a variable declaration without specifying the "
                "name(s) of the variable(s)")

        # If initial values have been supplied then check that there
        # are the right number of them and that they are consistent
        # with the type of the variable(s) being declared.
        if initial_values:
            if len(initial_values) != len(entity_decls):
                raise RuntimeError(
                    "f2pygen.DeclGen.init: number of initial values supplied "
                    "({0}) does not match the number of variables to be "
                    "declared ({1}: {2})".format(len(initial_values),
                                                 len(entity_decls),
                                                 str(entity_decls)))
            if allocatable:
                raise RuntimeError(
                    "Cannot specify initial values for variable(s) {0} "
                    "because they have the 'allocatable' attribute.".
                    format(str(entity_decls)))
            if dimension:
                raise NotImplementedError(
                    "Specifying initial values for array declarations is not "
                    "currently supported.")
            if intent.lower() == "in":
                raise RuntimeError(
                    "Cannot assign (initial) values to variable(s) {0} as "
                    "they have INTENT(in).".format(str(entity_decls)))
            # Call sub-class-provided implementation to check actual
            # values provided.
            self._check_initial_values(datatype, initial_values)

        # Store the list of variable names
        self._names = entity_decls[:]

        # Make a copy of entity_decls as we may modify it
        local_entity_decls = entity_decls[:]
        if initial_values:
            # Create a list of 2-tuples
            value_pairs = zip(local_entity_decls, initial_values)
            # Construct an assignment from each tuple
            self._decl.entity_decls = ["=".join(_) for _ in value_pairs]
        else:
            self._decl.entity_decls = local_entity_decls

        # Construct the list of attributes
        my_attrspec = []
        if intent != "":
            my_attrspec.append("intent({0})".format(intent))
        if pointer:
            my_attrspec.append("pointer")
        if target:
            my_attrspec.append("target")
        if allocatable:
            my_attrspec.append("allocatable")
        if save:
            my_attrspec.append("save")
        if dimension != "":
            my_attrspec.append("dimension({0})".format(dimension))
        self._decl.attrspec = my_attrspec

        super(BaseDeclGen, self).__init__(parent, self._decl)

    @property
    def names(self):
        '''
        :returns: the names of the variables being declared.
        :rtype: list of str.
        '''
        return self._names

    @property
    def root(self):
        '''
        :returns: the associated Type object.
        :rtype: \
        :py:class:`fparser.one.typedecl_statements.TypeDeclarationStatement`.
        '''
        return self._decl

    @abc.abstractmethod
    def _check_initial_values(self, dtype, values):
        '''
        Check that the supplied values are consistent with the requested
        data type. This method must be overridden in any sub-class of
        BaseDeclGen and is called by the BaseDeclGen constructor.

        :param str dtype: Fortran type.
        :param list values: list of values as strings.
        :raises RuntimeError: if the supplied values are not consistent \
                              with the specified data type or are not \
                              supported.
        '''


class DeclGen(BaseDeclGen):
    '''Generates a Fortran declaration for variables of various intrinsic
    types (integer, real and logical). For character variables
    CharDeclGen should be used.

    :param parent: node to which to add this declaration as a child.
    :type parent: :py:class:`psyclone.f2pygen.BaseGen`.
    :param str datatype: the (intrinsic) type for this declaration.
    :param list entity_decls: list of variable names to declare.
    :param str intent: the INTENT attribute of this declaration.
    :param bool pointer: whether or not this is a pointer declaration.
    :param str kind: the KIND attribute to use for this declaration.
    :param str dimension: the DIMENSION specifier (i.e. the xx in \
                          DIMENSION(xx)).
    :param bool allocatable: whether this declaration is for an \
                             ALLOCATABLE quantity.
    :param bool save: whether this declaration has the SAVE attribute.
    :param bool target: whether this declaration has the TARGET attribute.
    :param initial_values: Initial value to give each variable.
    :type initial_values: list of str with same no. of elements as \
                          entity_decls.

    :raises RuntimeError: if datatype is not one of DeclGen.SUPPORTED_TYPES.

    '''
    # The Fortran intrinsic types supported by this class
    SUPPORTED_TYPES = ["integer", "real", "logical"]

    def __init__(self, parent, datatype="", entity_decls=None, intent="",
                 pointer=False, kind="", dimension="", allocatable=False,
                 save=False, target=False, initial_values=None):

        dtype = datatype.lower()
        if dtype not in self.SUPPORTED_TYPES:
            raise RuntimeError(
                "f2pygen.DeclGen.init: Only {0} types are currently"
                " supported and you specified '{1}'"
                .format(self.SUPPORTED_TYPES, datatype))

        fort_fmt = FortranFormat(True, False)  # free form, strict
        if dtype == "integer":
            reader = FortranStringReader("integer :: vanilla")
            reader.set_format(fort_fmt)
            myline = reader.next()
            self._decl = fparser1.typedecl_statements.Integer(parent.root,
                                                              myline)
        elif dtype == "real":
            reader = FortranStringReader("real :: vanilla")
            reader.set_format(fort_fmt)
            myline = reader.next()
            self._decl = fparser1.typedecl_statements.Real(parent.root, myline)
        elif dtype == "logical":
            reader = FortranStringReader("logical :: vanilla")
            reader.set_format(fort_fmt)
            myline = reader.next()
            self._decl = fparser1.typedecl_statements.Logical(parent.root,
                                                              myline)
        else:
            # Defensive programming in case SUPPORTED_TYPES is added to
            # but not handled here
            raise InternalError(
                "Type '{0}' is in DeclGen.SUPPORTED_TYPES "
                "but not handled by constructor.".format(dtype))

        # Add any kind-selector
        if kind:
            self._decl.selector = ('', kind)

        super(DeclGen, self).__init__(parent=parent, datatype=datatype,
                                      entity_decls=entity_decls,
                                      intent=intent, pointer=pointer,
                                      dimension=dimension,
                                      allocatable=allocatable, save=save,
                                      target=target,
                                      initial_values=initial_values)

    def _check_initial_values(self, dtype, values):
        '''
        Check that the supplied values are consistent with the requested
        data type. Note that this checking is fairly basic and does not
        support a number of valid Fortran forms (e.g. arithmetic expressions
        involving constants or parameters).

        :param str dtype: Fortran intrinsic type.
        :param list values: list of values as strings.
        :raises RuntimeError: if the supplied values are not consistent \
                              with the specified data type or are not \
                              supported.
        '''
        from fparser.two.pattern_tools import abs_name, \
            abs_logical_literal_constant, abs_signed_int_literal_constant, \
            abs_signed_real_literal_constant
        if dtype == "logical":
            # Can be .true., .false. or a valid Fortran variable name
            for val in values:
                if not abs_logical_literal_constant.match(val) and \
                   not abs_name.match(val):
                    raise RuntimeError(
                        "Initial value of '{0}' for a logical variable is "
                        "invalid or unsupported".format(val))
        elif dtype == "integer":
            # Can be a an integer expression or a valid Fortran variable name
            for val in values:
                if not abs_signed_int_literal_constant.match(val) and \
                   not abs_name.match(val):
                    raise RuntimeError(
                        "Initial value of '{0}' for an integer variable is "
                        "invalid or unsupported".format(val))
        elif dtype == "real":
            # Can be a floating-point expression or a valid Fortran name
            for val in values:
                if not abs_signed_real_literal_constant.match(val) and \
                   not abs_name.match(val):
                    raise RuntimeError(
                        "Initial value of '{0}' for a real variable is "
                        "invalid or unsupported".format(val))
        else:
            # We should never get to here because we check that the type
            # is supported before calling this routine.
            raise InternalError(
                "unsupported type '{0}' - should be "
                "one of {1}".format(dtype, DeclGen.SUPPORTED_TYPES))


class CharDeclGen(BaseDeclGen):
    '''
    Generates a Fortran declaration for character variables.

    :param parent: node to which to add this declaration as a child.
    :type parent: :py:class:`psyclone.f2pygen.BaseGen`.
    :param list entity_decls: list of variable names to declare.
    :param str intent: the INTENT attribute of this declaration.
    :param bool pointer: whether or not this is a pointer declaration.
    :param str kind: the KIND attribute to use for this declaration.
    :param str dimension: the DIMENSION specifier (i.e. the xx in \
                          DIMENSION(xx)).
    :param bool allocatable: whether this declaration is for an \
                             ALLOCATABLE quantity.
    :param bool save: whether this declaration has the SAVE attribute.
    :param bool target: whether this declaration has the TARGET attribute.
    :param str length: expression to use for the (len=xx) selector.
    :param initial_values: Initial value to give each variable.
    :type initial_values: list of str with same no. of elements as \
                          entity_decls. Each of these can be either a \
                          variable name or a literal, quoted string \
                          (e.g. "'hello'").

    '''
    def __init__(self, parent, entity_decls=None, intent="",
                 pointer=False, kind="", dimension="", allocatable=False,
                 save=False, target=False, length="", initial_values=None):

        reader = FortranStringReader(
            "character(len=vanilla_len) :: vanilla")
        reader.set_format(FortranFormat(True, False))
        myline = reader.next()
        self._decl = fparser1.typedecl_statements.Character(parent.root,
                                                            myline)
        # Add character- and kind-selectors
        self._decl.selector = (length, kind)

        super(CharDeclGen, self).__init__(parent=parent,
                                          datatype="character",
                                          entity_decls=entity_decls,
                                          intent=intent, pointer=pointer,
                                          dimension=dimension,
                                          allocatable=allocatable, save=save,
                                          target=target,
                                          initial_values=initial_values)

    def _check_initial_values(self, _, values):
        '''
        Check that initial values provided for a Character declaration are
        valid.
        :param _: for consistency with base-class interface.
        :param list values: list of strings containing initial values.
        :raises RuntimeError: if any of the supplied initial values is not \
                              valid for a Character declaration.
        '''
        from fparser.two.pattern_tools import abs_name
        # Can be a quoted string or a valid Fortran name
        # TODO it would be nice if fparser.two.pattern_tools provided
        # e.g. abs_character_literal_constant
        for val in values:
            if not abs_name.match(val):
                if not ((val.startswith("'") and val.endswith("'")) or
                        (val.startswith('"') and val.endswith('"'))):
                    raise RuntimeError(
                        "Initial value of '{0}' for a character variable "
                        "is invalid or unsupported".format(val))


class TypeDeclGen(BaseDeclGen):
    '''
    Generates a Fortran declaration for variables of a derived type.

    :param parent: node to which to add this declaration as a child.
    :type parent: :py:class:`psyclone.f2pygen.BaseGen`
    :param str datatype: the type for this declaration.
    :param list entity_decls: list of variable names to declare.
    :param str intent: the INTENT attribute of this declaration.
    :param bool pointer: whether or not this is a pointer declaration.
    :param str dimension: the DIMENSION specifier (i.e. the xx in \
                          DIMENSION(xx)).
    :param bool allocatable: whether this declaration is for an \
                             ALLOCATABLE quantity.
    :param bool save: whether this declaration has the SAVE attribute.
    :param bool target: whether this declaration has the TARGET attribute.
    :param bool is_class: whether this is a class rather than type declaration.

    '''
    def __init__(self, parent, datatype="", entity_decls=None, intent="",
                 pointer=False, dimension="", allocatable=False,
                 save=False, target=False, is_class=False):
        if is_class:
            reader = FortranStringReader("class(vanillatype) :: vanilla")
        else:
            reader = FortranStringReader("type(vanillatype) :: vanilla")
        reader.set_format(FortranFormat(True, False))  # free form, strict
        myline = reader.next()
        if is_class:
            self._decl = fparser1.typedecl_statements.Class(parent.root,
                                                            myline)
        else:
            self._decl = fparser1.typedecl_statements.Type(parent.root, myline)
        self._decl.selector = ('', datatype)

        super(TypeDeclGen, self).__init__(parent=parent, datatype=datatype,
                                          entity_decls=entity_decls,
                                          intent=intent, pointer=pointer,
                                          dimension=dimension,
                                          allocatable=allocatable, save=save,
                                          target=target)

    def _check_initial_values(self, _type, _values):
        '''
        Simply here to override abstract method in base class. It is an
        error if we ever call it because we don't support initial values for
        declarations of derived types.

        :param str _type: the type of the Fortran variable to be declared.
        :param list _values: list of str containing initialisation \
                             values/expressions.
        :raises InternalError: because specifying initial values for \
                               variables of derived type is not supported.
        '''
        raise InternalError(
            "This method should not have been called because initial values "
            "for derived-type declarations are not supported.")


class TypeCase(Case):
    ''' Generate a Fortran SELECT CASE statement '''
    # TODO can this whole class be deleted?
    def tofortran(self, isfix=None):
        tab = self.get_indent_tab(isfix=isfix)
        type_str = 'TYPE IS'
        if self.items:
            item_list = []
            for item in self.items:
                item_list.append((' : '.join(item)).strip())
            type_str += ' ( %s )' % (', '.join(item_list))
        else:
            type_str = 'CLASS DEFAULT'
        if self.name:
            type_str += ' ' + self.name
        return tab + type_str


class SelectionGen(BaseGen):
    ''' Generate a Fortran SELECT block '''
    # TODO can this whole class be deleted?

    def __init__(self, parent, expr="UNSET", typeselect=False):
        '''
        Construct a SelectionGen for creating a SELECT block

        :param parent: node to which to add this select block as a child
        :type parent: :py:class:`psyclone.f2pygen.BaseGen`
        :param str expr: the CASE expression
        :param bool typeselect: whether or not this is a SELECT TYPE rather
                                than a SELECT CASE
        '''
        self._typeselect = typeselect
        reader = FortranStringReader(
            "SELECT CASE (x)\nCASE (1)\nCASE DEFAULT\nEND SELECT")
        reader.set_format(FortranFormat(True, True))  # free form, strict
        select_line = reader.next()
        self._case_line = reader.next()
        self._case_default_line = reader.next()
        end_select_line = reader.next()
        if self._typeselect:
            select = SelectType(parent.root, select_line)
        else:
            select = SelectCase(parent.root, select_line)
        endselect = EndSelect(select, end_select_line)
        select.expr = expr
        select.content.append(endselect)
        BaseGen.__init__(self, parent, select)

    def addcase(self, casenames, content=None):
        ''' Add a case to this select block '''
        if content is None:
            content = []
        if self._typeselect:
            case = TypeCase(self.root, self._case_line)
        else:
            case = Case(self.root, self._case_line)
        case.items = [casenames]
        self.root.content.insert(0, case)
        idx = 0
        for stmt in content:
            idx += 1
            self.root.content.insert(idx, stmt.root)

    def adddefault(self):
        ''' Add the default case to this select block '''
        if self._typeselect:
            case_default = TypeCase(self.root, self._case_default_line)
        else:
            case_default = Case(self.root, self._case_default_line)
        self.root.content.insert(len(self.root.content)-1, case_default)


class DoGen(BaseGen):
    ''' Create a Fortran Do loop '''
    def __init__(self, parent, variable_name, start, end, step=None):
        '''
        :param parent: the node to which to add this do loop as a child
        :type parent: :py:class:`psyclone.f2pygen.BaseGen`
        :param str variable_name: the name of the loop variable
        :param str start: start value for Do loop
        :param str end: upper-limit of Do loop
        :param str step: increment to use in Do loop
        '''
        reader = FortranStringReader("do i=1,n\nend do")
        reader.set_format(FortranFormat(True, True))  # free form, strict
        doline = reader.next()
        enddoline = reader.next()
        dogen = fparser1.block_statements.Do(parent.root, doline)
        dogen.loopcontrol = variable_name + "=" + start + "," + end
        if step is not None:
            dogen.loopcontrol = dogen.loopcontrol + "," + step
        enddo = fparser1.block_statements.EndDo(dogen, enddoline)
        dogen.content.append(enddo)

        BaseGen.__init__(self, parent, dogen)

    def add(self, content, position=None, bubble_up=False):
        if position is None:
            position = ["auto"]

        if position[0] == "auto" and bubble_up:
            # There's currently no case where a bubbled-up statement
            # will live within a do loop so bubble it up again.
            self.parent.add(content, bubble_up=True)
            return

        if position[0] == "auto" or position[0] == "append":
            if position[0] == "auto" and bubble_up_type(content):
                # use and declaration statements cannot appear in a do loop
                # so pass on to parent
                self.parent.add(content, bubble_up=True)
                return
            else:
                # append at the end of the loop. This is not a simple
                # append as the last element in the loop is the "end
                # do" so we insert at the penultimate location
                BaseGen.add(self, content,
                            position=["insert", len(self.root.content)-1])
        else:
            BaseGen.add(self, content, position=position)


class IfThenGen(BaseGen):
    ''' Generate a fortran if, then, end if statement. '''

    def __init__(self, parent, clause):
        '''
        :param parent: Node to which to add this IfThen as a child
        :type parent: :py:class:`psyclone.f2pygen.BaseGen`
        :param str clause: the condition, xx, to evaluate in the if(xx)then
        '''
        reader = FortranStringReader("if (dummy) then\nend if")
        reader.set_format(FortranFormat(True, True))  # free form, strict
        ifthenline = reader.next()
        endifline = reader.next()

        my_if = fparser1.block_statements.IfThen(parent.root, ifthenline)
        my_if.expr = clause
        my_endif = fparser1.block_statements.EndIfThen(my_if, endifline)
        my_if.content.append(my_endif)

        BaseGen.__init__(self, parent, my_if)

    def add(self, content, position=None):
        if position is None:
            position = ["auto"]
        if position[0] == "auto" or position[0] == "append":
            if position[0] == "auto" and bubble_up_type(content):
                # use and declaration statements cannot appear in an if
                # block so pass on (bubble-up) to parent
                self.parent.add(content, bubble_up=True)
            else:
                # append at the end of the loop. This is not a simple
                # append as the last element in the if is the "end if"
                # so we insert at the penultimate location
                BaseGen.add(self, content,
                            position=["insert", len(self.root.content)-1])
        else:
            BaseGen.add(self, content, position=position)


class AssignGen(BaseGen):
    ''' Generates a Fortran statement where a value is assigned to a
        variable quantity '''

    def __init__(self, parent, lhs="", rhs="", pointer=False):
        '''
        :param parent: the node to which to add this assignment as a child
        :type parent: :py:class:`psyclone.f2pygen.BaseGen`
        :param str lhs: the LHS of the assignment expression
        :param str rhs: the RHS of the assignment expression
        :param bool pointer: whether or not this is a pointer assignment
        '''
        if pointer:
            reader = FortranStringReader("lhs=>rhs")
        else:
            reader = FortranStringReader("lhs=rhs")
        reader.set_format(FortranFormat(True, True))  # free form, strict
        myline = reader.next()
        if pointer:
            self._assign = fparser1.statements.PointerAssignment(parent.root,
                                                                 myline)
        else:
            self._assign = fparser1.statements.Assignment(parent.root, myline)
        self._assign.expr = rhs
        self._assign.variable = lhs
        BaseGen.__init__(self, parent, self._assign)<|MERGE_RESOLUTION|>--- conflicted
+++ resolved
@@ -31,12 +31,8 @@
 # ANY WAY OUT OF THE USE OF THIS SOFTWARE, EVEN IF ADVISED OF THE
 # POSSIBILITY OF SUCH DAMAGE.
 # -----------------------------------------------------------------------------
-<<<<<<< HEAD
 # Authors R. W. Ford, A. R. Porter and S. Siso, STFC Daresbury Lab
-=======
-# Authors R. W. Ford and A. R. Porter, STFC Daresbury Lab
 # Modified: A. B. G. Chalk, STFC Daresbury Lab
->>>>>>> f51911bc
 
 ''' Fortran code-generation library. This wraps the f2py fortran parser to
     provide routines which can be used to generate fortran code. '''
