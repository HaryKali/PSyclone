# -----------------------------------------------------------------------------
# BSD 3-Clause License
#
# Copyright (c) 2021-2022, Science and Technology Facilities Council.
# All rights reserved.
#
# Redistribution and use in source and binary forms, with or without
# modification, are permitted provided that the following conditions are met:
#
# * Redistributions of source code must retain the above copyright notice, this
#   list of conditions and the following disclaimer.
#
# * Redistributions in binary form must reproduce the above copyright notice,
#   this list of conditions and the following disclaimer in the documentation
#   and/or other materials provided with the distribution.
#
# * Neither the name of the copyright holder nor the names of its
#   contributors may be used to endorse or promote products derived from
#   this software without specific prior written permission.
#
# THIS SOFTWARE IS PROVIDED BY THE COPYRIGHT HOLDERS AND CONTRIBUTORS
# "AS IS" AND ANY EXPRESS OR IMPLIED WARRANTIES, INCLUDING, BUT NOT
# LIMITED TO, THE IMPLIED WARRANTIES OF MERCHANTABILITY AND FITNESS
# FOR A PARTICULAR PURPOSE ARE DISCLAIMED. IN NO EVENT SHALL THE
# COPYRIGHT HOLDER OR CONTRIBUTORS BE LIABLE FOR ANY DIRECT, INDIRECT,
# INCIDENTAL, SPECIAL, EXEMPLARY, OR CONSEQUENTIAL DAMAGES (INCLUDING,
# BUT NOT LIMITED TO, PROCUREMENT OF SUBSTITUTE GOODS OR SERVICES;
# LOSS OF USE, DATA, OR PROFITS; OR BUSINESS INTERRUPTION) HOWEVER
# CAUSED AND ON ANY THEORY OF LIABILITY, WHETHER IN CONTRACT, STRICT
# LIABILITY, OR TORT (INCLUDING NEGLIGENCE OR OTHERWISE) ARISING IN
# ANY WAY OUT OF THE USE OF THIS SOFTWARE, EVEN IF ADVISED OF THE
# POSSIBILITY OF SUCH DAMAGE.
# -----------------------------------------------------------------------------
# Author J. Henrichs, Bureau of Meteorology
# Modified: R. W. Ford, STFC Daresbury Lab
# -----------------------------------------------------------------------------

''' This module provides access to sympy-based symbolic maths
functions.'''

<<<<<<< HEAD

from sympy import simplify, core, solveset, Complexes
=======
from sympy import simplify, expand, true
>>>>>>> 4d17076c


class SymbolicMaths:
    '''A wrapper around the symbolic maths package 'sympy'. It
    provides convenience functions for PSyclone. It has a Singleton
    access, e.g.:

    >>> from psyclone.psyir.backend.fortran import FortranWriter
    >>> from psyclone.core import SymbolicMaths
    >>> sympy = SymbolicMaths.get()
    >>> # Assume lhs is the PSyIR of 'i+j', and rhs is 'j+i'
    >>> if sympy.equal(lhs, rhs):
    ...     writer = FortranWriter()
    ...     print("'{0}' and '{1}' are equal."
    ...           .format(writer(lhs), writer(rhs)))
    'i + j' and 'j + i' are equal.

    '''
    # Keeps track if importing sympy has been tried.
    _has_been_imported = False

    # Class variable to store the SymbolicMaths instance if sympy is
    # available, or None otherwise.
    _instance = None

    # -------------------------------------------------------------------------
    @staticmethod
    def get():
        '''Static function that creates (if necessary) and returns the
        singleton SymbolicMaths instance.

        :returns: the instance of the symbolic maths class.
        :rtype: :py:class:`psyclone.core.SymbolicMaths.`

        '''
        if SymbolicMaths._instance is None:
            SymbolicMaths._instance = SymbolicMaths()

        return SymbolicMaths._instance

    # -------------------------------------------------------------------------
    @staticmethod
    def equal(exp1, exp2):
        '''Test if the two PSyIR operations are identical. This is
        done by converting the operations to the equivalent Fortran
        representation, which can be fed into sympy for evaluation.

        :param exp1: the first expression to be compared.
        :type exp1: py:class:`psyclone.psyir.nodes.Node` or None
        :param exp2: the first expression to be compared.
        :type exp2: py:class:`psyclone.psyir.nodes.Node` or None

        :returns: whether the two expressions are mathematically \
            identical.
        :rtype: bool

        '''
        # Some tests provide a None as parameters
        if exp1 is None or exp2 is None:
            return exp1 == exp2

        return SymbolicMaths.subtract(exp1, exp2) == 0

    # -------------------------------------------------------------------------
    @staticmethod
    def never_equal(exp1, exp2):
        '''Returns if the given SymPy expressions are always different,
        without assuming any values for variables. E.g. `n-1` and `n` are
        always different, but `5` and `n` are not always different.

        :param exp1: the first expression to be compared.
        :type exp1: py:class:`psyclone.psyir.nodes.Node`
        :param exp2: the first expression to be compared.
        :type exp2: py:class:`psyclone.psyir.nodes.Node`

        :returns: whether or not the expressions are never equal.
        :rtype: bool

        '''
        result = SymbolicMaths.subtract(exp1, exp2)

        # If the result is 0, they are always the same:
        if isinstance(result, core.numbers.Zero):
            return False

        # If the result is an integer value, the result is independent
        # of any variable, and never equal
        if isinstance(result, core.numbers.Integer):
            return result != 0

        # Otherwise the result depends on one or more variables (e.g.
        # n-5), so it might be zero.
        return False

    # -------------------------------------------------------------------------
    @staticmethod
    def subtract(exp1, exp2):
        '''Subtracts two PSyIR operations. This is done by converting the
        operations to the equivalent Fortran representation, which can be fed
        into sympy for evaluation.

        :param exp1: the first expression to be compared.
        :type exp1: py:class:`psyclone.psyir.nodes.Node` or None
        :param exp2: the first expression to be compared.
        :type exp2: py:class:`psyclone.psyir.nodes.Node` or None

        :returns: the sympy expression resulting from subtracting exp2 \
            from exp1.
        :rtype: a SymPy object

        '''

        # Avoid circular import
        # pylint: disable=import-outside-toplevel
        from psyclone.psyir.backend.sympy_writer import SymPyWriter

        # Use the SymPyWriter to convert the two expressions to
        # SymPy expressions:
        sympy_expressions = SymPyWriter.convert_to_sympy_expressions([exp1,
                                                                      exp2])
        # Simplify triggers a set of SymPy algorithms to simplify
        # the expression.
        return simplify(sympy_expressions[0] - sympy_expressions[1])

<<<<<<< HEAD
    # -------------------------------------------------------------------------
    @staticmethod
    def solve_equal_for(exp1, exp2, symbol):
        '''Returns all solutions of exp1==exp2, solved for
        the specified symbol. It restricts the solution domain to integer
        values. If there is an infinite number of solutions, it returns
        the string 'independent', indicating that the solution of exp1==exp2
        does not depend on the specified symbol. This is done to avoid that
        the SymPy instance representing an infinite set is used elsewhere
        in PSyclone (i.e. creating a dependency in other modules to SymPy).
        The FiniteSet returned otherwise is compatible witha Python set
        and so does not introduce any dependencies.

        :param exp1: the first expression.
        :type exp1: a SymPy expressio.
        :param exp2: the second expression.
        :type exp2: a SymPy expressio.
        :param symbol: the symbol for which to solve.
        :type exp2: a SymPy Symbol

        :returns: a set of solutions, or "independent".
        :rtype: a SymPy.FiniteSet of solutions, or "str"

        '''
        # We could restrict the domain to Integers, but in case of
        # general solutions (x=i+1 or so), we get an intersection as
        # as result, which is then difficult to handle. It's actually
        # easier to not restrict the domain, and detect and interpret
        # a non-integer solution later.
        solution = solveset(exp1-exp2, symbol)
        if solution == Complexes:
            # The solution is actually independent of the symbol
            # Return a string (instead of the SymPy specific set
            # instance, which would introduce dependencies on
            # SymPy to other files).
            return "independent"

        return solution
=======
        # Convert SymPy boolean to python boolean.
        return result is true

    # -------------------------------------------------------------------------
    @staticmethod
    def expand(expr):
        '''Expand a PSyIR expression. This is done by converting the PSyIR
        expression to a sympy expression, applying the expansion
        operation and then converting the resultant output back into
        PSyIR.

        Currently does not work if the PSyIR expression contains Range
        nodes, see issue #1655.

        :param expr: the expression to be expanded.
        :type expr: py:class:`psyclone.psyir.nodes.Node`

        '''
        # Avoid circular import
        # pylint: disable=import-outside-toplevel
        from psyclone.psyir.backend.sympy_writer import SymPyWriter
        from psyclone.psyir.frontend.fortran import FortranReader
        from psyclone.psyir.nodes import Reference, Literal, Routine

        # variables and literals do not require expansion
        if isinstance(expr, (Reference, Literal)):
            return
        # Convert the PSyIR expression to a sympy expression
        sympy_expression = SymPyWriter.convert_to_sympy_expressions([expr])
        # Expand the expression
        result = expand(sympy_expression[0])
        # If the expanded result is the same as the original then
        # nothing needs to be done.
        if result == sympy_expression[0]:
            return
        # Find the required symbol table in the original PSyIR
        symbol_table = expr.ancestor(Routine).symbol_table
        # Convert the new sympy expression to PSyIR
        reader = FortranReader()
        new_expr = reader.psyir_from_expression(str(result), symbol_table)
        # Replace the old PSyIR expression with the new expanded PSyIR
        # expression
        expr.replace_with(new_expr)
>>>>>>> 4d17076c
<|MERGE_RESOLUTION|>--- conflicted
+++ resolved
@@ -38,12 +38,8 @@
 ''' This module provides access to sympy-based symbolic maths
 functions.'''
 
-<<<<<<< HEAD
-
-from sympy import simplify, core, solveset, Complexes
-=======
-from sympy import simplify, expand, true
->>>>>>> 4d17076c
+
+from sympy import Complexes, core, expand, simplify, solveset
 
 
 class SymbolicMaths:
@@ -168,7 +164,6 @@
         # the expression.
         return simplify(sympy_expressions[0] - sympy_expressions[1])
 
-<<<<<<< HEAD
     # -------------------------------------------------------------------------
     @staticmethod
     def solve_equal_for(exp1, exp2, symbol):
@@ -207,9 +202,6 @@
             return "independent"
 
         return solution
-=======
-        # Convert SymPy boolean to python boolean.
-        return result is true
 
     # -------------------------------------------------------------------------
     @staticmethod
@@ -250,5 +242,4 @@
         new_expr = reader.psyir_from_expression(str(result), symbol_table)
         # Replace the old PSyIR expression with the new expanded PSyIR
         # expression
-        expr.replace_with(new_expr)
->>>>>>> 4d17076c
+        expr.replace_with(new_expr)