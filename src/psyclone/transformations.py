# -----------------------------------------------------------------------------
# BSD 3-Clause License
#
# Copyright (c) 2017-2021, Science and Technology Facilities Council.
# All rights reserved.
#
# Redistribution and use in source and binary forms, with or without
# modification, are permitted provided that the following conditions are met:
#
# * Redistributions of source code must retain the above copyright notice, this
#   list of conditions and the following disclaimer.
#
# * Redistributions in binary form must reproduce the above copyright notice,
#   this list of conditions and the following disclaimer in the documentation
#   and/or other materials provided with the distribution.
#
# * Neither the name of the copyright holder nor the names of its
#   contributors may be used to endorse or promote products derived from
#   this software without specific prior written permission.
#
# THIS SOFTWARE IS PROVIDED BY THE COPYRIGHT HOLDERS AND CONTRIBUTORS
# "AS IS" AND ANY EXPRESS OR IMPLIED WARRANTIES, INCLUDING, BUT NOT
# LIMITED TO, THE IMPLIED WARRANTIES OF MERCHANTABILITY AND FITNESS
# FOR A PARTICULAR PURPOSE ARE DISCLAIMED. IN NO EVENT SHALL THE
# COPYRIGHT HOLDER OR CONTRIBUTORS BE LIABLE FOR ANY DIRECT, INDIRECT,
# INCIDENTAL, SPECIAL, EXEMPLARY, OR CONSEQUENTIAL DAMAGES (INCLUDING,
# BUT NOT LIMITED TO, PROCUREMENT OF SUBSTITUTE GOODS OR SERVICES;
# LOSS OF USE, DATA, OR PROFITS; OR BUSINESS INTERRUPTION) HOWEVER
# CAUSED AND ON ANY THEORY OF LIABILITY, WHETHER IN CONTRACT, STRICT
# LIABILITY, OR TORT (INCLUDING NEGLIGENCE OR OTHERWISE) ARISING IN
# ANY WAY OUT OF THE USE OF THIS SOFTWARE, EVEN IF ADVISED OF THE
# POSSIBILITY OF SUCH DAMAGE.
# -----------------------------------------------------------------------------
# Authors R. W. Ford, A. R. Porter, and S. Siso STFC Daresbury Lab
#         A. B. G. Chalk STFC Daresbury Lab
#        J. Henrichs, Bureau of Meteorology
# Modified I. Kavcic, Met Office

''' This module provides the various transformations that can be applied to
    PSyIR nodes. There are both general and API-specific transformation
    classes in this module where the latter typically apply API-specific
    checks before calling the base class for the actual transformation. '''

from __future__ import absolute_import, print_function

import abc
import six

from fparser.two.utils import walk
from fparser.common.readfortran import FortranStringReader
from fparser.two.Fortran2003 import Subroutine_Subprogram, \
    Subroutine_Stmt, Specification_Part, Type_Declaration_Stmt, \
    Implicit_Part, Comment

from psyclone import psyGen
from psyclone.configuration import Config
from psyclone.domain.lfric import LFRicConstants
from psyclone.dynamo0p3 import DynInvokeSchedule
from psyclone.errors import InternalError
from psyclone.gocean1p0 import GOLoop
from psyclone.nemo import NemoInvokeSchedule
from psyclone.psyGen import Transformation, Kern, InvokeSchedule
from psyclone.psyir import nodes
from psyclone.psyir.nodes import CodeBlock, Loop, Assignment, Schedule, \
    Directive, ACCLoopDirective, OMPDoDirective, OMPParallelDoDirective, \
    ACCDataDirective, ACCEnterDataDirective, OMPDirective, \
    ACCKernelsDirective, OMPTaskloopDirective, Routine
from psyclone.psyir.symbols import SymbolError, ScalarType, DeferredType, \
    INTEGER_TYPE, DataSymbol, Symbol
from psyclone.psyir.transformations import RegionTrans, LoopTrans, \
    TransformationError
from psyclone.undoredo import Memento


VALID_OMP_SCHEDULES = ["runtime", "static", "dynamic", "guided", "auto"]


def check_intergrid(node):
    '''
    Utility function to check that the supplied node does not have
    an intergrid kernel amongst its descendants.

    This is used ensure any attempt to apply loop-fusion and redundant-
    computation transformations to loops containing inter-grid kernels is
    rejected (since support for those is not yet implemented).

    :param node: the PSyIR node to check.
    :type node: :py:class:`psyir.nodes.Node`

    :raises TransformationError: if the supplied node has an inter-grid \
                                 kernel as a descendant.

    '''
    if not node.children:
        return
    from psyclone.dynamo0p3 import DynKern
    child_kernels = node.walk(DynKern)
    for kern in child_kernels:
        if kern.is_intergrid:
            raise TransformationError(
                "This Transformation cannot currently be applied to nodes "
                "which have inter-grid kernels as descendents and {0} is "
                "such a kernel.".format(kern.name))


class KernelTrans(Transformation):
    '''
    Base class for all Kernel transformations.

    '''
    @staticmethod
    def validate(kern, options=None):
        '''
        Checks that the supplied node is a Kernel and that it is possible to
        construct the PSyIR of its contents.

        :param kern: the kernel which is the target of the transformation.
        :type kern: :py:class:`psyclone.psyGen.Kern` or sub-class
        :param options: a dictionary with options for transformations.
        :type options: dictionary of string:values or None

        :raises TransformationError: if the target node is not a sub-class of \
                                     psyGen.Kern.
        :raises TransformationError: if the subroutine containing the \
                                     implementation of the kernel cannot be \
                                     found in the fparser2 Parse Tree.
        :raises TransformationError: if the PSyIR cannot be constructed \
                                     because there are symbols of unknown type.

        '''
        from psyclone.errors import GenerationError

        if not isinstance(kern, Kern):
            raise TransformationError(
                "Target of a kernel transformation must be a sub-class of "
                "psyGen.Kern but got '{0}'".format(type(kern).__name__))

        # Check that the PSyIR and associated Symbol table of the Kernel is OK.
        # If this kernel contains symbols that are not captured in the PSyIR
        # SymbolTable then this raises an exception.
        try:
            kernel_schedule = kern.get_kernel_schedule()
        except GenerationError as error:
            message = ("Failed to create PSyIR version of kernel code for "
                       "kernel '{0}'. Error reported is {1}."
                       "".format(kern.name, str(error.value)))
            six.raise_from(TransformationError(message), error)
        except SymbolError as err:
            six.raise_from(TransformationError(
                "Kernel '{0}' contains accesses to data that are not captured "
                "in the PSyIR Symbol Table(s) ({1}). Cannot transform such a "
                "kernel.".format(kern.name, str(err.args[0]))), err)
        # Check that all kernel symbols are declared in the kernel
        # symbol table(s). At this point they may be declared in a
        # container containing this kernel which is not supported.
        for var in kernel_schedule.walk(nodes.Reference):
            try:
                var.scope.symbol_table.lookup(
                    var.name, scope_limit=var.ancestor(nodes.KernelSchedule))
            except KeyError as err:
                six.raise_from(TransformationError(
                    "Kernel '{0}' contains accesses to data (variable '{1}') "
                    "that are not captured in the PSyIR Symbol Table(s) "
                    "within KernelSchedule scope. Cannot transform such a "
                    "kernel.".format(kern.name, var.name)), err)


@six.add_metaclass(abc.ABCMeta)
class ParallelLoopTrans(LoopTrans):
    '''
    Adds an orphaned directive to a loop indicating that it should be
    parallelised. i.e. the directive must be inside the scope of some
    other Parallel REGION. This condition is tested at
    code-generation time.

    '''
    # The types of node that must be excluded from the section of PSyIR
    # being transformed.
    excluded_node_types = (nodes.Return, psyGen.HaloExchange, nodes.CodeBlock)

    @abc.abstractmethod
    def __str__(self):
        return  # pragma: no cover

    @abc.abstractmethod
    def _directive(self, children, collapse=None):
        '''
        Returns the directive object to insert into the Schedule.
        Must be implemented by sub-class.

        :param children: list of nodes that will be children of this Directive.
        :type children: list of :py:class:`psyclone.psyir.nodes.Node`
        :param int collapse: the number of tightly-nested loops to which \
                             this directive applies or None.

        :returns: the new Directive node.
        :rtype: sub-class of :py:class:`psyclone.psyir.nodes.Directive`.
        '''

    def validate(self, node, options=None):
        '''
        Perform validation checks before applying the transformation

        :param node: the node we are checking.
        :type node: :py:class:`psyclone.psyir.nodes.Node`
        :param options: a dictionary with options for transformations.\
                        This transform supports "collapse", which is the\
                        number of nested loops to collapse.
        :type options: dictionary of string:values or None
        :param int options["collapse"]: number of nested loops to collapse \
                                        or None.

        :raises TransformationError: if the \
                :py:class:`psyclone.psyir.nodes.Loop` loop iterates over \
                colours.
        :raises TransformationError: if 'collapse' is supplied with an \
                invalid number of loops.

        '''
        # Check that the supplied node is a Loop and does not contain any
        # unsupported nodes.
        super(ParallelLoopTrans, self).validate(node, options=options)

        # Check we are not a sequential loop
        # TODO add a list of loop types that are sequential
        if node.loop_type == 'colours':
            raise TransformationError("Error in "+self.name+" transformation. "
                                      "The target loop is over colours and "
                                      "must be computed serially.")

        if not options:
            options = {}
        collapse = options.get("collapse", None)

        # If 'collapse' is specified, check that it is an int and that the
        # loop nest has at least that number of loops in it
        if collapse:
            if not isinstance(collapse, int):
                raise TransformationError(
                    "The 'collapse' argument must be an integer but got an "
                    "object of type {0}".format(type(collapse)))
            if collapse < 2:
                raise TransformationError(
                    "It only makes sense to collapse 2 or more loops "
                    "but got a value of {0}".format(collapse))
            # Count the number of loops in the loop nest
            loop_count = 0
            cnode = node
            while isinstance(cnode, Loop):
                loop_count += 1
                # Loops must be tightly nested (no intervening statements)
                cnode = cnode.loop_body[0]
            if collapse > loop_count:
                raise TransformationError(
                    "Cannot apply COLLAPSE({0}) clause to a loop nest "
                    "containing only {1} loops".format(collapse, loop_count))

    def apply(self, node, options=None):
        '''
        Apply the Loop transformation to the specified node in a
        Schedule. This node must be a Loop since this transformation
        corresponds to wrapping the generated code with directives,
        e.g. for OpenMP:

        .. code-block:: fortran

          !$OMP DO
          do ...
             ...
          end do
          !$OMP END DO

        At code-generation time (when gen_code()` is called), this node must be
        within (i.e. a child of) a PARALLEL region.

        :param node: the supplied node to which we will apply the \
                     Loop transformation.
        :type node: :py:class:`psyclone.psyir.nodes.Node`
        :param options: a dictionary with options for transformations. \
        :type options: dictionary of string:values or None
        :param int options["collapse"]: the number of loops to collapse into \
                single iteration space or None.

        :returns: (:py:class:`psyclone.psyir.nodes.Schedule`, \
                   :py:class:`psyclone.undoredo.Memento`)

        '''
        if not options:
            options = {}
        self.validate(node, options=options)

        schedule = node.root

        collapse = options.get("collapse", None)

        # create a memento of the schedule and the proposed
        # transformation
        keep = Memento(schedule, self, [node, options])

        # keep a reference to the node's original parent and its index as these
        # are required and will change when we change the node's location
        node_parent = node.parent
        node_position = node.position

        # Add our orphan loop directive setting its parent to the node's
        # parent and its children to the node. This calls down to the sub-class
        # to get the type of directive we require.
        directive = self._directive([node.detach()], collapse)

        # Add the loop directive as a child of the node's parent
        node_parent.addchild(directive, index=node_position)

        return schedule, keep


class OMPTaskloopTrans(ParallelLoopTrans):

    '''
    Adds an OpenMP taskloop directive to a loop. Only one of grainsize or
    num_tasks must be specified.

    TODO: #1364 Taskloops do not yet support reduction clauses.

    :param grainsize: the grainsize to use in for this transformation.
    :type grainsize: int or None
    :param num_tasks: the num_tasks to use for this transformation.
    :type num_tasks: int or None
    :param bool nogroup: whether or not to use a nogroup clause for this
                         transformation. Default is False.

    For example:

    >>> from pysclone.parse.algorithm import parse
    >>> from psyclone.psyGen import PSyFactory
    >>> api = "gocean1.0"
    >>> ast, invokeInfo = parse(SOURCE_FILE, api=api)
    >>> psy = PSyFactory(api).create(invokeInfo)
    >>>
    >>> from psyclone.transformations import OMPParallelTrans, OMPSingleTrans
    >>> from psyclone.transformations import OMPTaskloopTrans, OMPTaskwaitTrans
    >>> singletrans = OMPSingleTrans()
    >>> paralleltrans = OMPParallelTrans()
    >>> tasklooptrans = OMPTaskloopTrans()
    >>> taskwaittrans = OMPTaskwaitTrans()
    >>>
    >>> schedule = psy.invokes.get('invoke_0').schedule
    >>> if DEBUG:
    ...     schedule.view()
    >>>
    >>> # Apply the OpenMP Taskloop transformation to *every* loop
    >>> # in the schedule.
    >>> # This ignores loop dependencies. These can be handled
    >>> # by the OMPTaskwaitTrans
    >>> for child in schedule.children:
    >>>     tasklooptrans.apply(child)
    >>> # Enclose all of these loops within a single OpenMP
    >>> # SINGLE region
    >>> singletrans.apply(schedule.children)
    >>> # Enclose all of these loops within a single OpenMP
    >>> # PARALLEL region
    >>> paralleltrans.apply(schedule.children)
<<<<<<< HEAD
    >>> if DEBUG:
    ...     schedule.view()
=======
    >>> # Ensure loop dependencies are satisfied
    >>> taskwaittrans.apply(schedule.children)
    >>> schedule.view()
>>>>>>> 429e08cc

    '''
    def __init__(self, grainsize=None, num_tasks=None, nogroup=False):
        self._grainsize = None
        self._num_tasks = None
        self.omp_grainsize = grainsize
        self.omp_num_tasks = num_tasks
        self.omp_nogroup = nogroup
        super(OMPTaskloopTrans, self).__init__()

    def __str__(self):
        return "Adds an 'OpenMP TASKLOOP' directive to a loop"

    @property
    def omp_nogroup(self):
        '''
        Returns whether the nogroup clause should be specified for
        this transformation. By default the nogroup clause is applied.

        :returns: whether the nogroup clause should be specified by
                  this transformation.
        :rtype: bool
        '''
        return self._nogroup

    @omp_nogroup.setter
    def omp_nogroup(self, nogroup):
        '''
        Sets whether the nogroup clause should be specified for this
        transformation.

        :param bool nogroup: value to set whether the nogroup clause should be
                             used for this transformation.

        raises TypeError: if the nogroup parameter is not a bool.
        '''
        if not isinstance(nogroup, bool):
            raise TypeError("Expected nogroup to be a bool "
                            "but got a {0}".format(type(nogroup).__name__))
        self._nogroup = nogroup

    @property
    def omp_grainsize(self):
        '''
        Returns the grainsize that will be specified by
        this transformation. By default the grainsize
        clause is not applied, so grainsize is None.

        :returns: The grainsize specified by this transformation.
        :rtype: int or None
        '''
        return self._grainsize

    @omp_grainsize.setter
    def omp_grainsize(self, value):
        '''
        Sets the grainsize that will be specified by
        this transformation. Checks the grainsize is
        a positive integer value or None.

        :param value: integer value to use in the grainsize clause.
        :type value: int or None

        :raises TransformationError: if value is not an int and is not None.
        :raises TransformationError: if value is negative.
        :raises TransformationError: if grainsize and num_tasks are \
                                     both specified.
        '''
        if (not isinstance(value, int)) and (value is not None):
            raise TransformationError("grainsize must be an integer or None, "
                                      "got {0}".format(type(value).__name__))

        if (value is not None) and (value <= 0):
            raise TransformationError("grainsize must be a positive "
                                      "integer, got {0}".format(value))

        if value is not None and self.omp_num_tasks is not None:
            raise TransformationError(
                "The grainsize and num_tasks clauses would both "
                "be specified for this Taskloop transformation")
        self._grainsize = value

    @property
    def omp_num_tasks(self):
        '''
        Returns the num_tasks that will be specified
        by this transformation. By default the num_tasks
        clause is not applied so num_tasks is None.

        :returns: The grainsize specified by this transformation.
        :rtype: int or None
        '''
        return self._num_tasks

    @omp_num_tasks.setter
    def omp_num_tasks(self, value):
        '''
        Sets the num_tasks that will be specified by
        this transformation. Checks that num_tasks is
        a positive integer value or None.

        :param value: integer value to use in the num_tasks clause.
        :type value: int or None

        :raises TransformationError: if value is not an int and is not None.
        :raises TransformationError: if value is negative.
        :raises TransformationError: if grainsize and num_tasks are \
                                     both specified.

        '''
        if (not isinstance(value, int)) and (value is not None):
            raise TransformationError("num_tasks must be an integer or None,"
                                      " got {0}".format(type(value).__name__))

        if (value is not None) and (value <= 0):
            raise TransformationError("num_tasks must be a positive "
                                      "integer, got {0}".format(value))

        if value is not None and self.omp_grainsize is not None:
            raise TransformationError(
                "The grainsize and num_tasks clauses would both "
                "be specified for this Taskloop transformation")
        self._num_tasks = value

    def _directive(self, children, collapse=None):
        '''
        Creates the type of directive needed for this sub-class of
        transformation.

        :param children: list of Nodes that will be the children of \
                         the created directive.
        :type children: list of :py:class:`psyclone.psyir.nodes.Node`
        :param int collapse: currently un-used but required to keep \
                             interface the same as in base class.
        :returns: the new node representing the directive in the AST.
        :rtype: :py:class:`psyclone.psyir.nodes.OMPTaskloopDirective`

        :raises NotImplementedError: if a collapse argument is supplied
        '''
        # TODO 1370: OpenMP loop functions don't support collapse
        if collapse:
            raise NotImplementedError(
                "The COLLAPSE clause is not yet supported for "
                "'!$omp taskloop' directives.")
        _directive = OMPTaskloopDirective(children=children,
                                          grainsize=self.omp_grainsize,
                                          num_tasks=self.omp_num_tasks,
                                          nogroup=self.omp_nogroup)
        return _directive

    def apply(self, node, options=None):
        '''Apply the OMPTaskloopTrans transformation to the specified node in
        a Schedule. This node must be a Loop since this transformation
        corresponds to wrapping the generated code with directives like so:

        .. code-block:: fortran

          !$OMP TASKLOOP
          do ...
             ...
          end do
          !$OMP END TASKLOOP

        At code-generation time (when
        :py:meth:`OMPTaskloopDirective.gen_code` is called), this node must be
        within (i.e. a child of) an OpenMP SERIAL region.

        If the keyword "nogroup" is specified in the options, it will cause a
        nogroup clause be generated if it is set to True. This will override
        the value supplied to the constructor, but will only apply to the
        apply call to which the value is supplied.

        :param node: the supplied node to which we will apply the \
                     OMPTaskloopTrans transformation
        :type node: :py:class:`psyclone.psyir.nodes.Node`
        :param options: a dictionary with options for transformations\
                        and validation.
        :type options: dict of str:values or None
        :param bool options["nogroup"]:
                indicating whether a nogroup clause should be applied to
                this taskloop.

        :returns: (:py:class:`psyclone.psyir.nodes.Schedule`, \
        :py:class:`psyclone.undoredo.Memento`)

        '''
        if not options:
            options = {}
        current_nogroup = self.omp_nogroup
        # If nogroup is specified it overrides that supplied to the
        # constructor of the Transformation, but will be reset at the
        # end of this function
        self.omp_nogroup = options.get("nogroup", current_nogroup)

        try:
            rval = super(OMPTaskloopTrans, self).apply(node, options)
        finally:
            # Reset the nogroup value to the original value
            self.omp_nogroup = current_nogroup
        return rval


class OMPLoopTrans(ParallelLoopTrans):

    '''
    Adds an OpenMP directive to a loop. The
    optional 'reprod' argument in the apply method decides whether
    standard OpenMP reduction support is to be used (which is not
    reproducible) or whether a manual reproducible reproduction is
    to be used.

    :param str omp_schedule: the OpenMP schedule to use.

    For example:

    >>> from psyclone.parse.algorithm import parse
    >>> from psyclone.parse.utils import ParseError
    >>> from psyclone.psyGen import PSyFactory
    >>> from psyclone.errors import GenerationError
    >>> api = "gocean1.0"
    >>> ast, invokeInfo = parse(SOURCE_FILE, api=api)
    >>> psy = PSyFactory(api).create(invokeInfo)
    >>> print psy.invokes.names
    >>>
    >>> from psyclone.psyGen import TransInfo
    >>> t = TransInfo()
    >>> ltrans = t.get_trans_name('OMPLoopTrans')
    >>> rtrans = t.get_trans_name('OMPParallelTrans')
    >>>
    >>> schedule = psy.invokes.get('invoke_0').schedule
    >>> if DEBUG:
    ...    schedule.view()
    >>> new_schedule = schedule
    >>>
    # Apply the OpenMP Loop transformation to *every* loop
    # in the schedule
    >>> for child in schedule.children:
    >>>     newschedule, memento = ltrans.apply(child, reprod=True)
    >>>     schedule = newschedule
    >>>
    # Enclose all of these loops within a single OpenMP
    # PARALLEL region
    >>> rtrans.omp_schedule("dynamic,1")
    >>> newschedule, memento = rtrans.apply(schedule.children)
    >>>
    >>>

    '''
    def __init__(self, omp_schedule="static"):
        # Whether or not to generate code for (run-to-run on n threads)
        # reproducible OpenMP reductions. This setting can be overridden
        # via the `reprod` argument to the apply() method.
        self._reprod = Config.get().reproducible_reductions

        self._omp_schedule = ""
        # Although we create the _omp_schedule attribute above (so that
        # pylint doesn't complain), we actually set its value using
        # the setter method in order to make use of the latter's error
        # checking.
        self.omp_schedule = omp_schedule

        super(OMPLoopTrans, self).__init__()

    def __str__(self):
        return "Adds an 'OpenMP DO' directive to a loop"

    @property
    def omp_schedule(self):
        ''' Returns the OpenMP schedule that will be specified by
            this transformation. The default schedule is 'static'.'''
        return self._omp_schedule

    @omp_schedule.setter
    def omp_schedule(self, value):
        ''' Sets the OpenMP schedule that will be specified by
            this transformation. Checks that the string supplied in
            :py:obj:`value` is a recognised OpenMP schedule. '''

        # Some schedules have an optional chunk size following a ','
        value_parts = value.split(',')
        if value_parts[0].lower() not in VALID_OMP_SCHEDULES:
            raise TransformationError("Valid OpenMP schedules are {0} "
                                      "but got {1}".
                                      format(VALID_OMP_SCHEDULES,
                                             value_parts[0]))
        if len(value_parts) > 1:
            if value_parts[0] == "auto":
                raise TransformationError("Cannot specify a chunk size "
                                          "when using an OpenMP schedule"
                                          " of 'auto'")
            if value_parts[1].strip() == "":
                raise TransformationError("Supplied OpenMP schedule '{0}'"
                                          " has missing chunk-size.".
                                          format(value))

        self._omp_schedule = value

    def _directive(self, children, collapse=None):
        '''
        Creates the type of directive needed for this sub-class of
        transformation.

        :param children: list of Nodes that will be the children of \
                         the created directive.
        :type children: list of :py:class:`psyclone.psyir.nodes.Node`
        :param int collapse: currently un-used but required to keep \
                             interface the same as in base class.
        :returns: the new node representing the directive in the AST
        :rtype: :py:class:`psyclone.psyir.nodes.OMPDoDirective`
        :raises NotImplementedError: if a collapse argument is supplied.
        '''
        # TODO 1370: OpenMP loop functions don't support collapse
        if collapse:
            raise NotImplementedError(
                "The COLLAPSE clause is not yet supported for '!$omp do' "
                "directives.")
        _directive = OMPDoDirective(children=children,
                                    omp_schedule=self.omp_schedule,
                                    reprod=self._reprod)
        return _directive

    def apply(self, node, options=None):
        '''Apply the OMPLoopTrans transformation to the specified node in a
        Schedule. This node must be a Loop since this transformation
        corresponds to wrapping the generated code with directives like so:

        .. code-block:: fortran

          !$OMP DO
          do ...
             ...
          end do
          !$OMP END DO

        At code-generation time (when
        :py:meth:`OMPLoopDirective.gen_code` is called), this node must be
        within (i.e. a child of) an OpenMP PARALLEL region.

        If the keyword "reprod" is specified in the options, it will cause a
        reproducible reduction to be generated if it is set to True, otherwise
        the default value (as read from the psyclone.cfg file) will be used.
        Note, reproducible in this case means obtaining the same results
        with the same number of OpenMP threads, not for different
        numbers of OpenMP threads.

        :param node: the supplied node to which we will apply the \
                     OMPLoopTrans transformation
        :type node: :py:class:`psyclone.psyir.nodes.Node`
        :param options: a dictionary with options for transformations\
                        and validation.
        :type options: dictionary of string:values or None
        :param bool options["reprod"]:
                indicating whether reproducible reductions should be used. \
                By default the value from the config file will be used.

        :returns: (:py:class:`psyclone.psyir.nodes.Schedule`, \
        :py:class:`psyclone.undoredo.Memento`)

        '''
        if not options:
            options = {}
        self._reprod = options.get("reprod",
                                   Config.get().reproducible_reductions)

        # Add variable names for OMP functions into the InvokeSchedule
        # (a Routine) symboltable if they don't already exist
        root = node.ancestor(Routine)

        symtab = root.symbol_table
        try:
            symtab.lookup_with_tag("omp_thread_index")
        except KeyError:
            symtab.new_symbol(
                "th_idx", tag="omp_thread_index",
                symbol_type=DataSymbol, datatype=INTEGER_TYPE)
        try:
            symtab.lookup_with_tag("omp_num_threads")
        except KeyError:
            symtab.new_symbol(
                "nthreads", tag="omp_num_threads",
                symbol_type=DataSymbol, datatype=INTEGER_TYPE)

        return super(OMPLoopTrans, self).apply(node, options)


class ACCLoopTrans(ParallelLoopTrans):
    '''
    Adds an OpenACC loop directive to a loop. This directive must be within
    the scope of some OpenACC Parallel region (at code-generation time).

    For example:

    >>> from psyclone.parse.algorithm import parse
    >>> from psyclone.parse.utils import ParseError
    >>> from psyclone.psyGen import PSyFactory
    >>> from psyclone.errors import GenerationError
    >>> api = "gocean1.0"
    >>> ast, invokeInfo = parse(SOURCE_FILE, api=api)
    >>> psy = PSyFactory(api).create(invokeInfo)
    >>>
    >>> from psyclone.psyGen import TransInfo
    >>> t = TransInfo()
    >>> ltrans = t.get_trans_name('ACCLoopTrans')
    >>> rtrans = t.get_trans_name('ACCParallelTrans')
    >>>
    >>> schedule = psy.invokes.get('invoke_0').schedule
    >>> if DEBUG:
    ...    schedule.view()
    >>> new_schedule = schedule
    >>>
    # Apply the OpenACC Loop transformation to *every* loop
    # in the schedule
    >>> for child in schedule.children:
    >>>     newschedule, memento = ltrans.apply(child, reprod=True)
    >>>     schedule = newschedule
    >>>
    # Enclose all of these loops within a single OpenACC
    # PARALLEL region
    >>> rtrans.omp_schedule("dynamic,1")
    >>> newschedule, memento = rtrans.apply(schedule.children)
    >>>

    '''
    # The types of node that must be excluded from the section of PSyIR
    # being transformed.
    excluded_node_types = (nodes.PSyDataNode)

    def __init__(self):
        # Whether to add the "independent" clause
        # to the loop directive.
        self._independent = True
        self._sequential = False
        super(ACCLoopTrans, self).__init__()

    def __str__(self):
        return "Adds an 'OpenACC loop' directive to a loop"

    def _directive(self, children, collapse=None):
        '''
        Creates the ACCLoopDirective needed by this sub-class of
        transformation.

        :param children: list of child nodes of the new directive Node.
        :type children: list of :py:class:`psyclone.psyir.nodes.Node`
        :param int collapse: number of nested loops to collapse or None if \
                             no collapse attribute is required.
        '''
        directive = ACCLoopDirective(children=children,
                                     collapse=collapse,
                                     independent=self._independent,
                                     sequential=self._sequential)
        return directive

    def apply(self, node, options=None):
        '''
        Apply the ACCLoop transformation to the specified node. This node
        must be a Loop since this transformation corresponds to
        inserting a directive immediately before a loop, e.g.:

        .. code-block:: fortran

          !$ACC LOOP
          do ...
             ...
          end do

        At code-generation time (when
        :py:meth:`psyclone.psyir.nodes.ACCLoopDirective.gen_code` is called),
        this node must be within (i.e. a child of) a PARALLEL region.

        :param node: the supplied node to which we will apply the \
                     Loop transformation.
        :type node: :py:class:`psyclone.psyir.nodes.Loop`
        :param options: a dictionary with options for transformations.
        :type options: dictionary of string:values or None
        :param int options["collapse"]: number of nested loops to collapse.
        :param bool options["independent"]: whether to add the "independent" \
                clause to the directive (not strictly necessary within \
                PARALLEL regions).

        :returns: 2-tuple of new schedule and memento of transform
        :rtype: (:py:class:`psyclone.dynamo0p3.DynInvokeSchedule`, \
                 :py:class:`psyclone.undoredo.Memento`)

        '''
        # Store sub-class specific options. These are used when
        # creating the directive (in the _directive() method).
        if not options:
            options = {}
        self._independent = options.get("independent", True)
        self._sequential = options.get("sequential", False)

        # Call the apply() method of the base class
        return super(ACCLoopTrans, self).apply(node, options)


class OMPParallelLoopTrans(OMPLoopTrans):

    ''' Adds an OpenMP PARALLEL DO directive to a loop.

        For example:

        >>> from psyclone.parse.algorithm import parse
        >>> from psyclone.psyGen import PSyFactory
        >>> ast, invokeInfo = parse("dynamo.F90")
        >>> psy = PSyFactory("dynamo0.1").create(invokeInfo)
        >>> schedule = psy.invokes.get('invoke_v3_kernel_type').schedule
        >>> if DEBUG:
        ...    schedule.view()
        >>>
        >>> from psyclone.transformations import OMPParallelLoopTrans
        >>> trans = OMPParallelLoopTrans()
        >>> new_schedule, memento = trans.apply(schedule.children[0])
        >>> if DEBUG:
        ...    new_schedule.view()

    '''
    def __str__(self):
        return "Add an 'OpenMP PARALLEL DO' directive with no validity checks"

    def validate(self, node, options=None):
        '''Validity checks for input arguments.

        :param node: the PSyIR node to validate.
        :type node: :py:class:`psyclone.psyir.nodes.Node`
        :param options: a dictionary with options for transformations.
        :type options: dictionary of string:values or None

        :raises TransformationError: if the node is a loop over colours.

        '''
        # Check that the supplied Node is a Loop
        super(OMPParallelLoopTrans, self).validate(node, options=options)

        # Check we are not a sequential loop
        if node.loop_type == 'colours':
            raise TransformationError("Error in "+self.name+" transformation. "
                                      "The requested loop is over colours and "
                                      "must be computed serially.")

    def apply(self, node, options=None):
        ''' Apply an OMPParallelLoop Transformation to the supplied node
        (which must be a Loop). In the generated code this corresponds to
        wrapping the Loop with directives:

        .. code-block:: fortran

          !$OMP PARALLEL DO ...
          do ...
            ...
          end do
          !$OMP END PARALLEL DO

        :param node: the node (loop) to which to apply the transformation.
        :type node: :py:class:`psyclone.f2pygen.DoGen`
        :param options: a dictionary with options for transformations\
                        and validation.
        :type options: dictionary of string:values or None

        :returns: two-tuple of transformed schedule and a record of the \
                  transformation.
        :rtype: (:py:class:`psyclone.psyir.nodes.Schedule, \
                 :py:class:`psyclone.undoredo.Memento`)
        '''
        self.validate(node, options=options)

        schedule = node.root
        # create a memento of the schedule and the proposed transformation
        keep = Memento(schedule, self, [node])

        # keep a reference to the node's original parent and its index as these
        # are required and will change when we change the node's location
        node_parent = node.parent
        node_position = node.position

        # add our OpenMP loop directive setting its parent to the node's
        # parent and its children to the node
        directive = OMPParallelDoDirective(children=[node.detach()],
                                           omp_schedule=self.omp_schedule)

        # add the OpenMP loop directive as a child of the node's parent
        node_parent.addchild(directive, index=node_position)

        return schedule, keep


class DynamoOMPParallelLoopTrans(OMPParallelLoopTrans):

    ''' Dynamo-specific OpenMP loop transformation. Adds Dynamo specific
        validity checks. Actual transformation is done by the
        :py:class:`base class <OMPParallelLoopTrans>`.

    '''
    def __str__(self):
        return "Add an OpenMP Parallel Do directive to a Dynamo loop"

    def apply(self, node, options=None):

        '''Perform Dynamo specific loop validity checks then call the
        :py:meth:`~OMPParallelLoopTrans.apply` method of the
        :py:class:`base class <OMPParallelLoopTrans>`.

        :param node: the Node in the Schedule to check
        :type node: :py:class:`psyclone.psyir.nodes.Node`
        :param options: a dictionary with options for transformations.
        :type options: dictionary of string:values or None

        :raises TransformationError: if the associated loop requires \
                colouring.

        :returns: 2-tuple of new schedule and memento of transform.
        :rtype: (:py:class:`psyclone.dynamo0p3.DynInvokeSchedule`, \
                 :py:class:`psyclone.undoredo.Memento`)

        '''
        self.validate(node, options=options)

        # If the loop is not already coloured then check whether or not
        # it should be. If the field space is discontinuous (including
        # any_discontinuous_space) then we don't need to worry about
        # colouring.
        const = LFRicConstants()
        if node.field_space.orig_name not in \
           const.VALID_DISCONTINUOUS_NAMES:
            if node.loop_type != 'colour' and node.has_inc_arg():
                raise TransformationError(
                    "Error in {0} transformation. The kernel has an "
                    "argument with INC access. Colouring is required.".
                    format(self.name))

        return OMPParallelLoopTrans.apply(self, node)


class GOceanOMPParallelLoopTrans(OMPParallelLoopTrans):

    '''GOcean specific OpenMP Do loop transformation. Adds GOcean
       specific validity checks (that supplied Loop is an inner or outer
       loop). Actual transformation is done by
       :py:class:`base class <OMPParallelLoopTrans>`.

       :param omp_schedule: the omp schedule to be created. Must be one of \
           'runtime', 'static', 'dynamic', 'guided' or 'auto'.

    '''
    def __str__(self):
        return "Add an OpenMP Parallel Do directive to a GOcean loop"

    def apply(self, node, options=None):
        ''' Perform GOcean-specific loop validity checks then call
        :py:meth:`OMPParallelLoopTrans.apply`.

        :param node: a Loop node from an AST.
        :type node: :py:class:`psyclone.psyir.nodes.Loop`
        :param options: a dictionary with options for transformations\
                        and validation.
        :type options: dictionary of string:values or None

        :raises TransformationError: if the supplied node is not an inner or\
            outer loop.

        :returns: 2-tuple of new schedule and memento of transform
        :rtype: (:py:class:`psyclone.dynamo0p3.GOInvokeSchedule`, \
                 :py:class:`psyclone.undoredo.Memento`)

        '''
        self.validate(node, options=options)

        # Check we are either an inner or outer loop
        if node.loop_type not in ["inner", "outer"]:
            raise TransformationError(
                "Error in "+self.name+" transformation.  The requested loop"
                " is not of type inner or outer.")

        return OMPParallelLoopTrans.apply(self, node)


class Dynamo0p3OMPLoopTrans(OMPLoopTrans):

    ''' Dynamo 0.3 specific orphan OpenMP loop transformation. Adds
    Dynamo-specific validity checks. Actual transformation is done by
    :py:class:`base class <OMPLoopTrans>`.

    '''
    def __str__(self):
        return "Add an OpenMP DO directive to a Dynamo 0.3 loop"

    def apply(self, node, options=None):
        '''Perform Dynamo 0.3 specific loop validity checks then call
        :py:meth:`OMPLoopTrans.apply`.

        :param node: the Node in the Schedule to check
        :type node: :py:class:`psyclone.psyir.nodes.Node`
        :param options: a dictionary with options for transformations \
                        and validation.
        :type options: dictionary of string:values or None
        :param bool options["reprod"]:
                indicating whether reproducible reductions should be used. \
                By default the value from the config file will be used.

        :raise TransformationError: if an OMP loop transform would create \
                incorrect code.
        '''
        if not options:
            options = {}

        # Since this function potentially modifies the user's option
        # dictionary, create a copy:
        options = options.copy()
        # Make sure the default is set:
        options["reprod"] = options.get("reprod",
                                        Config.get().reproducible_reductions)

        self.validate(node, options=options)

        # If the loop is not already coloured then check whether or not
        # it should be
        if node.loop_type != 'colour' and node.has_inc_arg():
            raise TransformationError(
                "Error in {0} transformation. The kernel has an argument"
                " with INC access. Colouring is required.".
                format(self.name))

        return OMPLoopTrans.apply(self, node, options)


class GOceanOMPLoopTrans(OMPLoopTrans):

    ''' GOcean-specific orphan OpenMP loop transformation. Adds GOcean
        specific validity checks (that the node is either an inner or outer
        Loop). Actual transformation is done by
        :py:class:`base class <OMPLoopTrans>`.

        :param omp_schedule: the omp schedule to be created. Must be one of
            'runtime', 'static', 'dynamic', 'guided' or 'auto'.

        '''
    def __str__(self):
        return "Add an OpenMP DO directive to a GOcean loop"

    def validate(self, node, options=None):
        '''
        Checks that the supplied node is a valid target for parallelisation
        using OMP Do.

        :param node: the candidate loop for parallelising using OMP Do.
        :type node: :py:class:`psyclone.psyir.nodes.Loop`
        :param options: a dictionary with options for transformations.
        :type options: dictionary of string:values or None

        :raises TransformationError: if the loop_type of the supplied Loop is \
                                     not "inner" or "outer".

        '''
        super(GOceanOMPLoopTrans, self).validate(node, options=options)

        # Check we are either an inner or outer loop
        if node.loop_type not in ["inner", "outer"]:
            raise TransformationError("Error in "+self.name+" transformation."
                                      " The requested loop is not of type "
                                      "inner or outer.")

    def apply(self, node, options=None):
        '''Perform GOcean specific loop validity checks then call
        :py:meth:`OMPLoopTrans.apply`.

        :param node: the loop to parallelise using OMP Do.
        :type node: :py:class:`psyclone.psyir.nodes.Loop`
        :param options: a dictionary with options for transformations.
        :type options: dictionary of string:values or None

        '''
        # Check node is a loop
        self.validate(node, options=options)

        return OMPLoopTrans.apply(self, node, options)


class ColourTrans(LoopTrans):
    '''
    Apply a colouring transformation to a loop (in order to permit a
    subsequent parallelisation over colours). For example:

    >>> invoke = ...
    >>> schedule = invoke.schedule
    >>>
    >>> ctrans = ColourTrans()
    >>>
    >>> # Colour all of the loops
    >>> for child in schedule.children:
    >>>     ctrans.apply(child)
    >>>
    >>> if DEBUG:
    ...    schedule.view()

    '''
    def __str__(self):
        return "Split a loop into colours"

    def apply(self, node, options=None):
        '''
        Converts the Loop represented by :py:obj:`node` into a
        nested loop where the outer loop is over colours and the inner
        loop is over cells of that colour.

        :param node: the loop to transform.
        :type node: :py:class:`psyclone.psyir.nodes.Loop`
        :param options: a dictionary with options for transformations.
        :type options: dictionary of string:values or None

        :returns: Tuple of modified schedule and record of transformation
        :rtype: (:py:class:`psyclone.psyir.nodes.Schedule, \
                 :py:class:`psyclone.undoredo.Memento`)
        '''
        self.validate(node, options=options)

        schedule = node.root

        # create a memento of the schedule and the proposed transformation
        keep = Memento(schedule, self, [node])

        node_parent = node.parent
        node_position = node.position

        # create a colours loop. This loops over colours and must be run
        # sequentially
        colours_loop = node.__class__(parent=node_parent, loop_type="colours")
        colours_loop.field_space = node.field_space
        colours_loop.iteration_space = node.iteration_space
        colours_loop.set_lower_bound("start")
        colours_loop.set_upper_bound("ncolours")
        # Add this loop as a child of the original node's parent
        node_parent.addchild(colours_loop, index=node_position)

        # create a colour loop. This loops over a particular colour and
        # can be run in parallel
        colour_loop = node.__class__(parent=colours_loop.loop_body,
                                     loop_type="colour")
        colour_loop.field_space = node.field_space
        colour_loop.field_name = node.field_name
        colour_loop.iteration_space = node.iteration_space
        colour_loop.set_lower_bound("start")
        colour_loop.kernel = node.kernel

        if Config.get().distributed_memory:
            index = node.upper_bound_halo_depth
            colour_loop.set_upper_bound("colour_halo", index)
        else:  # no distributed memory
            colour_loop.set_upper_bound("ncolour")
        # Add this loop as a child of our loop over colours
        colours_loop.loop_body.addchild(colour_loop)

        # add contents of node to colour loop
        colour_loop.loop_body.children.extend(
            node.loop_body.pop_all_children())

        # remove original loop
        node_parent.children.remove(node)

        return schedule, keep


class KernelModuleInlineTrans(KernelTrans):
    '''Switches on, or switches off, the inlining of a Kernel subroutine
    into the PSy layer module. For example:

    >>> invoke = ...
    >>> schedule = invoke.schedule
    >>>
    >>> inline_trans = KernelModuleInlineTrans()
    >>>
    >>> inline_trans.apply(schedule.children[0].loop_body[0])
    >>> if DEBUG:
    ...    schedule.view()

    .. warning ::
        For this transformation to work correctly, the Kernel subroutine
        must only use data that is passed in by argument, declared locally
        or included via use association within the subroutine. Two
        examples where in-lining will not work are:

        #. A variable is declared within the module that ``contains`` the
           Kernel subroutine and is then accessed within that Kernel;
        #. A variable is included via use association at the module level
           and accessed within the Kernel subroutine.

        The transformation will reject attempts to in-line such kernels.
    '''

    def __str__(self):
        return ("Inline (or cancel inline of) a kernel subroutine into the "
                "PSy module")

    @property
    def name(self):
        ''' Returns the name of this transformation as a string.'''
        return "KernelModuleInline"

    def apply(self, node, options=None):
        '''Checks that the node is of the correct type (a Kernel) then marks
        the Kernel to be inlined, or not, depending on the value of
        the inline option. If the inline option is not passed the
        Kernel is marked to be inlined.

        :param node: the loop to transform.
        :type node: :py:class:`psyclone.psyir.nodes.Loop`
        :param options: a dictionary with options for transformations.
        :type options: dictionary of string:values or None
        :param bool options["inline"]: whether the kernel should be module\
                inlined or not.

        :returns: 2-tuple of new schedule and memento of transform.
        :rtype: (:py:class:`psyclone.dynamo0p3.DynInvokeSchedule`, \
                 :py:class:`psyclone.undoredo.Memento`)

        '''
        self.validate(node, options)

        schedule = node.root

        # create a memento of the schedule and the proposed transformation
        keep = Memento(schedule, self, [node])

        if not options:
            options = {}
        inline = options.get("inline", True)

        # set kernel's inline status
        if node.module_inline == inline:
            # issue a warning here when we implement logging
            # print "Warning, Kernel inline is already set to "+str(inline)
            pass
        else:
            node.module_inline = inline

        return schedule, keep


class Dynamo0p3ColourTrans(ColourTrans):

    '''Split a Dynamo 0.3 loop over cells into colours so that it can be
    parallelised. For example:

    >>> from psyclone.parse.algorithm import parse
    >>> from psyclone.psyGen import PSyFactory
    >>> import transformations
    >>> import os
    >>> import pytest
    >>>
    >>> TEST_API = "dynamo0.3"
    >>> _,info=parse(os.path.join(os.path.dirname(os.path.abspath(__file__)),
    >>>              "tests", "test_files", "dynamo0p3",
    >>>              "4.6_multikernel_invokes.f90"),
    >>>              api=TEST_API)
    >>> psy = PSyFactory(TEST_API).create(info)
    >>> invoke = psy.invokes.get('invoke_0')
    >>> schedule = invoke.schedule
    >>>
    >>> ctrans = Dynamo0p3ColourTrans()
    >>> otrans = DynamoOMPParallelLoopTrans()
    >>>
    >>> # Colour all of the loops
    >>> for child in schedule.children:
    >>>     ctrans.apply(child)
    >>>
    >>> # Then apply OpenMP to each of the colour loops
    >>> for child in schedule.children:
    >>>     otrans.apply(child.children[0])
    >>>
    >>> if DEBUG:
    ...    schedule.view()

    Colouring in the Dynamo 0.3 API is subject to the following rules:

    * Only kernels with an iteration space of CELLS and which modify a
      continuous field require colouring. Any other type of loop will
      cause this transformation to raise an exception.
    * A kernel may have at most one field with 'INC' access
    * A separate colour map will be required for each field that is coloured
      (if an invoke contains >1 kernel call)

    '''
    def __str__(self):
        return "Split a Dynamo 0.3 loop over cells into colours"

    def apply(self, node, options=None):
        '''Performs Dynamo0.3-specific error checking and then uses the parent
        class to convert the Loop represented by :py:obj:`node` into a
        nested loop where the outer loop is over colours and the inner
        loop is over cells of that colour.

        :param node: the loop to transform.
        :type node: :py:class:`psyclone.dynamo0p3.DynLoop`
        :param options: a dictionary with options for transformations.\
        :type options: dictionary of string:values or None

        :returns: 2-tuple of new schedule and memento of transform.
        :rtype: (:py:class:`psyclone.dynamo0p3.DynInvokeSchedule`, \
                 :py:class:`psyclone.undoredo.Memento`)

        '''
        # check node is a loop
        super(Dynamo0p3ColourTrans, self).validate(node, options=options)

        # Check we need colouring
        const = LFRicConstants()
        if node.field_space.orig_name in \
           const.VALID_DISCONTINUOUS_NAMES:
            raise TransformationError(
                "Error in DynamoColour transformation. Loops iterating over "
                "a discontinuous function space are not currently supported.")

        # Colouring is only necessary (and permitted) if the loop is
        # over cells. Since this is the default it is represented by
        # an empty string.
        if node.loop_type != "":
            raise TransformationError(
                "Error in DynamoColour transformation. Only loops over cells "
                "may be coloured but this loop is over {0}".
                format(node.loop_type))

        # Check whether we have a field that has INC access
        if not node.has_inc_arg():
            # TODO generate a warning here as we don't need to colour
            # a loop that does not update a field with INC access
            pass

        # Check that we're not attempting to colour a loop that is
        # already within an OpenMP region (because the loop over
        # colours *must* be sequential)
        if node.ancestor(OMPDirective):
            raise TransformationError("Cannot have a loop over colours "
                                      "within an OpenMP parallel region.")

        schedule, keep = ColourTrans.apply(self, node)

        return schedule, keep


@six.add_metaclass(abc.ABCMeta)
class ParallelRegionTrans(RegionTrans):
    '''
    Base class for transformations that create a parallel region.

    '''
    # The types of node that must be excluded from the section of PSyIR
    # being transformed.
    excluded_node_types = (nodes.CodeBlock, nodes.Return, psyGen.HaloExchange)

    def __init__(self):
        # Holds the class instance for the type of parallel region
        # to generate
        self._pdirective = None
        super(ParallelRegionTrans, self).__init__()

    @abc.abstractmethod
    def __str__(self):
        pass  # pragma: no cover

    @abc.abstractproperty
    def name(self):
        ''' Returns the name of this transformation as a string.'''

    def validate(self, node_list, options=None):
        '''
        Check that the supplied list of Nodes are eligible to be
        put inside a parallel region.

        :param list node_list: list of nodes to put into a parallel region
        :param options: a dictionary with options for transformations.\
        :type options: dictionary of string:values or None
        :param bool options["node-type-check"]: this flag controls whether \
            or not the type of the nodes enclosed in the region should be \
            tested to avoid using unsupported nodes inside a region.

        :raises TransformationError: if the supplied node is an \
            InvokeSchedule rather than being within an InvokeSchedule.
        :raises TransformationError: if the supplied nodes are not all \
            children of the same parent (siblings).

        '''
        if isinstance(node_list[0], InvokeSchedule):
            raise TransformationError(
                "A {0} transformation cannot be applied to an InvokeSchedule "
                "but only to one or more nodes from within an InvokeSchedule.".
                format(self.name))

        node_parent = node_list[0].parent

        for child in node_list:
            if child.parent is not node_parent:
                raise TransformationError(
                    "Error in {0} transformation: supplied nodes are not "
                    "children of the same parent.".format(self.name))
        super(ParallelRegionTrans, self).validate(node_list, options)

    def apply(self, target_nodes, options=None):
        '''
        Apply this transformation to a subset of the nodes within a
        schedule - i.e. enclose the specified Loops in the
        schedule within a single parallel region.

        :param target_nodes: a single Node or a list of Nodes.
        :type target_nodes: (list of) :py:class:`psyclone.psyir.nodes.Node`
        :param options: a dictionary with options for transformations.
        :type options: dictionary of string:values or None
        :param bool options["node-type-check"]: this flag controls if the \
                type of the nodes enclosed in the region should be tested \
                to avoid using unsupported nodes inside a region.

        :returns: 2-tuple of new schedule and memento of transform.
        :rtype: (:py:class:`psyclone.dynamo0p3.DynInvokeSchedule`, \
                 :py:class:`psyclone.undoredo.Memento`)

        '''

        # Check whether we've been passed a list of nodes or just a
        # single node. If the latter then we create ourselves a
        # list containing just that node.
        node_list = self.get_node_list(target_nodes)
        self.validate(node_list, options)

        # Keep a reference to the parent of the nodes that are to be
        # enclosed within a parallel region. Also keep the index of
        # the first child to be enclosed as that will become the
        # position of the new !$omp parallel directive.
        node_parent = node_list[0].parent
        node_position = node_list[0].position

        # create a memento of the schedule and the proposed
        # transformation
        schedule = node_list[0].root

        keep = Memento(schedule, self)

        # Create the parallel directive as a child of the
        # parent of the nodes being enclosed and with those nodes
        # as its children.
        directive = self._pdirective(
            children=[node.detach() for node in node_list])

        # Add the region directive as a child of the parent
        # of the nodes being enclosed and at the original location
        # of the first of these nodes
        node_parent.addchild(directive, index=node_position)

        return schedule, keep


class OMPSingleTrans(ParallelRegionTrans):
    '''
    Create an OpenMP SINGLE region by inserting directives. The most
    likely use case for this transformation is to wrap around task-based
    transformations. The parent region for this should usually also be
    a OMPParallelTrans.

    :param bool nowait: whether to apply a nowait clause to this \
                       transformation. The default value is False

    For example:

    >>> from psyclone.parse.algorithm import parse
    >>> from psyclone.psyGen import PSyFactory
    >>> api = "gocean1.0"
    >>> ast, invokeInfo = parse(SOURCE_FILE, api=api)
    >>> psy = PSyFactory(api).create(invokeInfo)
    >>>
    >>> from psyclone.transformations import OMPParallelTrans, OMPSingleTrans
    >>> singletrans = OMPSingleTrans()
    >>> paralleltrans = OMPParallelTrans()
    >>>
    >>> schedule = psy.invokes.get('invoke_0').schedule
    >>> if DEBUG:
    ...    schedule.view()
    >>> if DEBUG:
    ...    schedule.view()
    >>>
    >>> # Enclose all of these loops within a single OpenMP
    >>> # SINGLE region
    >>> singletrans.apply(schedule.children)
    >>> # Enclose all of these loops within a single OpenMP
    >>> # PARALLEL region
    >>> paralleltrans.apply(schedule.children)
    >>> if DEBUG:
    ...    schedule.view()

    '''
    # The types of node that this transformation cannot enclose
    excluded_node_types = (nodes.CodeBlock, nodes.Return, nodes.ACCDirective,
                           psyGen.HaloExchange, nodes.OMPSerialDirective,
                           nodes.OMPParallelDirective)

    def __init__(self, nowait=False):
        super(OMPSingleTrans, self).__init__()
        # Set the type of directive that the base class will use
        self._pdirective = self._directive
        # Store whether this single directive has a barrier or not
        self._omp_nowait = nowait

    def __str__(self):
        return "Insert an OpenMP Single region"

    @property
    def omp_nowait(self):
        ''' :returns: whether or not this Single region uses a nowait \
                      clause to remove the end barrier.
            :rtype: bool
        '''
        return self._omp_nowait

    @property
    def name(self):
        '''
        :returns: the name of this transformation.
        :rtype: str
        '''
        return "OMPSingleTrans"

    @omp_nowait.setter
    def omp_nowait(self, value):
        ''' Sets the nowait property that will be specified by
            this transformation. Checks that the value supplied in
            :py:obj:`value` is a bool

            :param bool value: whether this Single clause should have a \
                               nowait applied.

            :raises TypeError: if the value parameter is not a bool.

        '''
        if not isinstance(value, bool):
            raise TypeError("Expected nowait to be a bool "
                            "but got a {0}".format(type(value).__name__))
        self._omp_nowait = value

    def _directive(self, children):
        '''
        Creates the type of directive needed for this sub-class of
        transformation.

        :param children: list of Nodes that will be the children of \
                         the created directive.
        :type children: list of :py:class:`psyclone.psyir.nodes.Node`

        :returns: The directive created for the OpenMP Single Directive
        :rtype: :py:class:`psyclone.psyGen.OMPSingleDirective`

        '''
        _directive = nodes.OMPSingleDirective(children=children,
                                              nowait=self.omp_nowait)
        return _directive

    def apply(self, node_list, options=None):
        '''Apply the OMPSingleTrans transformation to the specified node in a
        Schedule.

        At code-generation time this node must be within (i.e. a child of)
        an OpenMP PARALLEL region. Code generation happens when
        :py:meth:`OMPLoopDirective.gen_code` is called, or when the PSyIR
        tree is given to a backend.

        If the keyword "nowait" is specified in the options, it will cause a
        nowait clause to be added if it is set to True, otherwise no clause
        will be added.

        :param node_list: the supplied node or node list to which we will \
                          apply the OMPSingleTrans transformation
        :type node_list: (a list of) :py:class:`psyclone.psyir.nodes.Node`
        :param options: a list with options for transformations \
                        and validation.
        :type options: a dict of string:values or None
        :param bool options["nowait"]:
                indicating whether or not to use a nowait clause on this \
                single region.

        :returns: 2-tuple of new schedule and memento of transform.
        :rtype: (:py:class:`psyclone.psyir.nodes.Schedule`,
                 :py:class:`psyclone.undoredo.Memento`)

        '''
        if not options:
            options = {}
        if options.get("nowait") is not None:
            self.omp_nowait = options.get("nowait")

        return super(OMPSingleTrans, self).apply(node_list, options)


class OMPMasterTrans(ParallelRegionTrans):
    '''
    Create an OpenMP MASTER region by inserting directives. The most
    likely use case for this transformation is to wrap around task-based
    transformations. The parent region for this should usually also be
    a OMPParallelTrans. For example:

    >>> from psyclone.parse.algorithm import parse
    >>> from psyclone.psyGen import PSyFactory
    >>> api = "gocean1.0"
    >>> ast, invokeInfo = parse(SOURCE_FILE, api=api)
    >>> psy = PSyFactory(api).create(invokeInfo)
    >>>
    >>> from psyclone.transformations import OMPParallelTrans, OMPMasterTrans
    >>> mastertrans = OMPMasterTrans()
    >>> paralleltrans = OMPParallelTrans()
    >>>
    >>> schedule = psy.invokes.get('invoke_0').schedule
    >>> if DEBUG:
    ...    schedule.view()
    >>>
    >>> # Enclose all of these loops within a single OpenMP
    >>> # MASTER region
    >>> mastertrans.apply(schedule.children)
    >>> # Enclose all of these loops within a single OpenMP
    >>> # PARALLEL region
    >>> paralleltrans.apply(schedule.children)
    >>> if DEBUG:
    ...    schedule.view()

    '''
    # The types of node that this transformation cannot enclose
    excluded_node_types = (nodes.CodeBlock, nodes.Return, nodes.ACCDirective,
                           psyGen.HaloExchange, nodes.OMPSerialDirective,
                           nodes.OMPParallelDirective)

    def __init__(self):
        super(OMPMasterTrans, self).__init__()
        # Set the type of directive that the base class will use
        self._pdirective = nodes.OMPMasterDirective

    def __str__(self):
        return "Insert an OpenMP Master region"

    @property
    def name(self):
        '''
        :returns: the name of this transformation as a string.
        :rtype: str
        '''
        return "OMPMasterTrans"

    def apply(self, node_list, options=None):
        '''Apply the OMPMasterTrans transformation to the specified node in a
        Schedule.

        At code-generation time this node must be within (i.e. a child of)
        an OpenMP PARALLEL region. Code generation happens when
        :py:meth:`OMPMasterDirective.gen_code` is called, or when the PSyIR
        tree is given to a backend.

        :param node_list: the supplied node or node list to which we will \
                          apply the OMPMasterTrans transformation
        :type node_list: (a list of) :py:class:`psyclone.psyir.nodes.Node`
        :param options: a list with options for transformations \
                        and validation.
        :type options: a dict of string:values or None

        :returns: 2-tuple of new schedule and memento of transform.
        :rtype: (:py:class:`psyclone.psyir.nodes.Schedule`,
                 :py:class:`psyclone.undoredo.Memento`)

        '''
        if not options:
            options = {}

        return super(OMPMasterTrans, self).apply(node_list, options)


class OMPParallelTrans(ParallelRegionTrans):
    '''
    Create an OpenMP PARALLEL region by inserting directives. For
    example:

    >>> from psyclone.parse.algorithm import parse
    >>> from psyclone.parse.utils import ParseError
    >>> from psyclone.psyGen import PSyFactory
    >>> from psyclone.errors import GenerationError
    >>> api = "gocean1.0"
    >>> ast, invokeInfo = parse(SOURCE_FILE, api=api)
    >>> psy = PSyFactory(api).create(invokeInfo)
    >>>
    >>> from psyclone.psyGen import TransInfo
    >>> t = TransInfo()
    >>> ltrans = t.get_trans_name('GOceanOMPLoopTrans')
    >>> rtrans = t.get_trans_name('OMPParallelTrans')
    >>>
    >>> schedule = psy.invokes.get('invoke_0').schedule
    >>> if DEBUG:
    ...    schedule.view()
    >>>
    >>> # Apply the OpenMP Loop transformation to *every* loop
    >>> # in the schedule
    >>> for child in schedule.children:
    >>>     ltrans.apply(child)
    >>>
    >>> # Enclose all of these loops within a single OpenMP
    >>> # PARALLEL region
    >>> rtrans.apply(schedule.children)
    >>> if DEBUG:
    ...    schedule.view()

    '''
    # The types of node that this transformation cannot enclose
    excluded_node_types = (nodes.CodeBlock, nodes.Return, nodes.ACCDirective,
                           psyGen.HaloExchange)

    def __init__(self):
        super(OMPParallelTrans, self).__init__()
        # Set the type of directive that the base class will use
        self._pdirective = nodes.OMPParallelDirective

    def __str__(self):
        return "Insert an OpenMP Parallel region"

    @property
    def name(self):
        '''
        :returns: the name of this transformation as a string.
        :rtype: str
        '''
        return "OMPParallelTrans"

    def validate(self, node_list, options=None):
        '''
        Perform OpenMP-specific validation checks.

        :param node_list: list of Nodes to put within parallel region.
        :type node_list: list of :py:class:`psyclone.psyir.nodes.Node`
        :param options: a dictionary with options for transformations.
        :type options: dictionary of string:values or None
        :param bool options["node-type-check"]: this flag controls if the \
                type of the nodes enclosed in the region should be tested \
                to avoid using unsupported nodes inside a region.

        :raises TransformationError: if the target Nodes are already within \
                                     some OMP parallel region.
        '''
        if node_list[0].ancestor(OMPDirective):
            raise TransformationError("Error in OMPParallel transformation:" +
                                      " cannot create an OpenMP PARALLEL " +
                                      "region within another OpenMP region.")

        # Now call the general validation checks
        super(OMPParallelTrans, self).validate(node_list, options)


class ACCParallelTrans(ParallelRegionTrans):
    '''
    Create an OpenACC parallel region by inserting directives. This parallel
    region *must* come after an enter-data directive (see `ACCEnterDataTrans`)
    or within a data region (see `ACCDataTrans`). For example:

    >>> from psyclone.parse.algorithm import parse
    >>> from psyclone.psyGen import PSyFactory
    >>> api = "gocean1.0"
    >>> ast, invokeInfo = parse(SOURCE_FILE, api=api)
    >>> psy = PSyFactory(api).create(invokeInfo)
    >>>
    >>> from psyclone.psyGen import TransInfo
    >>> t = TransInfo()
    >>> ptrans = t.get_trans_name('ACCParallelTrans')
    >>> dtrans = t.get_trans_name('ACCDataTrans')
    >>>
    >>> schedule = psy.invokes.get('invoke_0').schedule
    >>> if DEBUG:
    ...    schedule.view()
    >>>
    >>> # Enclose everything within a single OpenACC PARALLEL region
    >>> ptrans.apply(schedule.children)
    >>> # Add an enter-data directive
    >>> dtrans.apply(schedule)
    >>> if DEBUG:
    ...    schedule.view()

    '''
    excluded_node_types = (nodes.CodeBlock, nodes.Return, nodes.PSyDataNode,
                           nodes.ACCDataDirective, nodes.ACCEnterDataDirective)

    def __init__(self):
        super(ACCParallelTrans, self).__init__()
        # Set the type of directive that the base class will use
        self._pdirective = nodes.ACCParallelDirective

    def __str__(self):
        return "Insert an OpenACC Parallel region"

    @property
    def name(self):
        '''
        :returns: the name of this transformation as a string.
        :rtype: str
        '''
        return "ACCParallelTrans"


class MoveTrans(Transformation):
    '''Provides a transformation to move a node in the tree. For
    example:

    >>> from psyclone.parse.algorithm import parse
    >>> from psyclone.psyGen import PSyFactory
    >>> ast,invokeInfo=parse("dynamo.F90")
    >>> psy=PSyFactory("dynamo0.3").create(invokeInfo)
    >>> schedule=psy.invokes.get('invoke_v3_kernel_type').schedule
    >>> if DEBUG:
    ...    schedule.view()
    >>>
    >>> from psyclone.transformations import MoveTrans
    >>> trans=MoveTrans()
    >>> new_schedule, memento = trans.apply(schedule.children[0],
                                            schedule.children[2],
<<<<<<< HEAD
                                            position="after")
    >>> if DEBUG:
    ...    new_schedule.view()
=======
                                            options = {"position":"after")
    >>> new_schedule.view()
>>>>>>> 429e08cc

    Nodes may only be moved to a new location with the same parent
    and must not break any dependencies otherwise an exception is
    raised.'''

    def __str__(self):
        return "Move a node to a different location"

    @property
    def name(self):
        ''' Returns the name of this transformation as a string.'''
        return "Move"

    def validate(self, node, location, options=None):
        # pylint: disable=no-self-use
        ''' validity checks for input arguments.

        :param node: the node to be moved.
        :type node: :py:class:`psyclone.psyir.nodes.Node`
        :param location: node before or after which the given node\
            should be moved.
        :type location: :py:class:`psyclone.psyir.nodes.Node`
        :param options: a dictionary with options for transformations.
        :type options: dictionary of string:values or None
        :param str options["position"]: either 'before' or 'after'.

        :raises TransformationError: if the given node is not an instance \
            of :py:class:`psyclone.psyir.nodes.Node`
        :raises TransformationError: if the location is not valid.
        '''

        # Check that the first argument is a Node
        from psyclone.psyir.nodes import Node
        if not isinstance(node, Node):
            raise TransformationError(
                "In the Move transformation apply method the first argument "
                "is not a Node")

        # Check new location conforms to any data dependencies
        # This also checks the location and position arguments
        if not options:
            options = {}
        position = options.get("position", "before")
        if not node.is_valid_location(location, position=position):
            raise TransformationError(
                "In the Move transformation apply method, data dependencies "
                "forbid the move to the new location")

    def apply(self, node, location, options=None):
        '''Move the node represented by :py:obj:`node` before location
        :py:obj:`location` (which is also a node) by default and after
        if the optional `position` argument is set to 'after'.

        :param node: the node to be moved.
        :type node: :py:class:`psyclone.psyir.nodes.Node`
        :param location: node before or after which the given node\
            should be moved.
        :type location: :py:class:`psyclone.psyir.nodes.Node`
        :param options: a dictionary with options for transformations.
        :type options: dictionary of string:values or None
        :param str options["position"]: either 'before' or 'after'.

        :raises TransformationError: if the given node is not an instance \
            of :py:class:`psyclone.psyir.nodes.Node`
        :raises TransformationError: if the location is not valid.

        :returns: 2-tuple of new schedule and memento of transform.
        :rtype: (:py:class:`psyclone.dynamo0p3.DynInvokeSchedule`, \
                 :py:class:`psyclone.undoredo.Memento`)

        '''
        # pylint:disable=arguments-differ

        self.validate(node, location, options)

        if not options:
            options = {}
        position = options.get("position", "before")

        # Create a memento of the schedule and the proposed transformation
        keep = Memento(node.root, self, [node, location])

        parent = node.parent

        my_node = parent.children.pop(node.position)

        location_index = location.position
        if position == "before":
            location.parent.children.insert(location_index, my_node)
        else:
            location.parent.children.insert(location_index+1, my_node)

        return node.root, keep


class Dynamo0p3RedundantComputationTrans(LoopTrans):
    '''This transformation allows the user to modify a loop's bounds so
    that redundant computation will be performed. Redundant
    computation can result in halo exchanges being modified, new halo
    exchanges being added or existing halo exchanges being removed.

    * This transformation should be performed before any
      parallelisation transformations (e.g. for OpenMP) to the loop in
      question and will raise an exception if this is not the case.

    * This transformation can not be applied to a loop containing a
      reduction and will again raise an exception if this is the case.

    * This transformation can only be used to add redundant
      computation to a loop, not to remove it.

    * This transformation allows a loop that is already performing
      redundant computation to be modified, but only if the depth is
      increased.

    '''
    def __str__(self):
        return "Change iteration space to perform redundant computation"

    def validate(self, node, options=None):
        '''Perform various checks to ensure that it is valid to apply the
        RedundantComputation transformation to the supplied node

        :param node: the supplied node on which we are performing\
                     validity checks
        :type node: :py:class:`psyclone.psyir.nodes.Node`
        :param options: a dictionary with options for transformations.
        :type options: dictionary of string:values or None
        :param int options["depth"]: the depth of the stencil if the value \
                     is provided and None if not.

        :raises TransformationError: if the parent of the loop is a\
            :py:class:`psyclone.psyir.nodes.Directive`.
        :raises TransformationError: if the parent of the loop is not a\
            :py:class:`psyclone.psyir.nodes.Loop` or a\
            :py:class:`psyclone.psyGen.DynInvokeSchedule`.
        :raises TransformationError: if the parent of the loop is a\
            :py:class:`psyclone.psyir.nodes.Loop` but the original loop does\
            not iterate over 'colour'.
        :raises TransformationError: if the parent of the loop is a\
            :py:class:`psyclone.psyir.nodes.Loop` but the parent does not
            iterate over 'colours'.
        :raises TransformationError: if the parent of the loop is a\
            :py:class:`psyclone.psyir.nodes.Loop` but the parent's parent is\
            not a :py:class:`psyclone.psyGen.DynInvokeSchedule`.
        :raises TransformationError: if this transformation is applied\
            when distributed memory is not switched on.
        :raises TransformationError: if the loop does not iterate over\
            cells, dofs or colour.
        :raises TransformationError: if the transformation is setting the\
            loop to the maximum halo depth but the loop already computes\
            to the maximum halo depth.
        :raises TransformationError: if the transformation is setting the\
            loop to the maximum halo depth but the loop contains a stencil\
            access (as this would result in the field being accessed\
            beyond the halo depth).
        :raises TransformationError: if the supplied depth value is not an\
            integer.
        :raises TransformationError: if the supplied depth value is less\
            than 1.
        :raises TransformationError: if the supplied depth value is not\
            greater than 1 when a continuous loop is modified as this is\
            the minimum valid value.
        :raises TransformationError: if the supplied depth value is not\
            greater than the existing depth value, as we should not need\
            to undo existing transformations.
        :raises TransformationError: if a depth value has been supplied\
            but the loop has already been set to the maximum halo depth.

        '''
        # check node is a loop
        super(Dynamo0p3RedundantComputationTrans, self).validate(
            node, options=options)

        # Check loop's parent is the InvokeSchedule, or that it is nested
        # in a colours loop and perform other colour(s) loop checks,
        # otherwise halo exchange placement might fail. The only
        # current example where the placement would fail is when
        # directives have already been added. This could be fixed but
        # it actually makes sense to require redundant computation
        # transformations to be applied before adding directives so it
        # is not particularly important.
        dir_node = node.ancestor(nodes.Directive)
        if dir_node:
            raise TransformationError(
                "In the Dynamo0p3RedundantComputation transformation apply "
                "method the supplied loop is sits beneath a directive of "
                "type {0}. Redundant computation must be applied before "
                "directives are added.".format(type(dir_node)))
        if not (isinstance(node.parent, DynInvokeSchedule) or
                isinstance(node.parent.parent, nodes.Loop)):
            raise TransformationError(
                "In the Dynamo0p3RedundantComputation transformation "
                "apply method the parent of the supplied loop must be "
                "the DynInvokeSchedule, or a Loop, but found {0}".
                format(type(node.parent)))
        if isinstance(node.parent.parent, nodes.Loop):
            if node.loop_type != "colour":
                raise TransformationError(
                    "In the Dynamo0p3RedundantComputation transformation "
                    "apply method, if the parent of the supplied Loop is "
                    "also a Loop then the supplied Loop must iterate over "
                    "'colour', but found '{0}'".format(node.loop_type))
            if node.parent.parent.loop_type != "colours":
                raise TransformationError(
                    "In the Dynamo0p3RedundantComputation transformation "
                    "apply method, if the parent of the supplied Loop is "
                    "also a Loop then the parent must iterate over "
                    "'colours', but found '{0}'"
                    "".format(node.parent.parent.loop_type))
            if not isinstance(node.parent.parent.parent, DynInvokeSchedule):
                raise TransformationError(
                    "In the Dynamo0p3RedundantComputation transformation "
                    "apply method, if the parent of the supplied Loop is "
                    "also a Loop then the parent's parent must be the "
                    "DynInvokeSchedule, but found {0}"
                    .format(type(node.parent)))
        if not Config.get().distributed_memory:
            raise TransformationError(
                "In the Dynamo0p3RedundantComputation transformation apply "
                "method distributed memory must be switched on")

        # loop must iterate over cell-column, dof or colour. Note, an
        # empty loop_type iterates over cell-columns.
        if node.loop_type not in ["", "dof", "colour"]:
            raise TransformationError(
                "In the Dynamo0p3RedundantComputation transformation apply "
                "method the loop type must be one of '' (cell-columns), 'dof' "
                "or 'colour', but found '{0}'".format(node.loop_type))

        # We don't currently support the application of transformations to
        # loops containing inter-grid kernels
        check_intergrid(node)
        const = LFRicConstants()

        if not options:
            options = {}
        depth = options.get("depth")
        if depth is None:
            if node.upper_bound_name in const.HALO_ACCESS_LOOP_BOUNDS:
                if not node.upper_bound_halo_depth:
                    raise TransformationError(
                        "In the Dynamo0p3RedundantComputation transformation "
                        "apply method the loop is already set to the maximum "
                        "halo depth so this transformation does nothing")
                for call in node.kernels():
                    for arg in call.arguments.args:
                        if arg.stencil:
                            raise TransformationError(
                                "In the Dynamo0p3RedundantComputation "
                                "transformation apply method the loop "
                                "contains field '{0}' with a stencil "
                                "access in kernel '{1}', so it is invalid "
                                "to set redundant computation to maximum "
                                "depth".format(arg.name, call.name))
        else:
            if not isinstance(depth, int):
                raise TransformationError(
                    "In the Dynamo0p3RedundantComputation transformation "
                    "apply method the supplied depth should be an integer but "
                    "found type '{0}'".format(type(depth)))
            if depth < 1:
                raise TransformationError(
                    "In the Dynamo0p3RedundantComputation transformation "
                    "apply method the supplied depth is less than 1")

            if node.upper_bound_name in const.HALO_ACCESS_LOOP_BOUNDS:
                if node.upper_bound_halo_depth:
                    if node.upper_bound_halo_depth >= depth:
                        raise TransformationError(
                            "In the Dynamo0p3RedundantComputation "
                            "transformation apply method the supplied depth "
                            "({0}) must be greater than the existing halo "
                            "depth ({1})".format(depth,
                                                 node.upper_bound_halo_depth))
                else:
                    raise TransformationError(
                        "In the Dynamo0p3RedundantComputation transformation "
                        "apply method the loop is already set to the maximum "
                        "halo depth so can't be set to a fixed value")

    def apply(self, loop, options=None):
        # pylint:disable=arguments-differ
        '''Apply the redundant computation transformation to the loop
        :py:obj:`loop`. This transformation can be applied to loops iterating
        over 'cells or 'dofs'. if :py:obj:`depth` is set to a value then the
        value will be the depth of the field's halo over which redundant
        computation will be performed. If :py:obj:`depth` is not set to a
        value then redundant computation will be performed to the full depth
        of the field's halo.

        :param loop: the loop that we are transforming.
        :type loop: :py:class:`psyclone.psyGen.DynLoop`
        :param options: a dictionary with options for transformations.
        :type options: dictionary of string:values or None
        :param int options["depth"]: the depth of the stencil. Defaults \
                to None.

        :returns: 2-tuple of new schedule and memento of transform.
        :rtype: (:py:class:`psyclone.dynamo0p3.DynInvokeSchedule`, \
                 :py:class:`psyclone.undoredo.Memento`)

        '''
        self.validate(loop, options=options)
        if not options:
            options = {}
        depth = options.get("depth")

        schedule = loop.root

        # create a memento of the schedule and the proposed
        # transformation
        keep = Memento(schedule, self, [loop, depth])

        if loop.loop_type == "":
            # Loop is over cells
            loop.set_upper_bound("cell_halo", depth)
        elif loop.loop_type == "colour":
            # Loop is over cells of a single colour
            loop.set_upper_bound("colour_halo", depth)
        elif loop.loop_type == "dof":
            loop.set_upper_bound("dof_halo", depth)
        else:
            raise TransformationError(
                "Unsupported loop_type '{0}' found in Dynamo0p3Redundant"
                "ComputationTrans.apply()".format(loop.loop_type))
        # Add/remove halo exchanges as required due to the redundant
        # computation
        loop.update_halo_exchanges()

        return schedule, keep


class GOLoopSwapTrans(LoopTrans):
    ''' Provides a loop-swap transformation, e.g.:

    .. code-block:: fortran

        DO j=1, m
            DO i=1, n

    becomes:

    .. code-block:: fortran

        DO i=1, n
            DO j=1, m

    This transform is used as follows:

     >>> from psyclone.parse.algorithm import parse
     >>> from psyclone.psyGen import PSyFactory
     >>> ast, invokeInfo = parse("shallow_alg.f90")
     >>> psy = PSyFactory("gocean1.0").create(invokeInfo)
     >>> schedule = psy.invokes.get('invoke_0').schedule
     >>> if DEBUG:
     ...    schedule.view()
     >>>
     >>> from psyclone.transformations import GOLoopSwapTrans
     >>> swap = GOLoopSwapTrans()
     >>> new_schedule, memento = swap.apply(schedule.children[0])
     >>> if DEBUG:
     ...    new_schedule.view()

    '''
    def __str__(self):
        return "Exchange the order of two nested loops: inner becomes " + \
               "outer and vice versa"

    def validate(self, node_outer, options=None):
        '''Checks if the given node contains a valid Fortran structure
        to allow swapping loops. This means the node must represent
        a loop, and it must have exactly one child that is also a loop.

        :param node_outer: a Loop node from an AST.
        :type node_outer: py:class:`psyclone.psyir.nodes.Loop`
        :param options: a dictionary with options for transformations.
        :type options: dict of string:values or None

        :raises TransformationError: if the supplied node does not\
                                     allow a loop swap to be done.

        '''
        super(GOLoopSwapTrans, self).validate(node_outer, options=options)

        if not isinstance(node_outer, GOLoop):
            raise TransformationError("Error in GOLoopSwap transformation. "
                                      "Given node '{0}' is not a GOLoop, but "
                                      "an instance of '{1}."
                                      .format(node_outer, type(node_outer)))

        if not node_outer.loop_body or not node_outer.loop_body.children:
            raise TransformationError("Error in GOLoopSwap transformation. "
                                      "Supplied node '{0}' must be the outer "
                                      "loop of a loop nest and must have one "
                                      "inner loop, but this node does not "
                                      "have any statements inside."
                                      .format(node_outer))

        node_inner = node_outer.loop_body[0]

        # Check that the body of the outer loop is itself a Loop
        try:
            super(GOLoopSwapTrans, self).validate(node_inner, options=options)
        except TransformationError as err:
            six.raise_from(
                TransformationError("Error in GOLoopSwap transformation. "
                                    "Supplied node '{0}' must be the outer "
                                    "loop of a loop nest but the first "
                                    "inner statement is not a valid loop:\n"
                                    "{1}.".format(node_outer, str(err.value))),
                err)

        if not isinstance(node_inner, GOLoop):
            raise TransformationError(
                "Error in GOLoopSwap transformation. Inner loop of supplied "
                "loop nest ({0}) is not a GOLoop, but an instance of '{1}'."
                .format(node_outer, type(node_inner).__name__))

        if len(node_outer.loop_body.children) > 1:
            raise TransformationError(
                "Error in GOLoopSwap transformation. Supplied node '{0}' must"
                " be the outer loop of a loop nest and must have exactly one "
                "inner loop, but this node has {1} inner statements, the "
                "first two being '{2}' and '{3}'"
                "".format(node_outer, len(node_outer.loop_body.children),
                          node_outer.loop_body[0], node_outer.loop_body[1]))

    def apply(self, outer, options=None):
        # pylint: disable=arguments-differ
        '''The argument :py:obj:`outer` must be a loop which has exactly
        one inner loop. This transform then swaps the outer and inner loop.

        :param outer: the node representing the outer loop.
        :type outer: :py:class:`psyclone.psyir.nodes.Loop`
        :param options: a dictionary with options for transformations.
        :type options: dictionary of string:values or None

        :raises TransformationError: if the supplied node does not \
                                     allow a loop swap to be done.

        :returns: 2-tuple of new schedule and memento of transform.
        :rtype: (:py:class:`psyclone.dynamo0p3.DynInvokeSchedule`, \
                 :py:class:`psyclone.undoredo.Memento`)

        '''
        self.validate(outer, options=options)

        schedule = outer.root
        inner = outer.loop_body[0]

        # create a memento of the schedule and the proposed transformation
        keep = Memento(schedule, self, [inner, outer])

        # Detach the inner code
        inner_loop_body = inner.loop_body.detach()

        # Swap the loops
        outer.replace_with(inner.detach())
        inner.addchild(Schedule())
        inner.loop_body.addchild(outer)

        # Insert again the inner code in the new inner loop
        outer.loop_body.replace_with(inner_loop_body)

        return schedule, keep


class Dynamo0p3AsyncHaloExchangeTrans(Transformation):
    '''Splits a synchronous halo exchange into a halo exchange start and
    halo exchange end. For example:

    >>> from psyclone.parse.algorithm import parse
    >>> from psyclone.psyGen import PSyFactory
    >>> api = "dynamo0.3"
    >>> ast, invokeInfo = parse("file.f90", api=api)
    >>> psy=PSyFactory(api).create(invokeInfo)
    >>> schedule = psy.invokes.get('invoke_0').schedule
    >>> if DEBUG:
    ...    schedule.view()
    >>>
    >>> from psyclone.transformations import Dynamo0p3AsyncHaloExchangeTrans
    >>> trans = Dynamo0p3AsyncHaloExchangeTrans()
    >>> new_schedule, memento = trans.apply(schedule.children[0])
    >>> if DEBUG:
    ...    new_schedule.view()

    '''

    def __str__(self):
        return "Changes a synchronous halo exchange into an asynchronous one."

    @property
    def name(self):
        '''
        :returns: the name of this transformation as a string.
        :rtype: str
        '''
        return "Dynamo0p3AsyncHaloExchangeTrans"

    def apply(self, node, options=None):
        '''Transforms a synchronous halo exchange, represented by a
        HaloExchange node, into an asynchronous halo exchange,
        represented by HaloExchangeStart and HaloExchangeEnd nodes.

        :param node: a synchronous haloexchange node.
        :type node: :py:obj:`psyclone.psygen.HaloExchange`
        :param options: a dictionary with options for transformations.
        :type options: dictionary of string:values or None

        :returns: tuple of the modified schedule and a record of the \
                  transformation.
        :rtype: (:py:class:`psyclone.psyir.nodes.Schedule`, \
                :py:class:`psyclone.undoredo.Memento`)

        '''
        self.validate(node, options)

        schedule = node.root

        # create a memento of the schedule and the proposed transformation
        keep = Memento(schedule, self, [node])

        from psyclone.dynamo0p3 import DynHaloExchangeStart, DynHaloExchangeEnd
        # add asynchronous start and end halo exchanges and initialise
        # them using information from the existing synchronous halo
        # exchange
        node.parent.addchild(
            DynHaloExchangeStart(
                node.field, check_dirty=node._check_dirty,
                vector_index=node.vector_index, parent=node.parent),
            index=node.position)
        node.parent.addchild(
            DynHaloExchangeEnd(
                node.field, check_dirty=node._check_dirty,
                vector_index=node.vector_index, parent=node.parent),
            index=node.position)

        # remove the existing synchronous halo exchange
        node.parent.children.remove(node)

        return schedule, keep

    def validate(self, node, options):
        '''Internal method to check whether the node is valid for this
        transformation.

        :param node: a synchronous Halo Exchange node
        :type node: :py:obj:`psyclone.psygen.HaloExchange`
        :param options: a dictionary with options for transformations.
        :type options: dictionary of string:values or None

        :raises TransformationError: if the node argument is not a
                         HaloExchange (or subclass thereof)

        '''
        from psyclone.dynamo0p3 import DynHaloExchangeStart, DynHaloExchangeEnd

        if not isinstance(node, psyGen.HaloExchange) or \
           isinstance(node, (DynHaloExchangeStart, DynHaloExchangeEnd)):
            raise TransformationError(
                "Error in Dynamo0p3AsyncHaloExchange transformation. Supplied "
                "node must be a synchronous halo exchange but found '{0}'."
                .format(type(node)))


class Dynamo0p3KernelConstTrans(Transformation):
    '''Modifies a kernel so that the number of dofs, number of layers and
    number of quadrature points are fixed in the kernel rather than
    being passed in by argument.

    >>> from psyclone.parse.algorithm import parse
    >>> from psyclone.psyGen import PSyFactory
    >>> api = "dynamo0.3"
    >>> ast, invokeInfo = parse("file.f90", api=api)
    >>> psy=PSyFactory(api).create(invokeInfo)
    >>> schedule = psy.invokes.get('invoke_0').schedule
    >>> if DEBUG:
    ...    schedule.view()
    >>>
    >>> from psyclone.transformations import Dynamo0p3KernelConstTrans
    >>> trans = Dynamo0p3KernelConstTrans()
    >>> for kernel in schedule.coded_kernels():
    >>>     trans.apply(kernel, number_of_layers=150)
    >>>     kernel_schedule = kernel.get_kernel_schedule()
    >>>     kernel_schedule.symbol_table.view()

    '''

    # ndofs per 3D cell for different function spaces on a quadrilateral
    # element for different orders. Formulas kindly provided by Tom Melvin and
    # Thomas Gibson. See the Qr table at http://femtable.org/background.html,
    # for computed values of w0, w1, w2 and w3 up to order 7.
    # Note: w2*trace spaces have dofs only on cell faces and no volume dofs.
    # As there is currently no dedicated structure for face dofs in kernel
    # constants, w2*trace dofs are included here. w2*trace ndofs formulas
    # require the number of reference element faces in the horizontal (4)
    # for w2htrace space, in the vertical (2) for w2vtrace space and all (6)
    # for w2trace space.

    space_to_dofs = {"w3":       (lambda n: (n+1)**3),
                     "w2":       (lambda n: 3*(n+2)*(n+1)**2),
                     "w1":       (lambda n: 3*(n+2)**2*(n+1)),
                     "w0":       (lambda n: (n+2)**3),
                     "wtheta":   (lambda n: (n+2)*(n+1)**2),
                     "w2h":      (lambda n: 2*(n+2)*(n+1)**2),
                     "w2v":      (lambda n: (n+2)*(n+1)**2),
                     "w2broken": (lambda n: 3*(n+1)**2*(n+2)),
                     "wchi":     (lambda n: (n+1)**3),
                     "w2trace":  (lambda n: 6*(n+1)**2),
                     "w2htrace": (lambda n: 4*(n+1)**2),
                     "w2vtrace": (lambda n: 2*(n+1)**2)}

    def __str__(self):
        return ("Makes the number of degrees of freedom, the number of "
                "quadrature points and the number of layers constant in "
                "a Kernel.")

    @property
    def name(self):
        '''
        :returns: the name of this transformation as a string.
        :rtype: str
        '''
        return "Dynamo0p3KernelConstTrans"

    def apply(self, node, options=None):
        '''Transforms a kernel so that the values for the number of degrees of
        freedom (if a valid value for the element_order arg is
        provided), the number of quadrature points (if the quadrature
        arg is set to True) and the number of layers (if a valid value
        for the number_of_layers arg is provided) are constant in a
        kernel rather than being passed in by argument.

        The "cellshape", "element_order" and "number_of_layers"
        arguments are provided to mirror the namelist values that are
        input into an LFRic model when it is run.

        Quadrature support is currently limited to XYoZ in ths
        transformation. In the case of XYoZ the number of quadrature
        points (for horizontal and vertical) are set to the
        element_order + 3 in the LFRic infrastructure so their value
        is derived.

        :param node: a kernel node.
        :type node: :py:obj:`psyclone.psygen.DynKern`
        :param options: a dictionary with options for transformations.
        :type options: dictionary of string:values or None
        :param str options["cellshape"]: the shape of the cells. This is\
            provided as it helps determine the number of dofs a field has\
            for a particular function space. Currently only "quadrilateral"\
            is supported which is also the default value.
        :param int options["element_order"]: the order of the cell. In \
            combination with cellshape, this determines the number of \
            dofs a field has for a particular function space. If it is set \
            to None (the default) then the dofs values are not set as \
            constants in the kernel, otherwise they are.
        :param int options["number_of_layers"]: the number of vertical \
            layers in the LFRic model mesh used for this particular run. If \
            this is set to None (the default) then the nlayers value is not \
            set as a constant in the kernel, otherwise it is.
        :param bool options["quadrature"]: whether the number of quadrature \
            points values are set as constants in the kernel (True) or not \
            (False). The default is False.

        :returns: tuple of the modified schedule and a record of the \
                  transformation.
        :rtype: (:py:class:`psyclone.psyir.nodes.Schedule`, \
                :py:class:`psyclone.undoredo.Memento`)

        '''
        # --------------------------------------------------------------------
        def make_constant(symbol_table, arg_position, value,
                          function_space=None):
            '''Utility function that modifies the argument at position
            'arg_position' into a compile-time constant with value
            'value'.

            :param symbol_table: the symbol table for the kernel \
                         holding the argument that is going to be modified.
            :type symbol_table: :py:class:`psyclone.psyir.symbols.SymbolTable`
            :param int arg_position: the argument's position in the \
                                     argument list.
            :param value: the constant value that this argument is \
                    going to be given. Its type depends on the type of the \
                    argument.
            :type value: int, str or bool
            :type str function_space: the name of the function space \
                    if there is a function space associated with this \
                    argument. Defaults to None.

            '''
            arg_index = arg_position - 1
            try:
                symbol = symbol_table.argument_list[arg_index]
            except IndexError:
                raise TransformationError(
                    "The argument index '{0}' is greater than the number of "
                    "arguments '{1}'.".format(arg_index,
                                              len(symbol_table.argument_list)))
            # Perform some basic checks on the argument to make sure
            # it is the expected type
            if not isinstance(symbol.datatype, ScalarType):
                raise TransformationError(
                    "Expected entry to be a scalar argument but found "
                    "'{0}'.".format(type(symbol.datatype).__name__))
            if symbol.datatype.intrinsic != ScalarType.Intrinsic.INTEGER:
                raise TransformationError(
                    "Expected entry to be a scalar integer argument "
                    "but found '{0}'.".format(symbol.datatype))
            if symbol.is_constant:
                raise TransformationError(
                    "Expected entry to be a scalar integer argument "
                    "but found a constant.")

            # Create a new symbol with a known constant value then swap
            # it with the argument. The argument then becomes xxx_dummy
            # and is unused within the kernel body.
            # TODO: Temporarily use unsafe name change until the name
            # space manager is introduced into the SymbolTable (Issue
            # #321).
            orig_name = symbol.name
            local_symbol = DataSymbol(orig_name+"_dummy", INTEGER_TYPE,
                                      constant_value=value)
            symbol_table.add(local_symbol)
            symbol_table.swap_symbol_properties(symbol, local_symbol)

            if function_space:
                print("    Modified {0}, arg position {1}, function space "
                      "{2}, value {3}.".format(orig_name, arg_position,
                                               function_space, value))
            else:
                print("    Modified {0}, arg position {1}, value {2}."
                      "".format(orig_name, arg_position, value))
        # --------------------------------------------------------------------

        self.validate(node, options)

        if not options:
            options = {}
        number_of_layers = options.get("number_of_layers", None)
        quadrature = options.get("quadrature", False)
        element_order = options.get("element_order", None)
        schedule = node.root
        kernel = node

        # create a memento of the schedule and the proposed transformation
        keep = Memento(schedule, self, [kernel])

        from psyclone.domain.lfric import KernCallArgList
        arg_list_info = KernCallArgList(kernel)
        arg_list_info.generate()
        try:
            kernel_schedule = kernel.get_kernel_schedule()
        except NotImplementedError as excinfo:
            raise TransformationError(
                "Failed to parse kernel '{0}'. Error reported was '{1}'."
                "".format(kernel.name, str(excinfo)))

        symbol_table = kernel_schedule.symbol_table
        if number_of_layers:
            make_constant(symbol_table, arg_list_info.nlayers_positions[0],
                          number_of_layers)

        if quadrature and arg_list_info.nqp_positions:
            # TODO #705 - support the transformation of kernels requiring
            # other quadrature types (face/edge, multiple).
            if kernel.eval_shapes == ["gh_quadrature_xyoz"]:
                make_constant(symbol_table,
                              arg_list_info.nqp_positions[0]["horizontal"],
                              element_order+3)
                make_constant(symbol_table,
                              arg_list_info.nqp_positions[0]["vertical"],
                              element_order+3)
            else:
                raise TransformationError(
                    "Error in Dynamo0p3KernelConstTrans transformation. "
                    "Support is currently limited to 'xyoz' quadrature but "
                    "found {0}.".format(kernel.eval_shapes))

        const = LFRicConstants()
        if element_order is not None:
            # Modify the symbol table for degrees of freedom here.
            for info in arg_list_info.ndf_positions:
                if (info.function_space.lower() in
                        (const.VALID_ANY_SPACE_NAMES +
                         const.VALID_ANY_DISCONTINUOUS_SPACE_NAMES +
                         ["any_w2"])):
                    # skip any_space_*, any_discontinuous_space_* and any_w2
                    print(
                        "    Skipped dofs, arg position {0}, function space "
                        "{1}".format(info.position, info.function_space))
                else:
                    try:
                        ndofs = Dynamo0p3KernelConstTrans. \
                                space_to_dofs[
                                    info.function_space](element_order)
                    except KeyError:
                        raise InternalError(
                            "Error in Dynamo0p3KernelConstTrans "
                            "transformation. Unsupported function space "
                            "'{0}' found. Expecting one of {1}."
                            "".format(info.function_space,
                                      Dynamo0p3KernelConstTrans.
                                      space_to_dofs.keys()))
                    make_constant(symbol_table, info.position, ndofs,
                                  function_space=info.function_space)

        # Flag that the kernel has been modified
        kernel.modified = True

        return schedule, keep

    def validate(self, node, options=None):
        '''This method checks whether the input arguments are valid for
        this transformation.

        :param node: a dynamo 0.3 kernel node.
        :type node: :py:obj:`psyclone.psygen.DynKern`
        :param options: a dictionary with options for transformations.
        :type options: dictionary of string:values or None
        :param str options["cellshape"]: the shape of the elements/cells.
        :param int options["element_order"]: the order of the elements/cells.
        :param int options["number_of_layers"]: the number of layers to use.
        :param bool options["quadrature"]: whether quadrature dimension sizes \
            should or shouldn't be set as constants in a kernel.

        :raises TransformationError: if the node argument is not a \
            dynamo 0.3 kernel, the cellshape argument is not set to \
            "quadrilateral", the element_order argument is not a 0 or a \
            positive integer, the number of layers argument is not a \
            positive integer, the quadrature argument is not a boolean, \
            neither element order nor number of layers arguments are set \
            (as the transformation would then do nothing), or the \
            quadrature argument is True but the element order is not \
            provided (as the former needs the latter).

        '''
        from psyclone.dynamo0p3 import DynKern
        if not isinstance(node, DynKern):
            raise TransformationError(
                "Error in Dynamo0p3KernelConstTrans transformation. Supplied "
                "node must be a dynamo kernel but found '{0}'."
                .format(type(node)))

        if not options:
            options = {}
        cellshape = options.get("cellshape", "quadrilateral")
        element_order = options.get("element_order", None)
        number_of_layers = options.get("number_of_layers", None)
        quadrature = options.get("quadrature", False)
        if cellshape.lower() != "quadrilateral":
            # Only quadrilaterals are currently supported
            raise TransformationError(
                "Error in Dynamo0p3KernelConstTrans transformation. Supplied "
                "cellshape must be set to 'quadrilateral' but found '{0}'."
                .format(cellshape))

        if element_order is not None and \
           (not isinstance(element_order, int) or element_order < 0):
            # element order must be 0 or a positive integer
            raise TransformationError(
                "Error in Dynamo0p3KernelConstTrans transformation. The "
                "element_order argument must be >= 0 but found '{0}'."
                .format(element_order))

        if number_of_layers is not None and \
           (not isinstance(number_of_layers, int) or number_of_layers < 1):
            # number of layers must be a positive integer
            raise TransformationError(
                "Error in Dynamo0p3KernelConstTrans transformation. The "
                "number_of_layers argument must be > 0 but found '{0}'."
                .format(number_of_layers))

        if quadrature not in [False, True]:
            # quadrature must be a boolean value
            raise TransformationError(
                "Error in Dynamo0p3KernelConstTrans transformation. The "
                "quadrature argument must be boolean but found '{0}'."
                .format(quadrature))

        if element_order is None and not number_of_layers:
            # As a minimum, element order or number of layers must have values.
            raise TransformationError(
                "Error in Dynamo0p3KernelConstTrans transformation. At least "
                "one of element_order or number_of_layers must be set "
                "otherwise this transformation does nothing.")

        if quadrature and element_order is None:
            # if quadrature then element order
            raise TransformationError(
                "Error in Dynamo0p3KernelConstTrans transformation. If "
                "quadrature is set then element_order must also be set (as "
                "the values of the former are derived from the latter.")


class ACCEnterDataTrans(Transformation):
    '''
    Adds an OpenACC "enter data" directive to a Schedule.
    For example:

    >>> from psyclone.parse.algorithm import parse
    >>> from psyclone.psyGen import PSyFactory
    >>> api = "gocean1.0"
    >>> ast, invokeInfo = parse(SOURCE_FILE, api=api)
    >>> psy = PSyFactory(api).create(invokeInfo)
    >>>
    >>> from psyclone.psyGen import TransInfo
    >>> t = TransInfo()
    >>> dtrans = t.get_trans_name('ACCEnterDataTrans')
    >>>
    >>> schedule = psy.invokes.get('invoke_0').schedule
    >>> if DEBUG:
    ...    schedule.view()
    >>>
    >>> # Add an enter-data directive
    >>> _ = dtrans.apply(schedule)
    >>> if DEBUG:
    ...    schedule.view()

    ...

    '''
    def __str__(self):
        return "Adds an OpenACC 'enter data' directive"

    @property
    def name(self):
        '''
        :returns: the name of this transformation.
        :rtype: str
        '''
        return "ACCEnterDataTrans"

    def apply(self, sched, options=None):
        '''Adds an OpenACC "enter data" directive to the invoke associated
        with the supplied Schedule. Any fields accessed by OpenACC kernels
        within this schedule will be added to this data region in
        order to ensure they remain on the target device.

        :param sched: schedule to which to add an "enter data" directive.
        :type sched: sub-class of :py:class:`psyclone.psyir.nodes.Schedule`
        :param options: a dictionary with options for transformations.
        :type options: dictionary of string:values or None

        :returns: tuple of the modified schedule and a record of the \
                  transformation.
        :rtype: (:py:class:`psyclone.psyir.nodes.Schedule`, \
                :py:class:`psyclone.undoredo.Memento`)
        '''
        from psyclone.gocean1p0 import GOInvokeSchedule

        # Ensure that the proposed transformation is valid
        self.validate(sched, options)

        if isinstance(sched, GOInvokeSchedule):
            from psyclone.gocean1p0 import GOACCEnterDataDirective as \
                AccEnterDataDir
        elif isinstance(sched, DynInvokeSchedule):
            from psyclone.dynamo0p3 import DynACCEnterDataDirective as \
                AccEnterDataDir
        else:
            # Should not get here provided that validate() has done its job
            raise InternalError(
                "ACCEnterDataTrans.validate() has not rejected an "
                "(unsupported) schedule of type {0}".format(type(sched)))

        # Create a memento of the schedule and the proposed
        # transformation.
        keep = Memento(sched, self, [sched])

        # Add the directive
        data_dir = AccEnterDataDir(parent=sched, children=[])
        sched.addchild(data_dir, index=0)

        return sched, keep

    def validate(self, sched, options=None):
        # pylint: disable=arguments-differ
        '''
        Check that we can safely apply the OpenACC enter-data transformation
        to the supplied Schedule.

        :param sched: Schedule to which to add an "enter data" directive.
        :type sched: sub-class of :py:class:`psyclone.psyir.nodes.Schedule`
        :param options: a dictionary with options for transformations.
        :type options: dictionary of string:values or None

        :raises NotImplementedError: for any API other than GOcean 1.0 or NEMO.
        :raises TransformationError: if passed something that is not a \
            (subclass of) :py:class:`psyclone.psyir.nodes.Schedule`.
        '''
        from psyclone.gocean1p0 import GOInvokeSchedule

        super(ACCEnterDataTrans, self).validate(sched, options)

        if not isinstance(sched, nodes.Schedule):
            raise TransformationError("Cannot apply an OpenACC enter-data "
                                      "directive to something that is "
                                      "not a Schedule")

        if not isinstance(sched, (GOInvokeSchedule, DynInvokeSchedule)):
            raise NotImplementedError(
                "ACCEnterDataTrans: ACCEnterDataDirective not implemented for "
                "a schedule of type {0}".format(type(sched)))

        # Check that we don't already have a data region of any sort
        directives = sched.walk(Directive)
        if any(isinstance(ddir, (ACCDataDirective,
                                 ACCEnterDataDirective))
               for ddir in directives):
            raise TransformationError("Schedule already has an OpenACC data "
                                      "region - cannot add an enter data.")


class ACCRoutineTrans(KernelTrans):
    '''
    Transform a kernel subroutine by adding a "!$acc routine" directive
    (causing it to be compiled for the OpenACC accelerator device).
    For example:

    >>> from psyclone.parse.algorithm import parse
    >>> from psyclone.psyGen import PSyFactory
    >>> api = "gocean1.0"
    >>> ast, invokeInfo = parse(SOURCE_FILE, api=api)
    >>> psy = PSyFactory(api).create(invokeInfo)
    >>>
    >>> from psyclone.transformations import ACCRoutineTrans
    >>> rtrans = ACCRoutineTrans()
    >>>
    >>> schedule = psy.invokes.get('invoke_0').schedule
    >>> if DEBUG:
    ...     schedule.view()
    >>> kern = schedule.children[0].children[0].children[0]
    >>> # Transform the kernel
    >>> newkern, _ = rtrans.apply(kern)
    '''
    @property
    def name(self):
        '''
        :returns: the name of this transformation class.
        :rtype: str
        '''
        return "ACCRoutineTrans"

    def apply(self, kern, options=None):
        '''
        Modifies the AST of the supplied kernel so that it contains an
        '!$acc routine' OpenACC directive.
        This transformation affects the f2pygen and the PSyIR trees of
        this kernel.

        :param kern: the kernel object to transform.
        :type kern: :py:class:`psyclone.psyGen.Kern`
        :param options: a dictionary with options for transformations.
        :type options: dictionary of string:values or None

        :raises TransformationError: if we fail to find the subroutine \
                                     corresponding to the kernel object.

        :returns: (transformed kernel, memento of transformation)
        :rtype: 2-tuple of (:py:class:`psyclone.psyGen.Kern`, \
                :py:class:`psyclone.undoredo.Memento`).

        '''
        # pylint: disable=too-many-locals

        # Check that we can safely apply this transformation
        self.validate(kern, options)

        # Get the fparser2 AST of the kernel
        ast = kern.ast
        # Keep a record of this transformation
        keep = Memento(kern, self)
        # Find the kernel subroutine in the fparser2 parse tree
        kern_sub = None
        subroutines = walk(ast.content, Subroutine_Subprogram)
        for sub in subroutines:
            for child in sub.content:
                if isinstance(child, Subroutine_Stmt) and \
                   str(child.items[1]) == kern.name:
                    kern_sub = sub
                    break
            if kern_sub:
                break
        # Find the last declaration statement in the subroutine
        spec = walk(kern_sub.content, Specification_Part)[0]
        posn = -1
        for idx, node in enumerate(spec.content):
            if not isinstance(node, (Implicit_Part, Type_Declaration_Stmt)):
                posn = idx
                break
        # Create the directive and insert it
        cmt = Comment(FortranStringReader("!$acc routine",
                                          ignore_comments=False))
        if posn == -1:
            spec.content.append(cmt)
        else:
            spec.content.insert(posn, cmt)

        # Flag that the kernel has been modified
        kern.modified = True

        # Add the 'cmt' directive into the PSyIR as a CodeBlock
        kernel_schedule = kern.get_kernel_schedule()
        kernel_schedule.addchild(
            CodeBlock([cmt], CodeBlock.Structure.STATEMENT), 0)

        # Return the now modified kernel
        return kern, keep

    def validate(self, kern, options=None):
        '''
        Perform checks that the supplied kernel can be transformed.

        :param kern: the kernel which is the target of the transformation.
        :type kern: :py:class:`psyclone.psyGen.Kern`
        :param options: a dictionary with options for transformations.
        :type options: dictionary of string:values or None

        :raises TransformationError: if the target kernel is a built-in.
        :raises TransformationError: if any of the symbols in the kernel are \
                            accessed via a module use statement.
        '''
        from psyclone.psyGen import BuiltIn
        if isinstance(kern, BuiltIn):
            raise TransformationError(
                "Applying ACCRoutineTrans to a built-in kernel is not yet "
                "supported and kernel '{0}' is of type '{1}'".
                format(kern.name, type(kern)))

        # Perform general validation checks. In particular this checks that
        # the PSyIR of the kernel body can be constructed.
        super(ACCRoutineTrans, self).validate(kern, options)

        # Check that the kernel does not access any data or routines via a
        # module 'use' statement
        sched = kern.get_kernel_schedule()
        imported_variables = sched.symbol_table.imported_symbols
        if imported_variables:
            raise TransformationError(
                "The Symbol Table for kernel '{0}' contains the following "
                "symbol(s) with imported interface: {1}. If these symbols "
                "represent data then they must first be converted to kernel "
                "arguments using the KernelImportsToArguments transformation. "
                "If the symbols represent external routines then PSyclone "
                "cannot currently transform this kernel for execution on an "
                "OpenACC device (issue #342).".
                format(kern.name, [sym.name for sym in imported_variables]))


class ACCKernelsTrans(RegionTrans):
    '''
    Enclose a sub-set of nodes from a Schedule within an OpenACC kernels
    region (i.e. within "!$acc kernels" ... "!$acc end kernels" directives).

    For example:

    >>> from psyclone.parse import parse
    >>> from psyclone.psyGen import PSyFactory
    >>> api = "NEMO"
    >>> filename = "tra_adv.F90"
    >>> ast, invokeInfo = parse(filename, api=api)
    >>> psy = PSyFactory(api).create(invokeInfo)
    >>>
    >>> from psyclone.transformations import ACCKernelsTrans
    >>> ktrans = ACCKernelsTrans()
    >>>
    >>> schedule = psy.invokes.get('invoke_0').schedule
    >>> if DEBUG:
    ...    schedule.view()
    >>> kernels = schedule.children[0].children[0].children[0:-1]
    >>> # Transform the kernel
    >>> ktrans.apply(kernels)

    '''
    excluded_node_types = (nodes.CodeBlock, nodes.Return, nodes.PSyDataNode)

    @property
    def name(self):
        '''
        :returns: the name of this transformation class.
        :rtype: str
        '''
        return "ACCKernelsTrans"

    def apply(self, node, options=None):
        '''
        Enclose the supplied list of PSyIR nodes within an OpenACC
        Kernels region.

        :param node: a node or list of nodes in the PSyIR to enclose.
        :type node: (a list of) :py:class:`psyclone.psyir.nodes.Node`
        :param options: a dictionary with options for transformations.
        :type options: dictionary of string:values or None
        :param bool options["default_present"]: whether or not the kernels \
            region should have the 'default present' attribute (indicating \
            that data is already on the accelerator). When using managed \
            memory this option should be False.

        :returns: (transformed schedule, memento of transformation)
        :rtype: 2-tuple of (:py:class:`psyclone.psyir.nodes.Schedule`,
                            :py:class:`psyclone.undoredo.Memento`).

        '''
        # Ensure we are always working with a list of nodes, even if only
        # one was supplied via the `node` argument.
        node_list = self.get_node_list(node)

        self.validate(node_list, options)

        # Keep a record of this transformation
        keep = Memento(node_list[:], self)

        parent = node_list[0].parent
        schedule = node_list[0].root
        start_index = node_list[0].position

        if not options:
            options = {}
        default_present = options.get("default_present", False)

        # Create a directive containing the nodes in node_list and insert it.
        directive = ACCKernelsDirective(
            parent=parent, children=[node.detach() for node in node_list],
            default_present=default_present)

        parent.children.insert(start_index, directive)

        # Return the now modified kernel
        return schedule, keep

    def validate(self, nodes, options):
        '''
        Check that we can safely enclose the supplied node or list of nodes
        within OpenACC kernels ... end kernels directives.

        :param nodes: the proposed PSyIR node or nodes to enclose in the \
                      kernels region.
        :type nodes: (list of) :py:class:`psyclone.psyir.nodes.Node`
        :param options: a dictionary with options for transformations.
        :type options: dictionary of string:values or None

        :raises NotImplementedError: if the supplied Nodes belong to \
                                     a GOInvokeSchedule.
        :raises TransformationError: if there are no Loops within the \
                                     proposed region.

        '''
        # Ensure we are always working with a list of nodes, even if only
        # one was supplied via the `nodes` argument.
        node_list = self.get_node_list(nodes)

        # Check that the front-end is valid
        sched = node_list[0].ancestor((NemoInvokeSchedule, DynInvokeSchedule))
        if not sched:
            raise NotImplementedError(
                "OpenACC kernels regions are currently only supported for the "
                "nemo and dynamo0.3 front-ends")
        super(ACCKernelsTrans, self).validate(node_list, options)

        # Check that we have at least one loop or array range within
        # the proposed region
        for node in node_list:
            if (any(assign for assign in node.walk(Assignment)
                    if assign.is_array_range) or node.walk(Loop)):
                break
        else:
            # Branch executed if loop does not exit with a break
            raise TransformationError(
                "A kernels transformation must enclose at least one loop or "
                "array range but none were found.")


class ACCDataTrans(RegionTrans):
    '''
    Add an OpenACC data region around a list of nodes in the PSyIR.
    COPYIN, COPYOUT and COPY clauses are added as required.

    For example:

    >>> from psyclone.parse import parse
    >>> from psyclone.psyGen import PSyFactory
    >>> api = "NEMO"
    >>> filename = "tra_adv.F90"
    >>> ast, invokeInfo = parse(filename, api=api)
    >>> psy = PSyFactory(api).create(invokeInfo)
    >>>
    >>> from psyclone.transformations import ACCDataTrans
    >>> dtrans = ACCDataTrans()
    >>>
    >>> schedule = psy.invokes.get('invoke_0').schedule
    >>> if DEBUG:
    ...    schedule.view()
    >>> kernels = schedule.children[0].children[0].children[0:-1]
    >>> # Enclose the kernels
    >>> dtrans.apply(kernels)

    '''
    excluded_node_types = (nodes.CodeBlock, nodes.Return, nodes.PSyDataNode)

    @property
    def name(self):
        '''
        :returns: the name of this transformation.
        :rtype: str

        '''
        return "ACCDataTrans"

    def apply(self, node, options=None):
        '''
        Put the supplied node or list of nodes within an OpenACC data region.

        :param node: the PSyIR node(s) to enclose in the data region.
        :type node: (list of) :py:class:`psyclone.psyir.nodes.Node`
        :param options: a dictionary with options for transformations.
        :type options: dictionary of string:values or None

        :returns: (transformed schedule, memento of transformation)
        :rtype: 2-tuple of (:py:class:`psyclone.psyir.nodes.Schedule`, \
                :py:class:`psyclone.undoredo.Memento`).

        '''
        # Ensure we are always working with a list of nodes, even if only
        # one was supplied via the `node` argument.
        node_list = self.get_node_list(node)

        self.validate(node_list, options)

        # Keep a record of this transformation
        keep = Memento(node_list[:], self)

        parent = node_list[0].parent
        schedule = node_list[0].root
        start_index = node_list[0].position

        # Create a directive containing the nodes in node_list and insert it.
        directive = ACCDataDirective(
            parent=parent, children=[node.detach() for node in node_list])

        parent.children.insert(start_index, directive)

        # Return the now modified kernel
        return schedule, keep

    def validate(self, nodes, options):
        '''
        Check that we can safely add a data region around the supplied list
        of nodes.

        :param nodes: the proposed node(s) to enclose in a data region.
        :type nodes: (list of) subclasses of \
                     :py:class:`psyclone.psyir.nodes.Node`
        :param options: a dictionary with options for transformations.
        :type options: dictionary of string:values or None

        :raises TransformationError: if the Schedule to which the nodes \
                                belong already has an 'enter data' directive.
        :raises TransformationError: if any of the nodes are themselves \
                                     data directives.
        '''
        # Ensure we are always working with a list of nodes, even if only
        # one was supplied via the `nodes` argument.
        node_list = self.get_node_list(nodes)

        super(ACCDataTrans, self).validate(node_list, options)

        # Check that the Schedule to which the nodes belong does not already
        # have an 'enter data' directive.
        schedule = node_list[0].root
        acc_dirs = schedule.walk(ACCEnterDataDirective)
        if acc_dirs:
            raise TransformationError(
                "Cannot add an OpenACC data region to a schedule that "
                "already contains an 'enter data' directive.")


class KernelImportsToArguments(Transformation):
    '''
    Transformation that removes any accesses of imported data from the supplied
    kernel and places them in the caller. The values/references are then passed
    by argument into the kernel.
    '''
    @property
    def name(self):
        '''
        :returns: the name of this transformation.
        :rtype: str
        '''
        return "KernelImportsToArguments"

    def __str__(self):
        return ("Convert the imported variables used inside the kernel "
                "into arguments and modify the InvokeSchedule to pass them"
                " in the kernel call.")

    def validate(self, node, options=None):
        '''
        Check that the supplied node is a valid target for this transformation.

        :param node: the PSyIR node to validate.
        :type node: :py:class:`psyclone.psyGen.CodedKern`
        :param options: a dictionary with options for transformations.
        :type options: dictionary of string:values or None

        :raises TransformationError: if the supplied node is not a CodedKern.
        :raises TransformationError: if this transformation is not applied to \
            a Gocean API Invoke.
        :raises TransformationError: if the supplied kernel contains wildcard \
            imports of symbols from one or more containers (e.g. a USE without\
            an ONLY clause in Fortran).
        '''
        from psyclone.psyGen import CodedKern
        from psyclone.gocean1p0 import GOInvokeSchedule

        if not isinstance(node, CodedKern):
            raise TransformationError(
                "The {0} transformation can only be applied to CodedKern "
                "nodes but found '{1}' instead.".
                format(self.name, type(node).__name__))

        invoke_schedule = node.ancestor(InvokeSchedule)
        if not isinstance(invoke_schedule, GOInvokeSchedule):
            raise TransformationError(
                "The {0} transformation is currently only supported for the "
                "GOcean API but got an InvokeSchedule of type: '{1}'".
                format(self.name, type(invoke_schedule).__name__))

        # Check that there are no unqualified imports or undeclared symbols
        try:
            kernel = node.get_kernel_schedule()
        except SymbolError as err:
            raise TransformationError(
                "Kernel '{0}' contains undeclared symbol: {1}".format(
                    node.name, str(err.value)))

        symtab = kernel.symbol_table
        for container in symtab.containersymbols:
            if container.wildcard_import:
                raise TransformationError(
                    "Kernel '{0}' has a wildcard import of symbols from "
                    "container '{1}'. This is not supported.".format(
                        node.name, container.name))

        # TODO #649. Check for variables accessed by the kernel but declared
        # in an outer scope.

    def apply(self, node, options=None):
        '''
        Convert the imported variables used inside the kernel into arguments
        and modify the InvokeSchedule to pass the same imported variables to
        the kernel call.

        This apply() method does not return anything, as agreed in #595.
        However, this change has yet to be applied to the other Transformation
        classes.

        :param node: a kernel call.
        :type node: :py:class:`psyclone.psyGen.CodedKern`
        :param options: a dictionary with options for transformations.
        :type options: dictionary of string:values or None

        '''
        from psyclone.psyir.symbols import ArgumentInterface

        self.validate(node, options)

        kernel = node.get_kernel_schedule()
        symtab = kernel.symbol_table
        invoke_symtab = node.ancestor(InvokeSchedule).symbol_table
        count_imported_vars_removed = 0

        # Transform each imported variable into an argument.
        # TODO #11: When support for logging is added, we could warn the user
        # if no imports are found in the kernel.
        for imported_var in kernel.symbol_table.imported_symbols[:]:
            count_imported_vars_removed += 1

            # Resolve the data type information if it is not available
            # pylint: disable=unidiomatic-typecheck
            if (type(imported_var) == Symbol or
                    isinstance(imported_var.datatype, DeferredType)):
                updated_sym = imported_var.resolve_deferred()
                # If we have a new symbol then we must update the symbol table
                if updated_sym is not imported_var:
                    kernel.symbol_table.swap(imported_var, updated_sym)
            # pylint: enable=unidiomatic-typecheck

            # Copy the imported symbol into the InvokeSchedule SymbolTable
            invoke_symtab.copy_external_import(
                updated_sym, tag="AlgArgs_" + updated_sym.name)

            # Keep a reference to the original container so that we can
            # update it after the interface has been updated.
            container = updated_sym.interface.container_symbol

            # Convert the symbol to an argument and add it to the argument list
            current_arg_list = symtab.argument_list
            if updated_sym.is_constant:
                # Imported constants lose the constant value but are read-only
                # TODO: When #633 and #11 are implemented, warn the user that
                # they should transform the constants to literal values first.
                updated_sym.constant_value = None
                updated_sym.interface = ArgumentInterface(
                    ArgumentInterface.Access.READ)
            else:
                updated_sym.interface = ArgumentInterface(
                    ArgumentInterface.Access.READWRITE)
            current_arg_list.append(updated_sym)
            symtab.specify_argument_list(current_arg_list)

            # Convert PSyIR DataTypes to Gocean VALID_SCALAR_TYPES
            # TODO #678: Ideally this strings should be provided by the GOcean
            # API configuration.
            go_space = ""
            if updated_sym.datatype.intrinsic == ScalarType.Intrinsic.REAL:
                go_space = "go_r_scalar"
            elif (updated_sym.datatype.intrinsic ==
                  ScalarType.Intrinsic.INTEGER):
                go_space = "go_i_scalar"
            else:
                raise TypeError(
                    "The imported variable '{0}' could not be promoted to an "
                    "argument because the GOcean infrastructure does not have"
                    " any scalar type equivalent to the PSyIR {1} type.".
                    format(updated_sym.name, updated_sym.datatype))

            # Add the imported variable in the call argument list
            node.arguments.append(updated_sym.name, go_space)

            # Check whether we still need the Container symbol from which
            # this import was originally accessed
            if not kernel.symbol_table.symbols_imported_from(container) and \
               not container.wildcard_import:
                kernel.symbol_table.remove(container)

        if count_imported_vars_removed > 0:
            node.modified = True


# For Sphinx AutoAPI documentation generation
__all__ = ["KernelTrans",
           "ParallelLoopTrans",
           "OMPLoopTrans",
           "ACCLoopTrans",
           "OMPParallelLoopTrans",
           "DynamoOMPParallelLoopTrans",
           "GOceanOMPParallelLoopTrans",
           "Dynamo0p3OMPLoopTrans",
           "GOceanOMPLoopTrans",
           "ColourTrans",
           "KernelModuleInlineTrans",
           "Dynamo0p3ColourTrans",
           "ParallelRegionTrans",
           "OMPSingleTrans",
           "OMPMasterTrans",
           "OMPParallelTrans",
           "ACCParallelTrans",
           "MoveTrans",
           "Dynamo0p3RedundantComputationTrans",
           "GOLoopSwapTrans",
           "Dynamo0p3AsyncHaloExchangeTrans",
           "Dynamo0p3KernelConstTrans",
           "ACCEnterDataTrans",
           "ACCRoutineTrans",
           "ACCKernelsTrans",
           "ACCDataTrans",
           "KernelImportsToArguments"]<|MERGE_RESOLUTION|>--- conflicted
+++ resolved
@@ -359,14 +359,10 @@
     >>> # Enclose all of these loops within a single OpenMP
     >>> # PARALLEL region
     >>> paralleltrans.apply(schedule.children)
-<<<<<<< HEAD
+    >>> # Ensure loop dependencies are satisfied
+    >>> taskwaittrans.apply(schedule.children)
     >>> if DEBUG:
     ...     schedule.view()
-=======
-    >>> # Ensure loop dependencies are satisfied
-    >>> taskwaittrans.apply(schedule.children)
-    >>> schedule.view()
->>>>>>> 429e08cc
 
     '''
     def __init__(self, grainsize=None, num_tasks=None, nogroup=False):
@@ -1876,14 +1872,9 @@
     >>> trans=MoveTrans()
     >>> new_schedule, memento = trans.apply(schedule.children[0],
                                             schedule.children[2],
-<<<<<<< HEAD
-                                            position="after")
+                                            options = {"position":"after")
     >>> if DEBUG:
     ...    new_schedule.view()
-=======
-                                            options = {"position":"after")
-    >>> new_schedule.view()
->>>>>>> 429e08cc
 
     Nodes may only be moved to a new location with the same parent
     and must not break any dependencies otherwise an exception is
