# -----------------------------------------------------------------------------
# BSD 3-Clause License
#
# Copyright (c) 2017-2024, Science and Technology Facilities Council.
# All rights reserved.
#
# Redistribution and use in source and binary forms, with or without
# modification, are permitted provided that the following conditions are met:
#
# * Redistributions of source code must retain the above copyright notice, this
#   list of conditions and the following disclaimer.
#
# * Redistributions in binary form must reproduce the above copyright notice,
#   this list of conditions and the following disclaimer in the documentation
#   and/or other materials provided with the distribution.
#
# * Neither the name of the copyright holder nor the names of its
#   contributors may be used to endorse or promote products derived from
#   this software without specific prior written permission.
#
# THIS SOFTWARE IS PROVIDED BY THE COPYRIGHT HOLDERS AND CONTRIBUTORS
# "AS IS" AND ANY EXPRESS OR IMPLIED WARRANTIES, INCLUDING, BUT NOT
# LIMITED TO, THE IMPLIED WARRANTIES OF MERCHANTABILITY AND FITNESS
# FOR A PARTICULAR PURPOSE ARE DISCLAIMED. IN NO EVENT SHALL THE
# COPYRIGHT HOLDER OR CONTRIBUTORS BE LIABLE FOR ANY DIRECT, INDIRECT,
# INCIDENTAL, SPECIAL, EXEMPLARY, OR CONSEQUENTIAL DAMAGES (INCLUDING,
# BUT NOT LIMITED TO, PROCUREMENT OF SUBSTITUTE GOODS OR SERVICES;
# LOSS OF USE, DATA, OR PROFITS; OR BUSINESS INTERRUPTION) HOWEVER
# CAUSED AND ON ANY THEORY OF LIABILITY, WHETHER IN CONTRACT, STRICT
# LIABILITY, OR TORT (INCLUDING NEGLIGENCE OR OTHERWISE) ARISING IN
# ANY WAY OUT OF THE USE OF THIS SOFTWARE, EVEN IF ADVISED OF THE
# POSSIBILITY OF SUCH DAMAGE.
# -----------------------------------------------------------------------------
# Authors R. W. Ford, A. R. Porter, S. Siso and N. Nobre, STFC Daresbury Lab
#         A. B. G. Chalk STFC Daresbury Lab
#         J. Henrichs, Bureau of Meteorology
# Modified I. Kavcic, J. G. Wallwork, O. Brunt and L. Turner, Met Office

''' This module provides the various transformations that can be applied to
    PSyIR nodes. There are both general and API-specific transformation
    classes in this module where the latter typically apply API-specific
    checks before calling the base class for the actual transformation. '''

# pylint: disable=too-many-lines

import abc

from psyclone import psyGen
from psyclone.configuration import Config
from psyclone.core import Signature, VariablesAccessInfo
from psyclone.domain.lfric import (KernCallArgList, LFRicConstants,
                                   LFRicInvokeSchedule, LFRicKern, LFRicLoop)
from psyclone.dynamo0p3 import LFRicHaloExchangeEnd, LFRicHaloExchangeStart
from psyclone.errors import InternalError
from psyclone.gocean1p0 import GOInvokeSchedule
from psyclone.psyGen import (Transformation, CodedKern, Kern, InvokeSchedule,
                             BuiltIn)
from psyclone.psyir.nodes import (
    ACCDataDirective, ACCDirective, ACCEnterDataDirective, ACCKernelsDirective,
    ACCLoopDirective, ACCParallelDirective, ACCRoutineDirective,
    Call, CodeBlock, Directive, Loop, Node,
    OMPDeclareTargetDirective, OMPDirective, OMPMasterDirective,
    OMPParallelDirective, OMPParallelDoDirective, OMPSerialDirective,
    OMPSingleDirective, OMPTaskloopDirective, PSyDataNode, Reference,
    Return, Routine, Schedule)
from psyclone.psyir.nodes.array_mixin import ArrayMixin
from psyclone.psyir.nodes.structure_member import StructureMember
from psyclone.psyir.nodes.structure_reference import StructureReference
from psyclone.psyir.symbols import (
    ArgumentInterface, DataSymbol, UnresolvedType, INTEGER_TYPE,
    ScalarType, Symbol, SymbolError)
from psyclone.psyir.transformations.loop_trans import LoopTrans
from psyclone.psyir.transformations.omp_loop_trans import OMPLoopTrans
from psyclone.psyir.transformations.parallel_loop_trans import (
    ParallelLoopTrans)
from psyclone.psyir.transformations.region_trans import RegionTrans
from psyclone.psyir.transformations.transformation_error import (
    TransformationError)


def check_intergrid(node):
    '''
    Utility function to check that the supplied node does not have
    an intergrid kernel amongst its descendants.

    This is used ensure any attempt to apply loop-fusion and redundant-
    computation transformations to loops containing inter-grid kernels is
    rejected (since support for those is not yet implemented).

    :param node: the PSyIR node to check.
    :type node: :py:class:`psyir.nodes.Node`

    :raises TransformationError: if the supplied node has an inter-grid \
                                 kernel as a descendant.

    '''
    if not node.children:
        return
    child_kernels = node.walk(LFRicKern)
    for kern in child_kernels:
        if kern.is_intergrid:
            raise TransformationError(
                f"This Transformation cannot currently be applied to nodes "
                f"which have inter-grid kernels as descendents and {kern.name}"
                f" is such a kernel.")


class OMPTaskloopTrans(ParallelLoopTrans):
    '''
    Adds an OpenMP taskloop directive to a loop. Only one of grainsize or
    num_tasks must be specified.

    TODO: #1364 Taskloops do not yet support reduction clauses.

    :param grainsize: the grainsize to use in for this transformation.
    :type grainsize: int or None
    :param num_tasks: the num_tasks to use for this transformation.
    :type num_tasks: int or None
    :param bool nogroup: whether or not to use a nogroup clause for this
                         transformation. Default is False.

    For example:

    >>> from pysclone.parse.algorithm import parse
    >>> from psyclone.psyGen import PSyFactory
    >>> api = "gocean"
    >>> ast, invokeInfo = parse(GOCEAN_SOURCE_FILE, api=api)
    >>> psy = PSyFactory(api).create(invokeInfo)
    >>>
    >>> from psyclone.transformations import OMPParallelTrans, OMPSingleTrans
    >>> from psyclone.transformations import OMPTaskloopTrans
    >>> from psyclone.psyir.transformations import OMPTaskwaitTrans
    >>> singletrans = OMPSingleTrans()
    >>> paralleltrans = OMPParallelTrans()
    >>> tasklooptrans = OMPTaskloopTrans()
    >>> taskwaittrans = OMPTaskwaitTrans()
    >>>
    >>> schedule = psy.invokes.get('invoke_0').schedule
    >>> # Uncomment the following line to see a text view of the schedule
    >>> # print(schedule.view())
    >>>
    >>> # Apply the OpenMP Taskloop transformation to *every* loop
    >>> # in the schedule.
    >>> # This ignores loop dependencies. These can be handled
    >>> # by the OMPTaskwaitTrans
    >>> for child in schedule.children:
    >>>     tasklooptrans.apply(child)
    >>> # Enclose all of these loops within a single OpenMP
    >>> # SINGLE region
    >>> singletrans.apply(schedule.children)
    >>> # Enclose all of these loops within a single OpenMP
    >>> # PARALLEL region
    >>> paralleltrans.apply(schedule.children)
    >>> # Ensure loop dependencies are satisfied
    >>> taskwaittrans.apply(schedule.children)
    >>> # Uncomment the following line to see a text view of the schedule
    >>> # print(schedule.view())

    '''
    def __init__(self, grainsize=None, num_tasks=None, nogroup=False):
        self._grainsize = None
        self._num_tasks = None
        self.omp_grainsize = grainsize
        self.omp_num_tasks = num_tasks
        self.omp_nogroup = nogroup
        super().__init__()

    def __str__(self):
        return "Adds an 'OpenMP TASKLOOP' directive to a loop"

    @property
    def omp_nogroup(self):
        '''
        Returns whether the nogroup clause should be specified for
        this transformation. By default the nogroup clause is applied.

        :returns: whether the nogroup clause should be specified by
                  this transformation.
        :rtype: bool
        '''
        return self._nogroup

    @omp_nogroup.setter
    def omp_nogroup(self, nogroup):
        '''
        Sets whether the nogroup clause should be specified for this
        transformation.

        :param bool nogroup: value to set whether the nogroup clause should be
                             used for this transformation.

        raises TypeError: if the nogroup parameter is not a bool.
        '''
        if not isinstance(nogroup, bool):
            raise TypeError(f"Expected nogroup to be a bool "
                            f"but got a {type(nogroup).__name__}")
        self._nogroup = nogroup

    @property
    def omp_grainsize(self):
        '''
        Returns the grainsize that will be specified by
        this transformation. By default the grainsize
        clause is not applied, so grainsize is None.

        :returns: The grainsize specified by this transformation.
        :rtype: int or None
        '''
        return self._grainsize

    @omp_grainsize.setter
    def omp_grainsize(self, value):
        '''
        Sets the grainsize that will be specified by
        this transformation. Checks the grainsize is
        a positive integer value or None.

        :param value: integer value to use in the grainsize clause.
        :type value: int or None

        :raises TransformationError: if value is not an int and is not None.
        :raises TransformationError: if value is negative.
        :raises TransformationError: if grainsize and num_tasks are \
                                     both specified.
        '''
        if (not isinstance(value, int)) and (value is not None):
            raise TransformationError(f"grainsize must be an integer or None, "
                                      f"got {type(value).__name__}")

        if (value is not None) and (value <= 0):
            raise TransformationError(f"grainsize must be a positive "
                                      f"integer, got {value}")

        if value is not None and self.omp_num_tasks is not None:
            raise TransformationError(
                "The grainsize and num_tasks clauses would both "
                "be specified for this Taskloop transformation")
        self._grainsize = value

    @property
    def omp_num_tasks(self):
        '''
        Returns the num_tasks that will be specified
        by this transformation. By default the num_tasks
        clause is not applied so num_tasks is None.

        :returns: The grainsize specified by this transformation.
        :rtype: int or None
        '''
        return self._num_tasks

    @omp_num_tasks.setter
    def omp_num_tasks(self, value):
        '''
        Sets the num_tasks that will be specified by
        this transformation. Checks that num_tasks is
        a positive integer value or None.

        :param value: integer value to use in the num_tasks clause.
        :type value: int or None

        :raises TransformationError: if value is not an int and is not None.
        :raises TransformationError: if value is negative.
        :raises TransformationError: if grainsize and num_tasks are \
                                     both specified.

        '''
        if (not isinstance(value, int)) and (value is not None):
            raise TransformationError(f"num_tasks must be an integer or None,"
                                      f" got {type(value).__name__}")

        if (value is not None) and (value <= 0):
            raise TransformationError(f"num_tasks must be a positive "
                                      f"integer, got {value}")

        if value is not None and self.omp_grainsize is not None:
            raise TransformationError(
                "The grainsize and num_tasks clauses would both "
                "be specified for this Taskloop transformation")
        self._num_tasks = value

    def _directive(self, children, collapse=None):
        '''
        Creates the type of directive needed for this sub-class of
        transformation.

        :param children: list of Nodes that will be the children of \
                         the created directive.
        :type children: list of :py:class:`psyclone.psyir.nodes.Node`
        :param int collapse: currently un-used but required to keep \
                             interface the same as in base class.
        :returns: the new node representing the directive in the AST.
        :rtype: :py:class:`psyclone.psyir.nodes.OMPTaskloopDirective`

        :raises NotImplementedError: if a collapse argument is supplied
        '''
        # TODO 1370: OpenMP loop functions don't support collapse
        if collapse:
            raise NotImplementedError(
                "The COLLAPSE clause is not yet supported for "
                "'!$omp taskloop' directives.")
        _directive = OMPTaskloopDirective(children=children,
                                          grainsize=self.omp_grainsize,
                                          num_tasks=self.omp_num_tasks,
                                          nogroup=self.omp_nogroup)
        return _directive

    def apply(self, node, options=None):
        '''Apply the OMPTaskloopTrans transformation to the specified node in
        a Schedule. This node must be a Loop since this transformation
        corresponds to wrapping the generated code with directives like so:

        .. code-block:: fortran

          !$OMP TASKLOOP
          do ...
             ...
          end do
          !$OMP END TASKLOOP

        At code-generation time (when
        :py:meth:`OMPTaskloopDirective.gen_code` is called), this node must be
        within (i.e. a child of) an OpenMP SERIAL region.

        If the keyword "nogroup" is specified in the options, it will cause a
        nogroup clause be generated if it is set to True. This will override
        the value supplied to the constructor, but will only apply to the
        apply call to which the value is supplied.

        :param node: the supplied node to which we will apply the \
                     OMPTaskloopTrans transformation
        :type node: :py:class:`psyclone.psyir.nodes.Node`
        :param options: a dictionary with options for transformations\
                        and validation.
        :type options: Optional[Dict[str, Any]]
        :param bool options["nogroup"]:
                indicating whether a nogroup clause should be applied to
                this taskloop.

        '''
        if not options:
            options = {}
        current_nogroup = self.omp_nogroup
        # If nogroup is specified it overrides that supplied to the
        # constructor of the Transformation, but will be reset at the
        # end of this function
        self.omp_nogroup = options.get("nogroup", current_nogroup)

        try:
            super().apply(node, options)
        finally:
            # Reset the nogroup value to the original value
            self.omp_nogroup = current_nogroup


class MarkRoutineForGPUMixin:
    ''' This Mixin provides the "validate_it_can_run_on_gpu" method that
    given a routine or kernel node, it checks that the callee code is valid
    to run on a GPU. It is implemented as a Mixin because transformations
    from multiple programming models, e.g. OpenMP and OpenACC, can reuse
    the same logic.

    '''
    def validate_it_can_run_on_gpu(self, node, options):
        '''
        Check that the supplied node can be marked as available to be
        called on GPU.

        :param node: the kernel or routine to validate.
        :type node: :py:class:`psyclone.psyGen.Kern` |
                    :py:class:`psyclone.psyir.nodes.Routine`
        :param options: a dictionary with options for transformations.
        :type options: Optional[Dict[str, Any]]
        :param bool options["force"]: whether to allow routines with
            CodeBlocks to run on the GPU.

        :raises TransformationError: if the node is not a kernel or a routine.
        :raises TransformationError: if the target is a built-in kernel.
        :raises TransformationError: if it is a kernel but without an
                                     associated PSyIR.
        :raises TransformationError: if any of the symbols in the kernel are
                                     accessed via a module use statement.
        :raises TransformationError: if the kernel contains any calls to other
                                     routines.
        '''
        force = options.get("force", False) if options else False

        if not isinstance(node, (Kern, Routine)):
            raise TransformationError(
                f"The {type(self).__name__} must be applied to a sub-class of "
                f"Kern or Routine but got '{type(node).__name__}'.")

        # If it is a kernel call it must have an accessible implementation
        if isinstance(node, BuiltIn):
            raise TransformationError(
                f"Applying {type(self).__name__} to a built-in kernel is not "
                f"yet supported and kernel '{node.name}' is of type "
                f"'{type(node).__name__}'")

        if isinstance(node, Kern):
            # Get the PSyIR routine from the associated kernel. If there is an
            # exception (this could mean that there is no associated tree
            # or that the frontend failed to convert it into PSyIR) reraise it
            # as a TransformationError
            try:
                kernel_schedule = node.get_kernel_schedule()
            except Exception as error:
                raise TransformationError(
                    f"Failed to create PSyIR for kernel '{node.name}'. "
                    f"Cannot transform such a kernel.") from error
            k_or_r = "Kernel"
        else:
            # Supplied node is a PSyIR Routine which *is* a Schedule.
            kernel_schedule = node
            k_or_r = "routine"

        # Check that the routine does not access any data that is imported via
        # a 'use' statement.
        # TODO #2271 - this implementation will not catch symbols from literal
        # precisions or intialisation expressions.
        refs = kernel_schedule.walk(Reference)
        for ref in refs:
            if ref.symbol.is_import:
                # resolve_type does nothing if the Symbol type is known.
                try:
                    ref.symbol.resolve_type()
                except (SymbolError, FileNotFoundError):
                    # TODO #11 - log that we failed to resolve this Symbol.
                    pass
                if (isinstance(ref.symbol, DataSymbol) and
                        ref.symbol.is_constant):
                    # An import of a compile-time constant is fine.
                    continue
                raise TransformationError(
                    f"{k_or_r} '{node.name}' accesses the symbol "
                    f"'{ref.symbol}' which is imported. If this symbol "
                    f"represents data then it must first be converted to a "
                    f"{k_or_r} argument using the KernelImportsToArguments "
                    f"transformation.")

        # We forbid CodeBlocks because we can't be certain that what they
        # contain can be executed on a GPU. However, we do permit the user
        # to override this check.
        cblocks = kernel_schedule.walk(CodeBlock)
        if not force:
            if cblocks:
                cblock_txt = ("\n  " + "\n  ".join(str(node) for node in
                                                   cblocks[0].get_ast_nodes)
                              + "\n")
                option_txt = "options={'force': True}"
                raise TransformationError(
                    f"Cannot safely apply {type(self).__name__} to {k_or_r} "
                    f"'{node.name}' because its PSyIR contains one or more "
                    f"CodeBlocks:{cblock_txt}You may use '{option_txt}' to "
                    f"override this check.")
        else:
            # Check any accesses within CodeBlocks.
            # TODO #2271 - this will be handled as part of the checking to be
            # implemented using the dependence analysis.
            for cblock in cblocks:
                names = cblock.get_symbol_names()
                for name in names:
                    sym = kernel_schedule.symbol_table.lookup(name)
                    if sym.is_import:
                        raise TransformationError(
                            f"{k_or_r} '{node.name}' accesses the symbol "
                            f"'{sym.name}' within a CodeBlock and this symbol "
                            f"is imported. {type(self).__name__} cannot be "
                            f"applied to such a {k_or_r}.")

        calls = kernel_schedule.walk(Call)
        for call in calls:
            if not call.is_available_on_device():
                call_str = call.debug_string().rstrip("\n")
                raise TransformationError(
                    f"{k_or_r} '{node.name}' calls another routine "
                    f"'{call_str}' which is not available on the "
                    f"accelerator device and therefore cannot have "
                    f"{type(self).__name__} applied to it (TODO #342).")


class OMPDeclareTargetTrans(Transformation, MarkRoutineForGPUMixin):
    '''
    Adds an OpenMP declare target directive to the specified routine.

    For example:

    >>> from psyclone.psyir.frontend.fortran import FortranReader
    >>> from psyclone.psyir.nodes import Loop
    >>> from psyclone.transformations import OMPDeclareTargetTrans
    >>>
    >>> tree = FortranReader().psyir_from_source("""
    ...     subroutine my_subroutine(A)
    ...         integer, dimension(10, 10), intent(inout) :: A
    ...         integer :: i
    ...         integer :: j
    ...         do i = 1, 10
    ...             do j = 1, 10
    ...                 A(i, j) = 0
    ...             end do
    ...         end do
    ...     end subroutine
    ...     """
    >>> omptargettrans = OMPDeclareTargetTrans()
    >>> omptargettrans.apply(tree.walk(Routine)[0])

    will generate:

    .. code-block:: fortran

        subroutine my_subroutine(A)
            integer, dimension(10, 10), intent(inout) :: A
            integer :: i
            integer :: j
            !$omp declare target
            do i = 1, 10
                do j = 1, 10
                    A(i, j) = 0
                end do
            end do
        end subroutine

    '''
    def apply(self, node, options=None):
        ''' Insert an OMPDeclareTargetDirective inside the provided routine.

        :param node: the PSyIR routine to insert the directive into.
        :type node: :py:class:`psyclone.psyir.nodes.Routine`
        :param options: a dictionary with options for transformations.
        :type options: Optional[Dict[str, Any]]

        '''
        self.validate(node, options)
        for child in node.children:
            if isinstance(child, OMPDeclareTargetDirective):
                return  # The routine is already marked with OMPDeclareTarget
        node.children.insert(0, OMPDeclareTargetDirective())

    def validate(self, node, options=None):
        ''' Check that an OMPDeclareTargetDirective can be inserted.

        :param node: the kernel or routine which is the target of this
            transformation.
        :type node: :py:class:`psyclone.psyGen.Kern` |
                    :py:class:`psyclone.psyir.nodes.Routine`
        :param options: a dictionary with options for transformations.
        :type options: Optional[Dict[str, Any]]
        :param bool options["force"]: whether to allow routines with
            CodeBlocks to run on the GPU.

        :raises TransformationError: if the node is not a kernel or a routine.
        :raises TransformationError: if the target is a built-in kernel.
        :raises TransformationError: if it is a kernel but without an
                                     associated PSyIR.
        :raises TransformationError: if any of the symbols in the kernel are
                                     accessed via a module use statement.
        :raises TransformationError: if the kernel contains any calls to other
                                     routines.

        '''
        super().validate(node, options=options)

        self.validate_it_can_run_on_gpu(node, options)


class ACCLoopTrans(ParallelLoopTrans):
    '''
    Adds an OpenACC loop directive to a loop. This directive must be within
    the scope of some OpenACC Parallel region (at code-generation time).

    For example:

    >>> from psyclone.parse.algorithm import parse
    >>> from psyclone.parse.utils import ParseError
    >>> from psyclone.psyGen import PSyFactory
    >>> from psyclone.errors import GenerationError
    >>> api = "gocean"
    >>> ast, invokeInfo = parse(GOCEAN_SOURCE_FILE, api=api)
    >>> psy = PSyFactory(api).create(invokeInfo)
    >>>
    >>> from psyclone.psyGen import TransInfo
    >>> t = TransInfo()
    >>> ltrans = t.get_trans_name('ACCLoopTrans')
    >>> rtrans = t.get_trans_name('ACCParallelTrans')
    >>>
    >>> schedule = psy.invokes.get('invoke_0').schedule
    >>> # Uncomment the following line to see a text view of the schedule
    >>> # print(schedule.view())
    >>>
    >>> # Apply the OpenACC Loop transformation to *every* loop in the schedule
    >>> for child in schedule.children[:]:
    ...     ltrans.apply(child)
    >>>
    >>> # Enclose all of these loops within a single OpenACC parallel region
    >>> rtrans.apply(schedule)
    >>>

    '''
    # The types of node that must be excluded from the section of PSyIR
    # being transformed.
    excluded_node_types = (PSyDataNode,)

    def __init__(self):
        # Whether to add the "independent" clause
        # to the loop directive.
        self._independent = True
        self._sequential = False
        self._gang = False
        self._vector = False
        super().__init__()

    def __str__(self):
        return "Adds an 'OpenACC loop' directive to a loop"

    def _directive(self, children, collapse=None):
        '''
        Creates the ACCLoopDirective needed by this sub-class of
        transformation.

        :param children: list of child nodes of the new directive Node.
        :type children: list of :py:class:`psyclone.psyir.nodes.Node`
        :param int collapse: number of nested loops to collapse or None if
                             no collapse attribute is required.
        '''
        directive = ACCLoopDirective(children=children,
                                     collapse=collapse,
                                     independent=self._independent,
                                     sequential=self._sequential,
                                     gang=self._gang,
                                     vector=self._vector)
        return directive

    def apply(self, node, options=None):
        '''
        Apply the ACCLoop transformation to the specified node. This node
        must be a Loop since this transformation corresponds to
        inserting a directive immediately before a loop, e.g.:

        .. code-block:: fortran

          !$ACC LOOP
          do ...
             ...
          end do

        At code-generation time (when
        :py:meth:`psyclone.psyir.nodes.ACCLoopDirective.gen_code` is called),
        this node must be within (i.e. a child of) a PARALLEL region.

        :param node: the supplied node to which we will apply the
                     Loop transformation.
        :type node: :py:class:`psyclone.psyir.nodes.Loop`
        :param options: a dictionary with options for transformations.
        :type options: Optional[Dict[str, Any]]
        :param int options["collapse"]: number of nested loops to collapse.
        :param bool options["independent"]: whether to add the "independent"
                clause to the directive (not strictly necessary within
                PARALLEL regions).
        :param bool options["sequential"]: whether to add the "seq" clause to
                the directive.
        :param bool options["gang"]: whether to add the "gang" clause to the
                directive.
        :param bool options["vector"]: whether to add the "vector" clause to
                the directive.

        '''
        # Store sub-class specific options. These are used when
        # creating the directive (in the _directive() method).
        if not options:
            options = {}
        self._independent = options.get("independent", True)
        self._sequential = options.get("sequential", False)
        self._gang = options.get("gang", False)
        self._vector = options.get("vector", False)

        # Call the apply() method of the base class
        super().apply(node, options)


class OMPParallelLoopTrans(OMPLoopTrans):

    ''' Adds an OpenMP PARALLEL DO directive to a loop.

        For example:

        >>> from psyclone.parse.algorithm import parse
        >>> from psyclone.psyGen import PSyFactory
        >>> ast, invokeInfo = parse("dynamo.F90")
        >>> psy = PSyFactory("lfric").create(invokeInfo)
        >>> schedule = psy.invokes.get('invoke_v3_kernel_type').schedule
        >>> # Uncomment the following line to see a text view of the schedule
        >>> # print(schedule.view())
        >>>
        >>> from psyclone.transformations import OMPParallelLoopTrans
        >>> trans = OMPParallelLoopTrans()
        >>> trans.apply(schedule.children[0])
        >>> # Uncomment the following line to see a text view of the schedule
        >>> # print(schedule.view())

    '''
    def __str__(self):
        return "Add an 'OpenMP PARALLEL DO' directive"

    def apply(self, node, options=None):
        ''' Apply an OMPParallelLoop Transformation to the supplied node
        (which must be a Loop). In the generated code this corresponds to
        wrapping the Loop with directives:

        .. code-block:: fortran

          !$OMP PARALLEL DO ...
          do ...
            ...
          end do
          !$OMP END PARALLEL DO

        :param node: the node (loop) to which to apply the transformation.
        :type node: :py:class:`psyclone.f2pygen.DoGen`
        :param options: a dictionary with options for transformations\
                        and validation.
        :type options: Optional[Dict[str, Any]]
        '''
        self.validate(node, options=options)

        # keep a reference to the node's original parent and its index as these
        # are required and will change when we change the node's location
        node_parent = node.parent
        node_position = node.position

        # add our OpenMP loop directive setting its parent to the node's
        # parent and its children to the node
        directive = OMPParallelDoDirective(children=[node.detach()],
                                           omp_schedule=self.omp_schedule)

        # add the OpenMP loop directive as a child of the node's parent
        node_parent.addchild(directive, index=node_position)


class DynamoOMPParallelLoopTrans(OMPParallelLoopTrans):

    ''' Dynamo-specific OpenMP loop transformation. Adds Dynamo specific
        validity checks. Actual transformation is done by the
        :py:class:`base class <OMPParallelLoopTrans>`.

        :param str omp_directive: choose which OpenMP loop directive to use.
            Defaults to "do".
        :param str omp_schedule: the OpenMP schedule to use. Must be one of
            'runtime', 'static', 'dynamic', 'guided' or 'auto'. Defaults to
            'static'.

    '''
    def __init__(self, omp_directive="do", omp_schedule="static"):
        super().__init__(omp_directive=omp_directive,
                         omp_schedule=omp_schedule)

    def __str__(self):
        return "Add an OpenMP Parallel Do directive to a Dynamo loop"

    def validate(self, node, options=None):
        '''
        Perform LFRic-specific loop validity checks then call the `validate`
        method of the base class.

        :param node: the Node in the Schedule to check
        :type node: :py:class:`psyclone.psyir.nodes.Node`
        :param options: a dictionary with options for transformations.
        :type options: Optional[Dict[str, Any]]

        :raises TransformationError: if the supplied Node is not a LFRicLoop.
        :raises TransformationError: if the associated loop requires
            colouring.
        '''
        if not isinstance(node, LFRicLoop):
            raise TransformationError(
                f"Error in {self.name} transformation. The supplied node "
                f"must be a LFRicLoop but got '{type(node).__name__}'")

        # If the loop is not already coloured then check whether or not
        # it should be. If the field space is discontinuous (including
        # any_discontinuous_space) then we don't need to worry about
        # colouring.
        const = LFRicConstants()
        if node.field_space.orig_name not in const.VALID_DISCONTINUOUS_NAMES:
            if node.loop_type != 'colour' and node.has_inc_arg():
                raise TransformationError(
                    f"Error in {self.name} transformation. The kernel has an "
                    f"argument with INC access. Colouring is required.")
        # As this is a domain-specific loop, we don't perform general
        # dependence analysis because it is too conservative and doesn't
        # account for the special steps taken for such a loop at code-
        # generation time (e.g. the way we ensure variables are given the
        # correct sharing attributes).
        local_options = options.copy() if options else {}
        local_options["force"] = True
        super().validate(node, options=local_options)


class GOceanOMPParallelLoopTrans(OMPParallelLoopTrans):

    '''GOcean specific OpenMP Do loop transformation. Adds GOcean
       specific validity checks (that supplied Loop is an inner or outer
       loop). Actual transformation is done by
       :py:class:`base class <OMPParallelLoopTrans>`.

        :param str omp_directive: choose which OpenMP loop directive to use. \
            Defaults to "do".
        :param str omp_schedule: the OpenMP schedule to use. Must be one of \
            'runtime', 'static', 'dynamic', 'guided' or 'auto'. Defaults to \
            'static'.

    '''
    def __init__(self, omp_directive="do", omp_schedule="static"):
        super().__init__(omp_directive=omp_directive,
                         omp_schedule=omp_schedule)

    def __str__(self):
        return "Add an OpenMP Parallel Do directive to a GOcean loop"

    def apply(self, node, options=None):
        ''' Perform GOcean-specific loop validity checks then call
        :py:meth:`OMPParallelLoopTrans.apply`.

        :param node: a Loop node from an AST.
        :type node: :py:class:`psyclone.psyir.nodes.Loop`
        :param options: a dictionary with options for transformations\
                        and validation.
        :type options: Optional[Dict[str, Any]]

        :raises TransformationError: if the supplied node is not an inner or\
            outer loop.

        '''
        self.validate(node, options=options)

        # Check we are either an inner or outer loop
        if node.loop_type not in ["inner", "outer"]:
            raise TransformationError(
                "Error in "+self.name+" transformation.  The requested loop"
                " is not of type inner or outer.")

        OMPParallelLoopTrans.apply(self, node)


class Dynamo0p3OMPLoopTrans(OMPLoopTrans):

    ''' LFRic (Dynamo 0.3) specific orphan OpenMP loop transformation. Adds
    Dynamo-specific validity checks.

    :param str omp_schedule: the OpenMP schedule to use. Must be one of \
        'runtime', 'static', 'dynamic', 'guided' or 'auto'. Defaults to \
        'static'.

    '''
    def __init__(self, omp_schedule="static"):
        super().__init__(omp_directive="do", omp_schedule=omp_schedule)

    def __str__(self):
        return "Add an OpenMP DO directive to a Dynamo 0.3 loop"

    def validate(self, node, options=None):
        ''' Perform LFRic (Dynamo 0.3) specific loop validity checks for the
        OMPLoopTrans.

        :param node: the Node in the Schedule to check
        :type node: :py:class:`psyclone.psyir.nodes.Node`
        :param options: a dictionary with options for transformations \
                        and validation.
        :type options: Optional[Dict[str, Any]]
        :param bool options["reprod"]: \
            indicating whether reproducible reductions should be used. \
            By default the value from the config file will be used.

        :raises TransformationError: if an OMP loop transform would create \
            incorrect code.

        '''
        if not options:
            options = {}

        # Since this function potentially modifies the user's option
        # dictionary, create a copy:
        options = options.copy()
        # Make sure the default is set:
        options["reprod"] = options.get("reprod",
                                        Config.get().reproducible_reductions)

        # This transformation allows to parallelise loops with potential
        # dependencies because we use cell colouring to guarantee that
        # neighbours are not updated at the same time.
        options["force"] = True
        super().validate(node, options=options)

        # If the loop is not already coloured then check whether or not
        # it should be
        if node.loop_type != 'colour' and node.has_inc_arg():
            raise TransformationError(
                f"Error in {self.name} transformation. The kernel has an "
                f"argument with INC access. Colouring is required.")

    def apply(self, node, options=None):
        ''' Apply LFRic (Dynamo 0.3) specific OMPLoopTrans.

        :param node: the Node in the Schedule to check.
        :type node: :py:class:`psyclone.psyir.nodes.Node`
        :param options: a dictionary with options for transformations \
                        and validation.
        :type options: Optional[Dict[str, Any]]
        :param bool options["reprod"]: \
                indicating whether reproducible reductions should be used. \
                By default the value from the config file will be used.

        '''
        if not options:
            options = {}

        # Since this function potentially modifies the user's option
        # dictionary, create a copy:
        options = options.copy()
        # Make sure the default is set:
        options["reprod"] = options.get("reprod",
                                        Config.get().reproducible_reductions)

        # This transformation allows to parallelise loops with potential
        # dependencies because we use cell colouring to guarantee that
        # neighbours are not updated at the same time.
        options["force"] = True

        super().apply(node, options)


class GOceanOMPLoopTrans(OMPLoopTrans):

    ''' GOcean-specific orphan OpenMP loop transformation. Adds GOcean
        specific validity checks (that the node is either an inner or outer
        Loop).

        :param str omp_directive: choose which OpenMP loop directive to use. \
            Defaults to "do".
        :param str omp_schedule: the OpenMP schedule to use. Must be one of \
            'runtime', 'static', 'dynamic', 'guided' or 'auto'. Defaults to \
            'static'.

        '''
    def __init__(self, omp_directive="do", omp_schedule="static"):
        super().__init__(omp_directive=omp_directive,
                         omp_schedule=omp_schedule)

    def __str__(self):
        return "Add the selected OpenMP loop directive to a GOcean loop"

    def validate(self, node, options=None):
        '''
        Checks that the supplied node is a valid target for parallelisation
        using OMP directives.

        :param node: the candidate loop for parallelising using OMP Do.
        :type node: :py:class:`psyclone.psyir.nodes.Loop`
        :param options: a dictionary with options for transformations.
        :type options: Optional[Dict[str, Any]]

        :raises TransformationError: if the loop_type of the supplied Loop is \
                                     not "inner" or "outer".

        '''
        super().validate(node, options=options)

        # Check we are either an inner or outer loop
        if node.loop_type not in ["inner", "outer"]:
            raise TransformationError("Error in "+self.name+" transformation."
                                      " The requested loop is not of type "
                                      "inner or outer.")


class ColourTrans(LoopTrans):
    '''
    Apply a colouring transformation to a loop (in order to permit a
    subsequent parallelisation over colours). For example:

    >>> invoke = ...
    >>> schedule = invoke.schedule
    >>>
    >>> ctrans = ColourTrans()
    >>>
    >>> # Colour all of the loops
    >>> for child in schedule.children:
    >>>     ctrans.apply(child)
    >>>
    >>> # Uncomment the following line to see a text view of the schedule
    >>> # print(schedule.view())

    '''
    def __str__(self):
        return "Split a loop into colours"

    def apply(self, node, options=None):
        '''
        Converts the Loop represented by :py:obj:`node` into a
        nested loop where the outer loop is over colours and the inner
        loop is over cells of that colour.

        :param node: the loop to transform.
        :type node: :py:class:`psyclone.psyir.nodes.Loop`
        :param options: options for the transformation.
        :type options: Optional[Dict[str, Any]]

        '''
        self.validate(node, options=options)

        colours_loop = self._create_colours_loop(node)

        # Add this loop as a child of the original node's parent
        node.parent.addchild(colours_loop, index=node.position)

        # Add contents of node to colour loop.
        colours_loop.loop_body[0].loop_body.children.extend(
            node.loop_body.pop_all_children())

        # remove original loop
        node.detach()

    def _create_colours_loop(self, node):
        '''
        Creates a nested loop (colours, and cells of a given colour) to
        replace the supplied loop over cells.

        :param node: the loop for which to create a coloured version.
        :type node: :py:class:`psyclone.psyir.nodes.Loop`

        :returns: doubly-nested loop over colours and cells of a given colour.
        :rtype: :py:class:`psyclone.psyir.nodes.Loop`

        :raises NotImplementedError: this method must be overridden in an \
                                     API-specific sub-class.
        '''
        raise InternalError("_create_colours_loop() must be overridden in an "
                            "API-specific sub-class.")


class Dynamo0p3ColourTrans(ColourTrans):

    '''Split a Dynamo 0.3 loop over cells into colours so that it can be
    parallelised. For example:

    >>> from psyclone.parse.algorithm import parse
    >>> from psyclone.psyGen import PSyFactory
    >>> import transformations
    >>> import os
    >>> import pytest
    >>>
    >>> TEST_API = "lfric"
    >>> _,info=parse(os.path.join(os.path.dirname(os.path.abspath(__file__)),
    >>>              "tests", "test_files", "dynamo0p3",
    >>>              "4.6_multikernel_invokes.f90"),
    >>>              api=TEST_API)
    >>> psy = PSyFactory(TEST_API).create(info)
    >>> invoke = psy.invokes.get('invoke_0')
    >>> schedule = invoke.schedule
    >>>
    >>> ctrans = Dynamo0p3ColourTrans()
    >>> otrans = DynamoOMPParallelLoopTrans()
    >>>
    >>> # Colour all of the loops
    >>> for child in schedule.children:
    >>>     ctrans.apply(child)
    >>>
    >>> # Then apply OpenMP to each of the colour loops
    >>> for child in schedule.children:
    >>>     otrans.apply(child.children[0])
    >>>
    >>> # Uncomment the following line to see a text view of the schedule
    >>> # print(schedule.view())

    Colouring in the LFRic (Dynamo 0.3) API is subject to the following rules:

    * Only kernels which operate on 'CELL_COLUMN's and which increment a
      field on a continuous function space require colouring. Kernels that
      update a field on a discontinuous function space will cause this
      transformation to raise an exception. Kernels that only write to a field
      on a continuous function space also do not require colouring but are
      permitted.
    * A kernel may have at most one field with 'GH_INC' access.
    * A separate colour map will be required for each field that is coloured
      (if an invoke contains >1 kernel call).

    '''
    def __str__(self):
        return "Split a Dynamo 0.3 loop over cells into colours"

    def apply(self, node, options=None):
        '''Performs LFRic-specific error checking and then uses the parent
        class to convert the Loop represented by :py:obj:`node` into a
        nested loop where the outer loop is over colours and the inner
        loop is over cells of that colour.

        :param node: the loop to transform.
        :type node: :py:class:`psyclone.domain.lfric.LFRicLoop`
        :param options: a dictionary with options for transformations.\
        :type options: Optional[Dict[str, Any]]

        '''
        # check node is a loop
        super().validate(node, options=options)

        # Check we need colouring
        const = LFRicConstants()
        if node.field_space.orig_name in \
           const.VALID_DISCONTINUOUS_NAMES:
            raise TransformationError(
                "Error in DynamoColour transformation. Loops iterating over "
                "a discontinuous function space are not currently supported.")

        # Colouring is only necessary (and permitted) if the loop is
        # over cells. Since this is the default it is represented by
        # an empty string.
        if node.loop_type != "":
            raise TransformationError(
                f"Error in DynamoColour transformation. Only loops over cells "
                f"may be coloured but this loop is over {node.loop_type}")

        # Check whether we have a field that has INC access
        if not node.has_inc_arg():
            # TODO generate a warning here as we don't need to colour
            # a loop that does not update a field with INC access
            pass

        # Check that we're not attempting to colour a loop that is
        # already within an OpenMP region (because the loop over
        # colours *must* be sequential)
        if node.ancestor(OMPDirective):
            raise TransformationError("Cannot have a loop over colours "
                                      "within an OpenMP parallel region.")

        super().apply(node, options=options)

    def _create_colours_loop(self, node):
        '''
        Creates a nested loop (colours, and cells of a given colour) which
        can be used to replace the supplied loop over cells.

        :param node: the loop for which to create a coloured version.
        :type node: :py:class:`psyclone.psyir.nodes.Loop`

        :returns: doubly-nested loop over colours and cells of a given colour.
        :rtype: :py:class:`psyclone.psyir.nodes.Loop`

        '''
        # Create a colours loop. This loops over colours and must be run
        # sequentially.
        colours_loop = node.__class__(parent=node.parent, loop_type="colours")
        colours_loop.field_space = node.field_space
        colours_loop.iteration_space = node.iteration_space
        colours_loop.set_lower_bound("start")
        colours_loop.set_upper_bound("ncolours")

        # Create a colour loop. This loops over cells of a particular colour
        # and can be run in parallel.
        colour_loop = node.__class__(parent=colours_loop.loop_body,
                                     loop_type="colour")
        colour_loop.field_space = node.field_space
        colour_loop.field_name = node.field_name
        colour_loop.iteration_space = node.iteration_space
        colour_loop.set_lower_bound("start")
        colour_loop.kernel = node.kernel

        if node.upper_bound_name in LFRicConstants().HALO_ACCESS_LOOP_BOUNDS:
            # If the original loop went into the halo then this coloured loop
            # must also go into the halo.
            index = node.upper_bound_halo_depth
            colour_loop.set_upper_bound("colour_halo", index)
        else:
            # No halo access.
            colour_loop.set_upper_bound("ncolour")

        # Add this loop as a child of our loop over colours
        colours_loop.loop_body.addchild(colour_loop)

        return colours_loop


class ParallelRegionTrans(RegionTrans, metaclass=abc.ABCMeta):
    '''
    Base class for transformations that create a parallel region.

    '''
    # The types of node that must be excluded from the section of PSyIR
    # being transformed.
    excluded_node_types = (CodeBlock, Return, psyGen.HaloExchange)

    def __init__(self):
        # Holds the class instance or create call for the type of
        # parallel region to generate
        self._directive_factory = None
        super().__init__()

    @abc.abstractmethod
    def __str__(self):
        pass  # pragma: no cover

    def validate(self, node_list, options=None):
        # pylint: disable=arguments-renamed
        '''
        Check that the supplied list of Nodes are eligible to be
        put inside a parallel region.

        :param list node_list: list of nodes to put into a parallel region
        :param options: a dictionary with options for transformations.\
        :type options: Optional[Dict[str, Any]]
        :param bool options["node-type-check"]: this flag controls whether \
            or not the type of the nodes enclosed in the region should be \
            tested to avoid using unsupported nodes inside a region.

        :raises TransformationError: if the supplied node is an \
            InvokeSchedule rather than being within an InvokeSchedule.
        :raises TransformationError: if the supplied nodes are not all \
            children of the same parent (siblings).

        '''
        if isinstance(node_list[0], InvokeSchedule):
            raise TransformationError(
                f"A {self.name} transformation cannot be applied to an "
                f"InvokeSchedule but only to one or more nodes from within an "
                f"InvokeSchedule.")

        node_parent = node_list[0].parent

        for child in node_list:
            if child.parent is not node_parent:
                raise TransformationError(
                    f"Error in {self.name} transformation: supplied nodes are "
                    f"not children of the same parent.")
        super().validate(node_list, options)

    def apply(self, target_nodes, options=None):
        # pylint: disable=arguments-renamed
        '''
        Apply this transformation to a subset of the nodes within a
        schedule - i.e. enclose the specified Loops in the
        schedule within a single parallel region.

        :param target_nodes: a single Node or a list of Nodes.
        :type target_nodes: (list of) :py:class:`psyclone.psyir.nodes.Node`
        :param options: a dictionary with options for transformations.
        :type options: Optional[Dict[str, Any]]
        :param bool options["node-type-check"]: this flag controls if the \
                type of the nodes enclosed in the region should be tested \
                to avoid using unsupported nodes inside a region.

        '''

        # Check whether we've been passed a list of nodes or just a
        # single node. If the latter then we create ourselves a
        # list containing just that node.
        node_list = self.get_node_list(target_nodes)
        self.validate(node_list, options)

        # Keep a reference to the parent of the nodes that are to be
        # enclosed within a parallel region. Also keep the index of
        # the first child to be enclosed as that will become the
        # position of the new !$omp parallel directive.
        node_parent = node_list[0].parent
        node_position = node_list[0].position

        # Create the parallel directive as a child of the
        # parent of the nodes being enclosed and with those nodes
        # as its children.
        # pylint: disable=not-callable
        directive = self._directive_factory(
            children=[node.detach() for node in node_list])

        # Add the region directive as a child of the parent
        # of the nodes being enclosed and at the original location
        # of the first of these nodes
        node_parent.addchild(directive, index=node_position)


class OMPSingleTrans(ParallelRegionTrans):
    '''
    Create an OpenMP SINGLE region by inserting directives. The most
    likely use case for this transformation is to wrap around task-based
    transformations. The parent region for this should usually also be
    a OMPParallelTrans.

    :param bool nowait: whether to apply a nowait clause to this \
                       transformation. The default value is False

    For example:

    >>> from psyclone.parse.algorithm import parse
    >>> from psyclone.psyGen import PSyFactory
    >>> api = "gocean"
    >>> ast, invokeInfo = parse(GOCEAN_SOURCE_FILE, api=api)
    >>> psy = PSyFactory(api).create(invokeInfo)
    >>>
    >>> from psyclone.transformations import OMPParallelTrans, OMPSingleTrans
    >>> singletrans = OMPSingleTrans()
    >>> paralleltrans = OMPParallelTrans()
    >>>
    >>> schedule = psy.invokes.get('invoke_0').schedule
    >>> # Uncomment the following line to see a text view of the schedule
    >>> # print(schedule.view())
    >>>
    >>> # Enclose all of these loops within a single OpenMP
    >>> # SINGLE region
    >>> singletrans.apply(schedule.children)
    >>> # Enclose all of these loops within a single OpenMP
    >>> # PARALLEL region
    >>> paralleltrans.apply(schedule.children)
    >>> # Uncomment the following line to see a text view of the schedule
    >>> # print(schedule.view())

    '''
    # The types of node that this transformation cannot enclose
    excluded_node_types = (CodeBlock, Return, ACCDirective,
                           psyGen.HaloExchange, OMPSerialDirective,
                           OMPParallelDirective)

    def __init__(self, nowait=False):
        super().__init__()
        # Set the type of directive that the base class will use
        self._directive_factory = self._directive
        # Store whether this single directive has a barrier or not
        self._omp_nowait = nowait

    def __str__(self):
        return "Insert an OpenMP Single region"

    @property
    def omp_nowait(self):
        ''' :returns: whether or not this Single region uses a nowait \
                      clause to remove the end barrier.
            :rtype: bool
        '''
        return self._omp_nowait

    @property
    def name(self):
        '''
        :returns: the name of this transformation.
        :rtype: str
        '''
        return "OMPSingleTrans"

    @omp_nowait.setter
    def omp_nowait(self, value):
        ''' Sets the nowait property that will be specified by
            this transformation. Checks that the value supplied in
            :py:obj:`value` is a bool

            :param bool value: whether this Single clause should have a \
                               nowait applied.

            :raises TypeError: if the value parameter is not a bool.

        '''
        if not isinstance(value, bool):
            raise TypeError(f"Expected nowait to be a bool "
                            f"but got a {type(value).__name__}")
        self._omp_nowait = value

    def _directive(self, children):
        '''
        Creates the type of directive needed for this sub-class of
        transformation.

        :param children: list of Nodes that will be the children of \
                         the created directive.
        :type children: list of :py:class:`psyclone.psyir.nodes.Node`

        :returns: The directive created for the OpenMP Single Directive
        :rtype: :py:class:`psyclone.psyGen.OMPSingleDirective`

        '''
        _directive = OMPSingleDirective(children=children,
                                        nowait=self.omp_nowait)
        return _directive

    def apply(self, node_list, options=None):
        # pylint: disable=arguments-renamed
        '''Apply the OMPSingleTrans transformation to the specified node in a
        Schedule.

        At code-generation time this node must be within (i.e. a child of)
        an OpenMP PARALLEL region. Code generation happens when
        :py:meth:`OMPLoopDirective.gen_code` is called, or when the PSyIR
        tree is given to a backend.

        If the keyword "nowait" is specified in the options, it will cause a
        nowait clause to be added if it is set to True, otherwise no clause
        will be added.

        :param node_list: the supplied node or node list to which we will \
                          apply the OMPSingleTrans transformation
        :type node_list: (a list of) :py:class:`psyclone.psyir.nodes.Node`
        :param options: a list with options for transformations \
                        and validation.
        :type options: Optional[Dict[str, Any]]
        :param bool options["nowait"]:
                indicating whether or not to use a nowait clause on this \
                single region.

        '''
        if not options:
            options = {}
        if options.get("nowait") is not None:
            self.omp_nowait = options.get("nowait")

        super().apply(node_list, options)


class OMPMasterTrans(ParallelRegionTrans):
    '''
    Create an OpenMP MASTER region by inserting directives. The most
    likely use case for this transformation is to wrap around task-based
    transformations. Note that adding this directive requires a parent
    OpenMP parallel region (which can be inserted by OMPParallelTrans),
    otherwise it will produce an error in generation-time.

    For example:

    >>> from psyclone.parse.algorithm import parse
    >>> from psyclone.psyGen import PSyFactory
    >>> api = "gocean"
    >>> ast, invokeInfo = parse(GOCEAN_SOURCE_FILE, api=api)
    >>> psy = PSyFactory(api).create(invokeInfo)
    >>>
    >>> from psyclone.transformations import OMPParallelTrans, OMPMasterTrans
    >>> mastertrans = OMPMasterTrans()
    >>> paralleltrans = OMPParallelTrans()
    >>>
    >>> schedule = psy.invokes.get('invoke_0').schedule
    >>> # Uncomment the following line to see a text view of the schedule
    >>> # print(schedule.view())
    >>>
    >>> # Enclose all of these loops within a single OpenMP
    >>> # MASTER region
    >>> mastertrans.apply(schedule.children)
    >>> # Enclose all of these loops within a single OpenMP
    >>> # PARALLEL region
    >>> paralleltrans.apply(schedule.children)
    >>> # Uncomment the following line to see a text view of the schedule
    >>> # print(schedule.view())

    '''
    # The types of node that this transformation cannot enclose
    excluded_node_types = (CodeBlock, Return, ACCDirective,
                           psyGen.HaloExchange, OMPSerialDirective,
                           OMPParallelDirective)

    def __init__(self):
        super().__init__()
        # Set the type of directive that the base class will use
        self._directive_factory = OMPMasterDirective

    def __str__(self):
        return "Insert an OpenMP Master region"

    @property
    def name(self):
        '''
        :returns: the name of this transformation as a string.
        :rtype: str
        '''
        return "OMPMasterTrans"


class OMPParallelTrans(ParallelRegionTrans):
    '''
    Create an OpenMP PARALLEL region by inserting directives. For
    example:

    >>> from psyclone.parse.algorithm import parse
    >>> from psyclone.parse.utils import ParseError
    >>> from psyclone.psyGen import PSyFactory
    >>> from psyclone.errors import GenerationError
    >>> api = "gocean"
    >>> ast, invokeInfo = parse(GOCEAN_SOURCE_FILE, api=api)
    >>> psy = PSyFactory(api).create(invokeInfo)
    >>>
    >>> from psyclone.psyGen import TransInfo
    >>> t = TransInfo()
    >>> ltrans = t.get_trans_name('GOceanOMPLoopTrans')
    >>> rtrans = t.get_trans_name('OMPParallelTrans')
    >>>
    >>> schedule = psy.invokes.get('invoke_0').schedule
    >>> # Uncomment the following line to see a text view of the schedule
    >>> # print(schedule.view())
    >>>
    >>> # Apply the OpenMP Loop transformation to *every* loop
    >>> # in the schedule
    >>> for child in schedule.children:
    >>>     ltrans.apply(child)
    >>>
    >>> # Enclose all of these loops within a single OpenMP
    >>> # PARALLEL region
    >>> rtrans.apply(schedule.children)
    >>> # Uncomment the following line to see a text view of the schedule
    >>> # print(schedule.view())

    '''
    # The types of node that this transformation cannot enclose
    excluded_node_types = (CodeBlock, Return, ACCDirective,
                           psyGen.HaloExchange)

    def __init__(self):
        super().__init__()
        # Set the type of directive that the base class will use
        self._directive_factory = OMPParallelDirective.create

    def __str__(self):
        return "Insert an OpenMP Parallel region"

    @property
    def name(self):
        '''
        :returns: the name of this transformation as a string.
        :rtype: str
        '''
        return "OMPParallelTrans"

    def validate(self, node_list, options=None):
        '''
        Perform OpenMP-specific validation checks.

        :param node_list: list of Nodes to put within parallel region.
        :type node_list: list of :py:class:`psyclone.psyir.nodes.Node`
        :param options: a dictionary with options for transformations.
        :type options: Optional[Dict[str, Any]]
        :param bool options["node-type-check"]: this flag controls if the \
                type of the nodes enclosed in the region should be tested \
                to avoid using unsupported nodes inside a region.

        :raises TransformationError: if the target Nodes are already within \
                                     some OMP parallel region.
        '''
        if node_list[0].ancestor(OMPDirective):
            raise TransformationError("Error in OMPParallel transformation:" +
                                      " cannot create an OpenMP PARALLEL " +
                                      "region within another OpenMP region.")

        # Now call the general validation checks
        super().validate(node_list, options)


class ACCParallelTrans(ParallelRegionTrans):
    '''
    Create an OpenACC parallel region by inserting an 'acc parallel'
    directive.

    >>> from psyclone.psyGen import TransInfo
    >>> from psyclone.psyir.frontend.fortran import FortranReader
    >>> from psyclone.psyir.backend.fortran import FortranWriter
    >>> from psyclone.psyir.nodes import Loop
    >>> psyir = FortranReader().psyir_from_source("""
    ... program do_loop
    ...     real, dimension(10) :: A
    ...     integer i
    ...     do i = 1, 10
    ...       A(i) = i
    ...     end do
    ... end program do_loop
    ... """)
    >>> ptrans = TransInfo().get_trans_name('ACCParallelTrans')
    >>>
    >>> # Enclose the loop within a OpenACC PARALLEL region
    >>> ptrans.apply(psyir.walk(Loop))
    >>> print(FortranWriter()(psyir))
    program do_loop
      real, dimension(10) :: a
      integer :: i
    <BLANKLINE>
      !$acc parallel default(present)
      do i = 1, 10, 1
        a(i) = i
      enddo
      !$acc end parallel
    <BLANKLINE>
    end program do_loop
    <BLANKLINE>

    '''
    excluded_node_types = (CodeBlock, Return, PSyDataNode,
                           ACCDataDirective, ACCEnterDataDirective,
                           psyGen.HaloExchange)

    def __init__(self, default_present=True):
        super().__init__()
        if not isinstance(default_present, bool):
            raise TypeError(
                f"The provided 'default_present' argument must be a "
                f"boolean, but found '{default_present}'."
            )
        self._default_present = default_present

    def __str__(self):
        return "Insert an OpenACC Parallel region"

    def validate(self, node_list, options=None):
        '''
        Validate this transformation.

        :param node_list: a single Node or a list of Nodes.
        :type node_list: :py:class:`psyclone.psyir.nodes.Node` |
            List[:py:class:`psyclone.psyir.nodes.Node`]
        :param options: a dictionary with options for transformations.
        :type options: Optional[Dict[str, Any]]
        :param bool options["node-type-check"]: this flag controls if the
            type of the nodes enclosed in the region should be tested to
            avoid using unsupported nodes inside a region.
        :param bool options["default_present"]: this flag controls if the
            inserted directive should include the default_present clause.

        '''
        super().validate(node_list, options)
        if options is not None and "default_present" in options:
            if not isinstance(options["default_present"], bool):
                raise TransformationError(
                    f"The provided 'default_present' option must be a "
                    f"boolean, but found '{options['default_present']}'."
                )

    def apply(self, target_nodes, options=None):
        '''
        Encapsulate given nodes with the ACCParallelDirective.

        :param target_nodes: a single Node or a list of Nodes.
        :type target_nodes: :py:class:`psyclone.psyir.nodes.Node` |
            List[:py:class:`psyclone.psyir.nodes.Node`]
        :param options: a dictionary with options for transformations.
        :type options: Optional[Dict[str, Any]]
        :param bool options["node-type-check"]: this flag controls if the
            type of the nodes enclosed in the region should be tested to
            avoid using unsupported nodes inside a region.
        :param bool options["default_present"]: this flag controls if the
            inserted directive should include the default_present clause.

        '''
        if not options:
            options = {}
        # Check whether we've been passed a list of nodes or just a
        # single node. If the latter then we create ourselves a
        # list containing just that node.
        node_list = self.get_node_list(target_nodes)
        self.validate(node_list, options)

        # Keep a reference to the parent of the nodes that are to be
        # enclosed within a parallel region. Also keep the index of
        # the first child to be enclosed as that will become the
        # position of the new !$omp parallel directive.
        node_parent = node_list[0].parent
        node_position = node_list[0].position

        # Create the parallel directive
        directive = ACCParallelDirective(
            children=[node.detach() for node in node_list])
        directive.default_present = options.get("default_present",
                                                self._default_present)

        # Add the region directive as a child of the parent
        # of the nodes being enclosed and at the original location
        # of the first of these nodes
        node_parent.addchild(directive, index=node_position)


class MoveTrans(Transformation):
    '''Provides a transformation to move a node in the tree. For
    example:

    >>> from psyclone.parse.algorithm import parse
    >>> from psyclone.psyGen import PSyFactory
    >>> ast,invokeInfo=parse("dynamo.F90")
    >>> psy=PSyFactory("lfric").create(invokeInfo)
    >>> schedule=psy.invokes.get('invoke_v3_kernel_type').schedule
    >>> # Uncomment the following line to see a text view of the schedule
    >>> # print(schedule.view())
    >>>
    >>> from psyclone.transformations import MoveTrans
    >>> trans=MoveTrans()
    >>> trans.apply(schedule.children[0], schedule.children[2],
    ...             options = {"position":"after")
    >>> # Uncomment the following line to see a text view of the schedule
    >>> # print(schedule.view())

    Nodes may only be moved to a new location with the same parent
    and must not break any dependencies otherwise an exception is
    raised.'''

    def __str__(self):
        return "Move a node to a different location"

    @property
    def name(self):
        ''' Returns the name of this transformation as a string.'''
        return "Move"

    def validate(self, node, location, options=None):
        # pylint: disable=arguments-differ
        ''' validity checks for input arguments.

        :param node: the node to be moved.
        :type node: :py:class:`psyclone.psyir.nodes.Node`
        :param location: node before or after which the given node\
            should be moved.
        :type location: :py:class:`psyclone.psyir.nodes.Node`
        :param options: a dictionary with options for transformations.
        :type options: Optional[Dict[str, Any]]
        :param str options["position"]: either 'before' or 'after'.

        :raises TransformationError: if the given node is not an instance \
            of :py:class:`psyclone.psyir.nodes.Node`
        :raises TransformationError: if the location is not valid.
        '''

        # Check that the first argument is a Node
        if not isinstance(node, Node):
            raise TransformationError(
                "In the Move transformation apply method the first argument "
                "is not a Node")

        # Check new location conforms to any data dependencies
        # This also checks the location and position arguments
        if not options:
            options = {}
        position = options.get("position", "before")
        if not node.is_valid_location(location, position=position):
            raise TransformationError(
                "In the Move transformation apply method, data dependencies "
                "forbid the move to the new location")

    def apply(self, node, location, options=None):
        '''Move the node represented by :py:obj:`node` before location
        :py:obj:`location` (which is also a node) by default and after
        if the optional `position` argument is set to 'after'.

        :param node: the node to be moved.
        :type node: :py:class:`psyclone.psyir.nodes.Node`
        :param location: node before or after which the given node\
            should be moved.
        :type location: :py:class:`psyclone.psyir.nodes.Node`
        :param options: a dictionary with options for transformations.
        :type options: Optional[Dict[str, Any]]
        :param str options["position"]: either 'before' or 'after'.

        :raises TransformationError: if the given node is not an instance \
            of :py:class:`psyclone.psyir.nodes.Node`
        :raises TransformationError: if the location is not valid.

        '''
        # pylint:disable=arguments-differ

        self.validate(node, location, options)

        if not options:
            options = {}
        position = options.get("position", "before")

        parent = node.parent

        my_node = parent.children.pop(node.position)

        location_index = location.position
        if position == "before":
            location.parent.children.insert(location_index, my_node)
        else:
            location.parent.children.insert(location_index+1, my_node)


class Dynamo0p3RedundantComputationTrans(LoopTrans):
    '''This transformation allows the user to modify a loop's bounds so
    that redundant computation will be performed. Redundant
    computation can result in halo exchanges being modified, new halo
    exchanges being added or existing halo exchanges being removed.

    * This transformation should be performed before any
      parallelisation transformations (e.g. for OpenMP) to the loop in
      question and will raise an exception if this is not the case.

    * This transformation can not be applied to a loop containing a
      reduction and will again raise an exception if this is the case.

    * This transformation can only be used to add redundant
      computation to a loop, not to remove it.

    * This transformation allows a loop that is already performing
      redundant computation to be modified, but only if the depth is
      increased.

    '''
    def __str__(self):
        return "Change iteration space to perform redundant computation"

    def validate(self, node, options=None):
        '''Perform various checks to ensure that it is valid to apply the
        RedundantComputation transformation to the supplied node

        :param node: the supplied node on which we are performing\
                     validity checks
        :type node: :py:class:`psyclone.psyir.nodes.Node`
        :param options: a dictionary with options for transformations.
        :type options: Optional[Dict[str, Any]]
        :param int options["depth"]: the depth of the stencil if the value \
                     is provided and None if not.

        :raises TransformationError: if the parent of the loop is a\
            :py:class:`psyclone.psyir.nodes.Directive`.
        :raises TransformationError: if the parent of the loop is not a\
            :py:class:`psyclone.psyir.nodes.Loop` or a\
            :py:class:`psyclone.psyGen.LFRicInvokeSchedule`.
        :raises TransformationError: if the parent of the loop is a\
            :py:class:`psyclone.psyir.nodes.Loop` but the original loop does\
            not iterate over 'colour'.
        :raises TransformationError: if the parent of the loop is a\
            :py:class:`psyclone.psyir.nodes.Loop` but the parent does not
            iterate over 'colours'.
        :raises TransformationError: if the parent of the loop is a\
            :py:class:`psyclone.psyir.nodes.Loop` but the parent's parent is\
            not a :py:class:`psyclone.psyGen.LFRicInvokeSchedule`.
        :raises TransformationError: if this transformation is applied\
            when distributed memory is not switched on.
        :raises TransformationError: if the loop does not iterate over\
            cells, dofs or colour.
        :raises TransformationError: if the transformation is setting the\
            loop to the maximum halo depth but the loop already computes\
            to the maximum halo depth.
        :raises TransformationError: if the transformation is setting the\
            loop to the maximum halo depth but the loop contains a stencil\
            access (as this would result in the field being accessed\
            beyond the halo depth).
        :raises TransformationError: if the supplied depth value is not an\
            integer.
        :raises TransformationError: if the supplied depth value is less\
            than 1.
        :raises TransformationError: if the supplied depth value is not\
            greater than 1 when a continuous loop is modified as this is\
            the minimum valid value.
        :raises TransformationError: if the supplied depth value is not\
            greater than the existing depth value, as we should not need\
            to undo existing transformations.
        :raises TransformationError: if a depth value has been supplied\
            but the loop has already been set to the maximum halo depth.

        '''
        # pylint: disable=too-many-branches
        # check node is a loop
        super().validate(node, options=options)

        # Check loop's parent is the InvokeSchedule, or that it is nested
        # in a colours loop and perform other colour(s) loop checks,
        # otherwise halo exchange placement might fail. The only
        # current example where the placement would fail is when
        # directives have already been added. This could be fixed but
        # it actually makes sense to require redundant computation
        # transformations to be applied before adding directives so it
        # is not particularly important.
        dir_node = node.ancestor(Directive)
        if dir_node:
            raise TransformationError(
                f"In the Dynamo0p3RedundantComputation transformation apply "
                f"method the supplied loop is sits beneath a directive of "
                f"type {type(dir_node)}. Redundant computation must be applied"
                f" before directives are added.")
        if not (isinstance(node.parent, LFRicInvokeSchedule) or
                isinstance(node.parent.parent, Loop)):
            raise TransformationError(
                f"In the Dynamo0p3RedundantComputation transformation "
                f"apply method the parent of the supplied loop must be the "
                f"LFRicInvokeSchedule, or a Loop, but found "
                f"{type(node.parent)}")
        if isinstance(node.parent.parent, Loop):
            if node.loop_type != "colour":
                raise TransformationError(
                    f"In the Dynamo0p3RedundantComputation transformation "
                    f"apply method, if the parent of the supplied Loop is "
                    f"also a Loop then the supplied Loop must iterate over "
                    f"'colour', but found '{node.loop_type}'")
            if node.parent.parent.loop_type != "colours":
                raise TransformationError(
                    f"In the Dynamo0p3RedundantComputation transformation "
                    f"apply method, if the parent of the supplied Loop is "
                    f"also a Loop then the parent must iterate over "
                    f"'colours', but found '{node.parent.parent.loop_type}'")
            if not isinstance(node.parent.parent.parent, LFRicInvokeSchedule):
                raise TransformationError(
                    f"In the Dynamo0p3RedundantComputation transformation "
                    f"apply method, if the parent of the supplied Loop is "
                    f"also a Loop then the parent's parent must be the "
                    f"LFRicInvokeSchedule, but found {type(node.parent)}")
        if not Config.get().distributed_memory:
            raise TransformationError(
                "In the Dynamo0p3RedundantComputation transformation apply "
                "method distributed memory must be switched on")

        # loop must iterate over cell-column, dof or colour. Note, an
        # empty loop_type iterates over cell-columns.
        if node.loop_type not in ["", "dof", "colour"]:
            raise TransformationError(
                f"In the Dynamo0p3RedundantComputation transformation apply "
                f"method the loop type must be one of '' (cell-columns), 'dof'"
                f" or 'colour', but found '{node.loop_type}'")

        # We don't currently support the application of transformations to
        # loops containing inter-grid kernels
        check_intergrid(node)
        const = LFRicConstants()

        if not options:
            options = {}
        depth = options.get("depth")
        if depth is None:
            if node.upper_bound_name in const.HALO_ACCESS_LOOP_BOUNDS:
                if not node.upper_bound_halo_depth:
                    raise TransformationError(
                        "In the Dynamo0p3RedundantComputation transformation "
                        "apply method the loop is already set to the maximum "
                        "halo depth so this transformation does nothing")
                for call in node.kernels():
                    for arg in call.arguments.args:
                        if arg.stencil:
                            raise TransformationError(
                                f"In the Dynamo0p3RedundantComputation "
                                f"transformation apply method the loop "
                                f"contains field '{arg.name}' with a stencil "
                                f"access in kernel '{call.name}', so it is "
                                f"invalid to set redundant computation to "
                                f"maximum depth")
        else:
            if not isinstance(depth, int):
                raise TransformationError(
                    f"In the Dynamo0p3RedundantComputation transformation "
                    f"apply method the supplied depth should be an integer but"
                    f" found type '{type(depth)}'")
            if depth < 1:
                raise TransformationError(
                    "In the Dynamo0p3RedundantComputation transformation "
                    "apply method the supplied depth is less than 1")

            if node.upper_bound_name in const.HALO_ACCESS_LOOP_BOUNDS:
                if node.upper_bound_halo_depth:
                    if node.upper_bound_halo_depth >= depth:
                        raise TransformationError(
                            f"In the Dynamo0p3RedundantComputation "
                            f"transformation apply method the supplied depth "
                            f"({depth}) must be greater than the existing halo"
                            f" depth ({node.upper_bound_halo_depth})")
                else:
                    raise TransformationError(
                        "In the Dynamo0p3RedundantComputation transformation "
                        "apply method the loop is already set to the maximum "
                        "halo depth so can't be set to a fixed value")

    def apply(self, loop, options=None):
        # pylint:disable=arguments-renamed
        '''Apply the redundant computation transformation to the loop
        :py:obj:`loop`. This transformation can be applied to loops iterating
        over 'cells or 'dofs'. if :py:obj:`depth` is set to a value then the
        value will be the depth of the field's halo over which redundant
        computation will be performed. If :py:obj:`depth` is not set to a
        value then redundant computation will be performed to the full depth
        of the field's halo.

        :param loop: the loop that we are transforming.
        :type loop: :py:class:`psyclone.psyGen.LFRicLoop`
        :param options: a dictionary with options for transformations.
        :type options: Optional[Dict[str, Any]]
        :param int options["depth"]: the depth of the stencil. Defaults \
                to None.

        '''
        self.validate(loop, options=options)
        if not options:
            options = {}
        depth = options.get("depth")

        if loop.loop_type == "":
            # Loop is over cells
            loop.set_upper_bound("cell_halo", depth)
        elif loop.loop_type == "colour":
            # Loop is over cells of a single colour
            loop.set_upper_bound("colour_halo", depth)
        elif loop.loop_type == "dof":
            loop.set_upper_bound("dof_halo", depth)
        else:
            raise TransformationError(
                f"Unsupported loop_type '{loop.loop_type}' found in "
                f"Dynamo0p3Redundant ComputationTrans.apply()")
        # Add/remove halo exchanges as required due to the redundant
        # computation
        loop.update_halo_exchanges()


class Dynamo0p3AsyncHaloExchangeTrans(Transformation):
    '''Splits a synchronous halo exchange into a halo exchange start and
    halo exchange end. For example:

    >>> from psyclone.parse.algorithm import parse
    >>> from psyclone.psyGen import PSyFactory
    >>> api = "lfric"
    >>> ast, invokeInfo = parse("file.f90", api=api)
    >>> psy=PSyFactory(api).create(invokeInfo)
    >>> schedule = psy.invokes.get('invoke_0').schedule
    >>> # Uncomment the following line to see a text view of the schedule
    >>> # print(schedule.view())
    >>>
    >>> from psyclone.transformations import Dynamo0p3AsyncHaloExchangeTrans
    >>> trans = Dynamo0p3AsyncHaloExchangeTrans()
    >>> trans.apply(schedule.children[0])
    >>> # Uncomment the following line to see a text view of the schedule
    >>> # print(schedule.view())

    '''

    def __str__(self):
        return "Changes a synchronous halo exchange into an asynchronous one."

    @property
    def name(self):
        '''
        :returns: the name of this transformation as a string.
        :rtype: str
        '''
        return "Dynamo0p3AsyncHaloExchangeTrans"

    def apply(self, node, options=None):
        '''Transforms a synchronous halo exchange, represented by a
        HaloExchange node, into an asynchronous halo exchange,
        represented by HaloExchangeStart and HaloExchangeEnd nodes.

        :param node: a synchronous haloexchange node.
        :type node: :py:obj:`psyclone.psygen.HaloExchange`
        :param options: a dictionary with options for transformations.
        :type options: Optional[Dict[str, Any]]

        '''
        self.validate(node, options)

        # add asynchronous start and end halo exchanges and initialise
        # them using information from the existing synchronous halo
        # exchange
        # pylint: disable=protected-access
        node.parent.addchild(
            LFRicHaloExchangeStart(
                node.field, check_dirty=node._check_dirty,
                vector_index=node.vector_index, parent=node.parent),
            index=node.position)
        node.parent.addchild(
            LFRicHaloExchangeEnd(
                node.field, check_dirty=node._check_dirty,
                vector_index=node.vector_index, parent=node.parent),
            index=node.position)

        # remove the existing synchronous halo exchange
        node.detach()

    def validate(self, node, options):
        # pylint: disable=signature-differs
        '''Internal method to check whether the node is valid for this
        transformation.

        :param node: a synchronous Halo Exchange node
        :type node: :py:obj:`psyclone.psygen.HaloExchange`
        :param options: a dictionary with options for transformations.
        :type options: Optional[Dict[str, Any]]

        :raises TransformationError: if the node argument is not a
                         HaloExchange (or subclass thereof)

        '''
        if not isinstance(node, psyGen.HaloExchange) or \
           isinstance(node, (LFRicHaloExchangeStart, LFRicHaloExchangeEnd)):
            raise TransformationError(
                f"Error in Dynamo0p3AsyncHaloExchange transformation. Supplied"
                f" node must be a synchronous halo exchange but found "
                f"'{type(node)}'.")


class Dynamo0p3KernelConstTrans(Transformation):
    '''Modifies a kernel so that the number of dofs, number of layers and
    number of quadrature points are fixed in the kernel rather than
    being passed in by argument.

    >>> from psyclone.parse.algorithm import parse
    >>> from psyclone.psyGen import PSyFactory
    >>> api = "lfric"
    >>> ast, invokeInfo = parse("file.f90", api=api)
    >>> psy=PSyFactory(api).create(invokeInfo)
    >>> schedule = psy.invokes.get('invoke_0').schedule
    >>> # Uncomment the following line to see a text view of the schedule
    >>> # print(schedule.view())
    >>>
    >>> from psyclone.transformations import Dynamo0p3KernelConstTrans
    >>> trans = Dynamo0p3KernelConstTrans()
    >>> for kernel in schedule.coded_kernels():
    >>>     trans.apply(kernel, number_of_layers=150)
    >>>     kernel_schedule = kernel.get_kernel_schedule()
    >>>     # Uncomment the following line to see a text view of the
    >>>     # symbol table
    >>>     # print(kernel_schedule.symbol_table.view())

    '''

    # ndofs per 3D cell for different function spaces on a quadrilateral
    # element for different orders. Formulas kindly provided by Tom Melvin and
    # Thomas Gibson. See the Qr table at http://femtable.org/background.html,
    # for computed values of w0, w1, w2 and w3 up to order 7.
    # Note: w2*trace spaces have dofs only on cell faces and no volume dofs.
    # As there is currently no dedicated structure for face dofs in kernel
    # constants, w2*trace dofs are included here. w2*trace ndofs formulas
    # require the number of reference element faces in the horizontal (4)
    # for w2htrace space, in the vertical (2) for w2vtrace space and all (6)
    # for w2trace space.

    space_to_dofs = {"w3":       (lambda n: (n+1)**3),
                     "w2":       (lambda n: 3*(n+2)*(n+1)**2),
                     "w1":       (lambda n: 3*(n+2)**2*(n+1)),
                     "w0":       (lambda n: (n+2)**3),
                     "wtheta":   (lambda n: (n+2)*(n+1)**2),
                     "w2h":      (lambda n: 2*(n+2)*(n+1)**2),
                     "w2v":      (lambda n: (n+2)*(n+1)**2),
                     "w2broken": (lambda n: 3*(n+1)**2*(n+2)),
                     "wchi":     (lambda n: (n+1)**3),
                     "w2trace":  (lambda n: 6*(n+1)**2),
                     "w2htrace": (lambda n: 4*(n+1)**2),
                     "w2vtrace": (lambda n: 2*(n+1)**2)}

    def __str__(self):
        return ("Makes the number of degrees of freedom, the number of "
                "quadrature points and the number of layers constant in "
                "a Kernel.")

    @property
    def name(self):
        '''
        :returns: the name of this transformation as a string.
        :rtype: str
        '''
        return "Dynamo0p3KernelConstTrans"

    def apply(self, node, options=None):
        # pylint: disable=too-many-statements, too-many-locals
        '''Transforms a kernel so that the values for the number of degrees of
        freedom (if a valid value for the element_order arg is
        provided), the number of quadrature points (if the quadrature
        arg is set to True) and the number of layers (if a valid value
        for the number_of_layers arg is provided) are constant in a
        kernel rather than being passed in by argument.

        The "cellshape", "element_order" and "number_of_layers"
        arguments are provided to mirror the namelist values that are
        input into an LFRic model when it is run.

        Quadrature support is currently limited to XYoZ in ths
        transformation. In the case of XYoZ the number of quadrature
        points (for horizontal and vertical) are set to the
        element_order + 3 in the LFRic infrastructure so their value
        is derived.

        :param node: a kernel node.
        :type node: :py:obj:`psyclone.domain.lfric.LFRicKern`
        :param options: a dictionary with options for transformations.
        :type options: Optional[Dict[str, Any]]
        :param str options["cellshape"]: the shape of the cells. This is\
            provided as it helps determine the number of dofs a field has\
            for a particular function space. Currently only "quadrilateral"\
            is supported which is also the default value.
        :param int options["element_order"]: the order of the cell. In \
            combination with cellshape, this determines the number of \
            dofs a field has for a particular function space. If it is set \
            to None (the default) then the dofs values are not set as \
            constants in the kernel, otherwise they are.
        :param int options["number_of_layers"]: the number of vertical \
            layers in the LFRic model mesh used for this particular run. If \
            this is set to None (the default) then the nlayers value is not \
            set as a constant in the kernel, otherwise it is.
        :param bool options["quadrature"]: whether the number of quadrature \
            points values are set as constants in the kernel (True) or not \
            (False). The default is False.

        '''
        # --------------------------------------------------------------------
        def make_constant(symbol_table, arg_position, value,
                          function_space=None):
            '''Utility function that modifies the argument at position
            'arg_position' into a compile-time constant with value
            'value'.

            :param symbol_table: the symbol table for the kernel holding
                the argument that is going to be modified.
            :type symbol_table: :py:class:`psyclone.psyir.symbols.SymbolTable`
            :param int arg_position: the argument's position in the
                argument list.
            :param value: the constant value that this argument is going to
                be given. Its type depends on the type of the argument.
            :type value: int, str or bool
            :type str function_space: the name of the function space if there
                is a function space associated with this argument. Defaults
                to None.

            '''
            arg_index = arg_position - 1
            try:
                symbol = symbol_table.argument_list[arg_index]
            except IndexError as err:
                raise TransformationError(
                    f"The argument index '{arg_index}' is greater than the "
                    f"number of arguments "
                    f"'{len(symbol_table.argument_list)}'.") from err
            # Perform some basic checks on the argument to make sure
            # it is the expected type
            if not isinstance(symbol.datatype, ScalarType):
                raise TransformationError(
                    f"Expected entry to be a scalar argument but found "
                    f"'{type(symbol.datatype).__name__}'.")
            if symbol.datatype.intrinsic != ScalarType.Intrinsic.INTEGER:
                raise TransformationError(
                    f"Expected entry to be a scalar integer argument "
                    f"but found '{symbol.datatype}'.")
            if symbol.is_constant:
                raise TransformationError(
                    "Expected entry to be a scalar integer argument "
                    "but found a constant.")

            # Create a new symbol with a known constant value then swap
            # it with the argument. The argument then becomes xxx_dummy
            # and is unused within the kernel body.
            orig_name = symbol.name
            new_name = symbol_table.next_available_name(f"{orig_name}_dummy")
            local_symbol = DataSymbol(new_name, INTEGER_TYPE,
                                      is_constant=True, initial_value=value)
            symbol_table.add(local_symbol)
            symbol_table.swap_symbol_properties(symbol, local_symbol)

            if function_space:
                print(f"    Modified {orig_name}, arg position {arg_position},"
                      f" function space {function_space}, value {value}.")
            else:
                print(f"    Modified {orig_name}, arg position {arg_position},"
                      f" value {value}.")
        # --------------------------------------------------------------------

        self.validate(node, options)

        if not options:
            options = {}
        number_of_layers = options.get("number_of_layers", None)
        quadrature = options.get("quadrature", False)
        element_order = options.get("element_order", None)
        kernel = node

        arg_list_info = KernCallArgList(kernel)
        arg_list_info.generate()
        try:
            kernel_schedule = kernel.get_kernel_schedule()
        except NotImplementedError as excinfo:
            raise TransformationError(
                f"Failed to parse kernel '{kernel.name}'. Error reported was "
                f"'{excinfo}'.") from excinfo

        symbol_table = kernel_schedule.symbol_table
        if number_of_layers:
            make_constant(symbol_table, arg_list_info.nlayers_positions[0],
                          number_of_layers)

        if quadrature and arg_list_info.nqp_positions:
            # TODO #705 - support the transformation of kernels requiring
            # other quadrature types (face/edge, multiple).
            if kernel.eval_shapes == ["gh_quadrature_xyoz"]:
                make_constant(symbol_table,
                              arg_list_info.nqp_positions[0]["horizontal"],
                              element_order+3)
                make_constant(symbol_table,
                              arg_list_info.nqp_positions[0]["vertical"],
                              element_order+3)
            else:
                raise TransformationError(
                    f"Error in Dynamo0p3KernelConstTrans transformation. "
                    f"Support is currently limited to 'xyoz' quadrature but "
                    f"found {kernel.eval_shapes}.")

        const = LFRicConstants()
        if element_order is not None:
            # Modify the symbol table for degrees of freedom here.
            for info in arg_list_info.ndf_positions:
                if (info.function_space.lower() in
                        (const.VALID_ANY_SPACE_NAMES +
                         const.VALID_ANY_DISCONTINUOUS_SPACE_NAMES +
                         ["any_w2"])):
                    # skip any_space_*, any_discontinuous_space_* and any_w2
                    print(f"    Skipped dofs, arg position {info.position}, "
                          f"function space {info.function_space}")
                else:
                    try:
                        ndofs = Dynamo0p3KernelConstTrans. \
                                space_to_dofs[
                                    info.function_space](element_order)
                    except KeyError as err:
                        raise InternalError(
                            f"Error in Dynamo0p3KernelConstTrans "
                            f"transformation. Unsupported function space "
                            f"'{info.function_space}' found. Expecting one of "
                            f"""{Dynamo0p3KernelConstTrans.
                                 space_to_dofs.keys()}.""") from err
                    make_constant(symbol_table, info.position, ndofs,
                                  function_space=info.function_space)

        # Flag that the kernel has been modified
        kernel.modified = True

    def validate(self, node, options=None):
        '''This method checks whether the input arguments are valid for
        this transformation.

        :param node: a dynamo 0.3 kernel node.
        :type node: :py:obj:`psyclone.domain.lfric.LFRicKern`
        :param options: a dictionary with options for transformations.
        :type options: Optional[Dict[str, Any]]
        :param str options["cellshape"]: the shape of the elements/cells.
        :param int options["element_order"]: the order of the elements/cells.
        :param int options["number_of_layers"]: the number of layers to use.
        :param bool options["quadrature"]: whether quadrature dimension sizes \
            should or shouldn't be set as constants in a kernel.

        :raises TransformationError: if the node argument is not a \
            dynamo 0.3 kernel, the cellshape argument is not set to \
            "quadrilateral", the element_order argument is not a 0 or a \
            positive integer, the number of layers argument is not a \
            positive integer, the quadrature argument is not a boolean, \
            neither element order nor number of layers arguments are set \
            (as the transformation would then do nothing), or the \
            quadrature argument is True but the element order is not \
            provided (as the former needs the latter).

        '''
        if not isinstance(node, LFRicKern):
            raise TransformationError(
                f"Error in Dynamo0p3KernelConstTrans transformation. Supplied "
                f"node must be a dynamo kernel but found '{type(node)}'.")

        if not options:
            options = {}
        cellshape = options.get("cellshape", "quadrilateral")
        element_order = options.get("element_order", None)
        number_of_layers = options.get("number_of_layers", None)
        quadrature = options.get("quadrature", False)
        if cellshape.lower() != "quadrilateral":
            # Only quadrilaterals are currently supported
            raise TransformationError(
                f"Error in Dynamo0p3KernelConstTrans transformation. Supplied "
                f"cellshape must be set to 'quadrilateral' but found "
                f"'{cellshape}'.")

        if element_order is not None and \
           (not isinstance(element_order, int) or element_order < 0):
            # element order must be 0 or a positive integer
            raise TransformationError(
                f"Error in Dynamo0p3KernelConstTrans transformation. The "
                f"element_order argument must be >= 0 but found "
                f"'{element_order}'.")

        if number_of_layers is not None and \
           (not isinstance(number_of_layers, int) or number_of_layers < 1):
            # number of layers must be a positive integer
            raise TransformationError(
                f"Error in Dynamo0p3KernelConstTrans transformation. The "
                f"number_of_layers argument must be > 0 but found "
                f"'{number_of_layers}'.")

        if quadrature not in [False, True]:
            # quadrature must be a boolean value
            raise TransformationError(
                f"Error in Dynamo0p3KernelConstTrans transformation. The "
                f"quadrature argument must be boolean but found "
                f"'{quadrature}'.")

        if element_order is None and not number_of_layers:
            # As a minimum, element order or number of layers must have values.
            raise TransformationError(
                "Error in Dynamo0p3KernelConstTrans transformation. At least "
                "one of element_order or number_of_layers must be set "
                "otherwise this transformation does nothing.")

        if quadrature and element_order is None:
            # if quadrature then element order
            raise TransformationError(
                "Error in Dynamo0p3KernelConstTrans transformation. If "
                "quadrature is set then element_order must also be set (as "
                "the values of the former are derived from the latter.")


class ACCEnterDataTrans(Transformation):
    '''
    Adds an OpenACC "enter data" directive to a Schedule.
    For example:

    >>> from psyclone.parse.algorithm import parse
    >>> from psyclone.psyGen import PSyFactory
    >>> api = "gocean"
    >>> ast, invokeInfo = parse(GOCEAN_SOURCE_FILE, api=api)
    >>> psy = PSyFactory(api).create(invokeInfo)
    >>>
    >>> from psyclone.transformations import \
        ACCEnterDataTrans, ACCLoopTrans, ACCParallelTrans
    >>> dtrans = ACCEnterDataTrans()
    >>> ltrans = ACCLoopTrans()
    >>> ptrans = ACCParallelTrans()
    >>>
    >>> schedule = psy.invokes.get('invoke_0').schedule
    >>> # Uncomment the following line to see a text view of the schedule
    >>> # print(schedule.view())
    >>>
    >>> # Apply the OpenACC Loop transformation to *every* loop in the schedule
    >>> for child in schedule.children[:]:
    ...     ltrans.apply(child)
    >>>
    >>> # Enclose all of these loops within a single OpenACC parallel region
    >>> ptrans.apply(schedule)
    >>>
    >>> # Add an enter data directive
    >>> dtrans.apply(schedule)
    >>>
    >>> # Uncomment the following line to see a text view of the schedule
    >>> # print(schedule.view())

    '''
    def __str__(self):
        return "Adds an OpenACC 'enter data' directive"

    @property
    def name(self):
        '''
        :returns: the name of this transformation.
        :rtype: str
        '''
        return "ACCEnterDataTrans"

    def apply(self, sched, options=None):
        # pylint: disable=arguments-renamed
        '''Adds an OpenACC "enter data" directive to the invoke associated
        with the supplied Schedule. Any fields accessed by OpenACC kernels
        within this schedule will be added to this data region in
        order to ensure they remain on the target device.

        :param sched: schedule to which to add an "enter data" directive.
        :type sched: sub-class of :py:class:`psyclone.psyir.nodes.Schedule`
        :param options: a dictionary with options for transformations.
        :type options: Optional[Dict[str, Any]]

        '''
        # Ensure that the proposed transformation is valid
        self.validate(sched, options)

        # pylint: disable=import-outside-toplevel
        if isinstance(sched, LFRicInvokeSchedule):
            from psyclone.dynamo0p3 import DynACCEnterDataDirective as \
                AccEnterDataDir
        elif isinstance(sched, GOInvokeSchedule):
            from psyclone.gocean1p0 import GOACCEnterDataDirective as \
                AccEnterDataDir
        else:
            from psyclone.psyir.nodes import ACCEnterDataDirective as \
                AccEnterDataDir

        # Find the position of the first child statement of the current
        # schedule which contains an OpenACC compute construct.
        posn = 0
        directive_cls = (ACCParallelDirective, ACCKernelsDirective)
        directive = sched.walk(directive_cls, stop_type=directive_cls)
        if directive:
            current = directive[0]
            while current not in sched.children:
                current = current.parent
            posn = sched.children.index(current)

        # Add the directive at the position determined above, i.e. just before
        # the first statement containing an OpenACC compute construct.
        data_dir = AccEnterDataDir(parent=sched, children=[])
        sched.addchild(data_dir, index=posn)

    def validate(self, sched, options=None):
        # pylint: disable=arguments-differ, arguments-renamed
        '''
        Check that we can safely apply the OpenACC enter-data transformation
        to the supplied Schedule.

        :param sched: Schedule to which to add an "enter data" directive.
        :type sched: sub-class of :py:class:`psyclone.psyir.nodes.Schedule`
        :param options: a dictionary with options for transformations.
        :type options: Optional[Dict[str, Any]]

        :raises TransformationError: if passed something that is not a \
            (subclass of) :py:class:`psyclone.psyir.nodes.Schedule`.

        '''
        super().validate(sched, options)

        if not isinstance(sched, Schedule):
            raise TransformationError("Cannot apply an OpenACC enter data "
                                      "directive to something that is not a "
                                      "Schedule")

        # Check that we don't already have a data region of any sort
        directive_cls = (ACCDataDirective, ACCEnterDataDirective)
        if sched.walk(directive_cls, stop_type=directive_cls):
            raise TransformationError("Schedule already has an OpenACC data "
                                      "region - cannot add an enter data.")


class ACCRoutineTrans(Transformation, MarkRoutineForGPUMixin):
    '''
    Transform a kernel or routine by adding a "!$acc routine" directive
    (causing it to be compiled for the OpenACC accelerator device).
    For example:

    >>> from psyclone.parse.algorithm import parse
    >>> from psyclone.psyGen import PSyFactory
    >>> api = "gocean"
    >>> ast, invokeInfo = parse(GOCEAN_SOURCE_FILE, api=api)
    >>> psy = PSyFactory(api).create(invokeInfo)
    >>>
    >>> from psyclone.transformations import ACCRoutineTrans
    >>> rtrans = ACCRoutineTrans()
    >>>
    >>> schedule = psy.invokes.get('invoke_0').schedule
    >>> # Uncomment the following line to see a text view of the schedule
    >>> # print(schedule.view())
    >>> kern = schedule.children[0].children[0].children[0]
    >>> # Transform the kernel
    >>> rtrans.apply(kern)

    '''
    @property
    def name(self):
        '''
        :returns: the name of this transformation class.
        :rtype: str
        '''
        return "ACCRoutineTrans"

    def apply(self, node, options=None):
        '''
        Add the '!$acc routine' OpenACC directive into the code of the
        supplied Kernel (in a PSyKAl API such as GOcean or LFRic) or directly
        in the supplied Routine.

        :param node: the kernel call or routine implementation to transform.
        :type node: :py:class:`psyclone.psyGen.Kern` or \
                    :py:class:`psyclone.psyir.nodes.Routine`
        :param options: a dictionary with options for transformations.
        :type options: Optional[Dict[str, Any]]

        '''
        # Check that we can safely apply this transformation
        self.validate(node, options)

        if isinstance(node, Kern):
            # Flag that the kernel has been modified
            node.modified = True

            # Get the schedule representing the kernel subroutine
            routine = node.get_kernel_schedule()
        else:
            routine = node

        # Insert the directive to the routine if it doesn't already exist
        for child in routine.children:
            if isinstance(child, ACCRoutineDirective):
                return  # The routine is already marked with ACCRoutine
        routine.children.insert(0, ACCRoutineDirective())

    def validate(self, node, options=None):
        '''
        Perform checks that the supplied kernel or routine can be transformed.

        :param node: the kernel or routine which is the target of this
            transformation.
        :type node: :py:class:`psyclone.psyGen.Kern` |
                    :py:class:`psyclone.psyir.nodes.Routine`
        :param options: a dictionary with options for transformations.
        :type options: Optional[Dict[str, Any]]
        :param bool options["force"]: whether to allow routines with
            CodeBlocks to run on the GPU.

        :raises TransformationError: if the node is not a kernel or a routine.
        :raises TransformationError: if the target is a built-in kernel.
        :raises TransformationError: if it is a kernel but without an
                                     associated PSyIR.
        :raises TransformationError: if any of the symbols in the kernel are
                                     accessed via a module use statement.
        :raises TransformationError: if the kernel contains any calls to other
                                     routines.
        '''
        super().validate(node, options)

        self.validate_it_can_run_on_gpu(node, options)


<<<<<<< HEAD
class ACCKernelsTrans(RegionTrans):
    '''
    Enclose a sub-set of nodes from a Schedule within an OpenACC kernels
    region (i.e. within "!$acc kernels" ... "!$acc end kernels" directives).

    For example:

    >>> from psyclone.parse.algorithm import parse
    >>> from psyclone.psyGen import PSyFactory
    >>> api = "nemo"
    >>> ast, invokeInfo = parse(NEMO_SOURCE_FILE, api=api)
    >>> psy = PSyFactory(api).create(invokeInfo)
    >>>
    >>> from psyclone.transformations import ACCKernelsTrans
    >>> ktrans = ACCKernelsTrans()
    >>>
    >>> schedule = psy.invokes.get('tra_adv').schedule
    >>> # Uncomment the following line to see a text view of the schedule
    >>> # print(schedule.view())
    >>> kernels = schedule.children[9]
    >>> # Transform the kernel
    >>> ktrans.apply(kernels)

    '''
    excluded_node_types = (CodeBlock, Return, PSyDataNode,
                           psyGen.HaloExchange)

    @property
    def name(self):
        '''
        :returns: the name of this transformation class.
        :rtype: str
        '''
        return "ACCKernelsTrans"

    def apply(self, node, options=None):
        '''
        Enclose the supplied list of PSyIR nodes within an OpenACC
        Kernels region.

        :param node: a node or list of nodes in the PSyIR to enclose.
        :type node: (a list of) :py:class:`psyclone.psyir.nodes.Node`
        :param options: a dictionary with options for transformations.
        :type options: Optional[Dict[str, Any]]
        :param bool options["default_present"]: whether or not the kernels \
            region should have the 'default present' attribute (indicating \
            that data is already on the accelerator). When using managed \
            memory this option should be False.

        '''
        # Ensure we are always working with a list of nodes, even if only
        # one was supplied via the `node` argument.
        node_list = self.get_node_list(node)

        self.validate(node_list, options)

        parent = node_list[0].parent
        start_index = node_list[0].position

        if not options:
            options = {}
        default_present = options.get("default_present", False)

        # Create a directive containing the nodes in node_list and insert it.
        directive = ACCKernelsDirective(
            parent=parent, children=[node.detach() for node in node_list],
            default_present=default_present)

        parent.children.insert(start_index, directive)

    def validate(self, nodes, options):
        # pylint: disable=signature-differs
        '''
        Check that we can safely enclose the supplied node or list of nodes
        within OpenACC kernels ... end kernels directives.

        :param nodes: the proposed PSyIR node or nodes to enclose in the \
                      kernels region.
        :type nodes: (list of) :py:class:`psyclone.psyir.nodes.Node`
        :param options: a dictionary with options for transformations.
        :type options: Optional[Dict[str, Any]]

        :raises NotImplementedError: if the supplied Nodes belong to \
                                     a GOInvokeSchedule.
        :raises TransformationError: if there are no Loops within the \
                                     proposed region.

        '''
        # Ensure we are always working with a list of nodes, even if only
        # one was supplied via the `nodes` argument.
        node_list = self.get_node_list(nodes)

        if node_list[0].ancestor(GOInvokeSchedule):
            raise NotImplementedError(
                "OpenACC kernels regions are not currently supported for "
                "GOcean InvokeSchedules")
        super().validate(node_list, options)

        # Check that we have at least one loop or array range within
        # the proposed region
        for node in node_list:
            if (any(assign for assign in node.walk(Assignment)
                    if assign.is_array_assignment) or node.walk(Loop)):
                break
        else:
            # Branch executed if loop does not exit with a break
            raise TransformationError(
                "A kernels transformation must enclose at least one loop or "
                "array range but none were found.")


=======
>>>>>>> 05a0791d
class ACCDataTrans(RegionTrans):
    '''
    Add an OpenACC data region around a list of nodes in the PSyIR.
    COPYIN, COPYOUT and COPY clauses are added as required.

    For example:

    >>> from psyclone.parse.algorithm import parse
    >>> from psyclone.psyGen import PSyFactory
    >>> api = "nemo"
    >>> ast, invokeInfo = parse(NEMO_SOURCE_FILE, api=api)
    >>> psy = PSyFactory(api).create(invokeInfo)
    >>>
    >>> from psyclone.transformations import ACCDataTrans
    >>> from psyclone.psyir.transformations import ACCKernelsTrans
    >>> ktrans = ACCKernelsTrans()
    >>> dtrans = ACCDataTrans()
    >>>
    >>> schedule = psy.invokes.get('tra_adv').schedule
    >>> # Uncomment the following line to see a text view of the schedule
    >>> # print(schedule.view())
    >>>
    >>> # Add a kernels construct for execution on the device
    >>> kernels = schedule.children[9]
    >>> ktrans.apply(kernels)
    >>>
    >>> # Enclose the kernels in a data construct
    >>> kernels = schedule.children[9]
    >>> dtrans.apply(kernels)

    '''
    excluded_node_types = (CodeBlock, Return, PSyDataNode)

    @property
    def name(self):
        '''
        :returns: the name of this transformation.
        :rtype: str

        '''
        return "ACCDataTrans"

    def apply(self, node, options=None):
        '''
        Put the supplied node or list of nodes within an OpenACC data region.

        :param node: the PSyIR node(s) to enclose in the data region.
        :type node: (list of) :py:class:`psyclone.psyir.nodes.Node`
        :param options: a dictionary with options for transformations.
        :type options: Optional[Dict[str, Any]]

        '''
        # Ensure we are always working with a list of nodes, even if only
        # one was supplied via the `node` argument.
        node_list = self.get_node_list(node)

        self.validate(node_list, options)

        parent = node_list[0].parent
        start_index = node_list[0].position

        # Create a directive containing the nodes in node_list and insert it.
        directive = ACCDataDirective(
                parent=parent, children=[node.detach() for node in node_list])

        parent.children.insert(start_index, directive)

    def validate(self, nodes, options):
        # pylint: disable=signature-differs
        '''
        Check that we can safely add a data region around the supplied list
        of nodes.

        :param nodes: the proposed node(s) to enclose in a data region.
        :type nodes: List[:py:class:`psyclone.psyir.nodes.Node`] |
            :py:class:`psyclone.psyir.nodes.Node`
        :param options: a dictionary with options for transformations.
        :type options: Optional[Dict[str, Any]]

        :raises TransformationError: if the Schedule to which the nodes
            belong already has an 'enter data' directive.
        :raises TransformationError: if any of the nodes are themselves
            data directives.
        :raises TransformationError: if an array of structures needs to be
            deep copied (this is not currently supported).

        '''
        # Ensure we are always working with a list of nodes, even if only
        # one was supplied via the `nodes` argument.
        node_list = self.get_node_list(nodes)

        super().validate(node_list, options)

        # Check that the Schedule to which the nodes belong does not already
        # have an 'enter data' directive.
        schedule = node_list[0].root
        acc_dirs = schedule.walk(ACCEnterDataDirective)
        if acc_dirs:
            raise TransformationError(
                "Cannot add an OpenACC data region to a schedule that "
                "already contains an 'enter data' directive.")
        # Check that we don't have any accesses to arrays of derived types
        # that we can't yet deep copy.
        for node in node_list:
            for sref in node.walk(StructureReference):

                # Find the loop variables for all Loops that contain this
                # access and are themselves within the data region.
                loop_vars = []
                cursor = sref.ancestor(Loop, limit=node)
                while cursor:
                    loop_vars.append(Signature(cursor.variable.name))
                    cursor = cursor.ancestor(Loop)

                # Now check whether any of these loop variables appear within
                # the structure reference.
                # Loop over each component of the structure reference that is
                # an array access.
                array_accesses = sref.walk(ArrayMixin)
                for access in array_accesses:
                    if not isinstance(access, StructureMember):
                        continue
                    var_accesses = VariablesAccessInfo(access.indices)
                    for var in loop_vars:
                        if var not in var_accesses.all_signatures:
                            continue
                        # For an access such as my_struct(ii)%my_array(ji)
                        # then if we're inside a loop over it we would actually
                        # need a loop to do the deep copy:
                        #   do ii = 1, N
                        #   !$acc data copyin(my_struct(ii)%my_array)
                        #   end do
                        raise TransformationError(
                            f"Data region contains a structure access "
                            f"'{sref.debug_string()}' where component "
                            f"'{access.name}' is an array and is iterated over"
                            f" (variable '{var}'). Deep copying of data for "
                            f"structures is only supported where the deepest "
                            f"component is the one being iterated over.")


class KernelImportsToArguments(Transformation):
    '''
    Transformation that removes any accesses of imported data from the supplied
    kernel and places them in the caller. The values/references are then passed
    by argument into the kernel.
    '''
    @property
    def name(self):
        '''
        :returns: the name of this transformation.
        :rtype: str
        '''
        return "KernelImportsToArguments"

    def __str__(self):
        return ("Convert the imported variables used inside the kernel "
                "into arguments and modify the InvokeSchedule to pass them"
                " in the kernel call.")

    def validate(self, node, options=None):
        '''
        Check that the supplied node is a valid target for this transformation.

        :param node: the PSyIR node to validate.
        :type node: :py:class:`psyclone.psyGen.CodedKern`
        :param options: a dictionary with options for transformations.
        :type options: Optional[Dict[str, Any]]

        :raises TransformationError: if the supplied node is not a CodedKern.
        :raises TransformationError: if this transformation is not applied to \
            a Gocean API Invoke.
        :raises TransformationError: if the supplied kernel contains wildcard \
            imports of symbols from one or more containers (e.g. a USE without\
            an ONLY clause in Fortran).
        '''
        if not isinstance(node, CodedKern):
            raise TransformationError(
                f"The {self.name} transformation can only be applied to "
                f"CodedKern nodes but found '{type(node).__name__}' instead.")

        invoke_schedule = node.ancestor(InvokeSchedule)
        if not isinstance(invoke_schedule, GOInvokeSchedule):
            raise TransformationError(
                f"The {self.name} transformation is currently only supported "
                f"for the GOcean API but got an InvokeSchedule of type: "
                f"'{type(invoke_schedule).__name__}'")

        # Check that there are no unqualified imports or undeclared symbols
        try:
            kernel = node.get_kernel_schedule()
        except SymbolError as err:
            raise TransformationError(
                f"Kernel '{node.name}' contains undeclared symbol: "
                f"{err.value}") from err

        symtab = kernel.symbol_table
        for container in symtab.containersymbols:
            if container.wildcard_import:
                raise TransformationError(
                    f"Kernel '{node.name}' has a wildcard import of symbols "
                    f"from container '{container.name}'. This is not "
                    f"supported.")

        # TODO #649. Check for variables accessed by the kernel but declared
        # in an outer scope.

    def apply(self, node, options=None):
        '''
        Convert the imported variables used inside the kernel into arguments
        and modify the InvokeSchedule to pass the same imported variables to
        the kernel call.

        :param node: a kernel call.
        :type node: :py:class:`psyclone.psyGen.CodedKern`
        :param options: a dictionary with options for transformations.
        :type options: Optional[Dict[str, Any]]

        '''

        self.validate(node, options)

        kernel = node.get_kernel_schedule()
        symtab = kernel.symbol_table
        invoke_symtab = node.ancestor(InvokeSchedule).symbol_table
        count_imported_vars_removed = 0

        # Transform each imported variable into an argument.
        # TODO #11: When support for logging is added, we could warn the user
        # if no imports are found in the kernel.
        for imported_var in kernel.symbol_table.imported_symbols[:]:
            count_imported_vars_removed += 1

            # Resolve the data type information if it is not available
            # pylint: disable=unidiomatic-typecheck
            if (type(imported_var) is Symbol or
                    isinstance(imported_var.datatype, UnresolvedType)):
                updated_sym = imported_var.resolve_type()
                # If we have a new symbol then we must update the symbol table
                if updated_sym is not imported_var:
                    kernel.symbol_table.swap(imported_var, updated_sym)
            # pylint: enable=unidiomatic-typecheck

            # Copy the imported symbol into the InvokeSchedule SymbolTable
            invoke_symtab.copy_external_import(
                updated_sym, tag="AlgArgs_" + updated_sym.name)

            # Keep a reference to the original container so that we can
            # update it after the interface has been updated.
            container = updated_sym.interface.container_symbol

            # Convert the symbol to an argument and add it to the argument list
            current_arg_list = symtab.argument_list
            # An argument does not have an initial value.
            was_constant = updated_sym.is_constant
            updated_sym.is_constant = False
            updated_sym.initial_value = None
            if was_constant:
                # Imported constants lose the constant value but are read-only
                # TODO: When #633 and #11 are implemented, warn the user that
                # they should transform the constants to literal values first.
                updated_sym.interface = ArgumentInterface(
                    ArgumentInterface.Access.READ)
            else:
                updated_sym.interface = ArgumentInterface(
                    ArgumentInterface.Access.READWRITE)
            current_arg_list.append(updated_sym)
            symtab.specify_argument_list(current_arg_list)

            # Convert PSyIR DataTypes to Gocean VALID_SCALAR_TYPES
            # TODO #678: Ideally this strings should be provided by the GOcean
            # API configuration.
            go_space = ""
            if updated_sym.datatype.intrinsic == ScalarType.Intrinsic.REAL:
                go_space = "go_r_scalar"
            elif (updated_sym.datatype.intrinsic ==
                  ScalarType.Intrinsic.INTEGER):
                go_space = "go_i_scalar"
            else:
                raise TypeError(
                    f"The imported variable '{updated_sym.name}' could not be "
                    f"promoted to an argument because the GOcean "
                    f"infrastructure does not have any scalar type equivalent "
                    f"to the PSyIR {updated_sym.datatype} type.")

            # Add the imported variable in the call argument list
            node.arguments.append(updated_sym.name, go_space)

            # Check whether we still need the Container symbol from which
            # this import was originally accessed
            if not kernel.symbol_table.symbols_imported_from(container) and \
               not container.wildcard_import:
                kernel.symbol_table.remove(container)

        if count_imported_vars_removed > 0:
            node.modified = True


# For Sphinx AutoAPI documentation generation
__all__ = [
   "ACCEnterDataTrans",
   "ACCDataTrans",
   "ACCLoopTrans",
   "ACCParallelTrans",
   "ACCRoutineTrans",
   "ColourTrans",
   "Dynamo0p3AsyncHaloExchangeTrans",
   "Dynamo0p3ColourTrans",
   "Dynamo0p3KernelConstTrans",
   "Dynamo0p3OMPLoopTrans",
   "Dynamo0p3RedundantComputationTrans",
   "DynamoOMPParallelLoopTrans",
   "GOceanOMPLoopTrans",
   "GOceanOMPParallelLoopTrans",
   "KernelImportsToArguments",
   "MoveTrans",
   "OMPLoopTrans",
   "OMPMasterTrans",
   "OMPParallelLoopTrans",
   "OMPParallelTrans",
   "OMPSingleTrans",
   "ParallelRegionTrans",
]<|MERGE_RESOLUTION|>--- conflicted
+++ resolved
@@ -2592,120 +2592,6 @@
         self.validate_it_can_run_on_gpu(node, options)
 
 
-<<<<<<< HEAD
-class ACCKernelsTrans(RegionTrans):
-    '''
-    Enclose a sub-set of nodes from a Schedule within an OpenACC kernels
-    region (i.e. within "!$acc kernels" ... "!$acc end kernels" directives).
-
-    For example:
-
-    >>> from psyclone.parse.algorithm import parse
-    >>> from psyclone.psyGen import PSyFactory
-    >>> api = "nemo"
-    >>> ast, invokeInfo = parse(NEMO_SOURCE_FILE, api=api)
-    >>> psy = PSyFactory(api).create(invokeInfo)
-    >>>
-    >>> from psyclone.transformations import ACCKernelsTrans
-    >>> ktrans = ACCKernelsTrans()
-    >>>
-    >>> schedule = psy.invokes.get('tra_adv').schedule
-    >>> # Uncomment the following line to see a text view of the schedule
-    >>> # print(schedule.view())
-    >>> kernels = schedule.children[9]
-    >>> # Transform the kernel
-    >>> ktrans.apply(kernels)
-
-    '''
-    excluded_node_types = (CodeBlock, Return, PSyDataNode,
-                           psyGen.HaloExchange)
-
-    @property
-    def name(self):
-        '''
-        :returns: the name of this transformation class.
-        :rtype: str
-        '''
-        return "ACCKernelsTrans"
-
-    def apply(self, node, options=None):
-        '''
-        Enclose the supplied list of PSyIR nodes within an OpenACC
-        Kernels region.
-
-        :param node: a node or list of nodes in the PSyIR to enclose.
-        :type node: (a list of) :py:class:`psyclone.psyir.nodes.Node`
-        :param options: a dictionary with options for transformations.
-        :type options: Optional[Dict[str, Any]]
-        :param bool options["default_present"]: whether or not the kernels \
-            region should have the 'default present' attribute (indicating \
-            that data is already on the accelerator). When using managed \
-            memory this option should be False.
-
-        '''
-        # Ensure we are always working with a list of nodes, even if only
-        # one was supplied via the `node` argument.
-        node_list = self.get_node_list(node)
-
-        self.validate(node_list, options)
-
-        parent = node_list[0].parent
-        start_index = node_list[0].position
-
-        if not options:
-            options = {}
-        default_present = options.get("default_present", False)
-
-        # Create a directive containing the nodes in node_list and insert it.
-        directive = ACCKernelsDirective(
-            parent=parent, children=[node.detach() for node in node_list],
-            default_present=default_present)
-
-        parent.children.insert(start_index, directive)
-
-    def validate(self, nodes, options):
-        # pylint: disable=signature-differs
-        '''
-        Check that we can safely enclose the supplied node or list of nodes
-        within OpenACC kernels ... end kernels directives.
-
-        :param nodes: the proposed PSyIR node or nodes to enclose in the \
-                      kernels region.
-        :type nodes: (list of) :py:class:`psyclone.psyir.nodes.Node`
-        :param options: a dictionary with options for transformations.
-        :type options: Optional[Dict[str, Any]]
-
-        :raises NotImplementedError: if the supplied Nodes belong to \
-                                     a GOInvokeSchedule.
-        :raises TransformationError: if there are no Loops within the \
-                                     proposed region.
-
-        '''
-        # Ensure we are always working with a list of nodes, even if only
-        # one was supplied via the `nodes` argument.
-        node_list = self.get_node_list(nodes)
-
-        if node_list[0].ancestor(GOInvokeSchedule):
-            raise NotImplementedError(
-                "OpenACC kernels regions are not currently supported for "
-                "GOcean InvokeSchedules")
-        super().validate(node_list, options)
-
-        # Check that we have at least one loop or array range within
-        # the proposed region
-        for node in node_list:
-            if (any(assign for assign in node.walk(Assignment)
-                    if assign.is_array_assignment) or node.walk(Loop)):
-                break
-        else:
-            # Branch executed if loop does not exit with a break
-            raise TransformationError(
-                "A kernels transformation must enclose at least one loop or "
-                "array range but none were found.")
-
-
-=======
->>>>>>> 05a0791d
 class ACCDataTrans(RegionTrans):
     '''
     Add an OpenACC data region around a list of nodes in the PSyIR.
