# -----------------------------------------------------------------------------
# BSD 3-Clause License
#
# Copyright (c) 2017-2019, Science and Technology Facilities Council.
# All rights reserved.
#
# Redistribution and use in source and binary forms, with or without
# modification, are permitted provided that the following conditions are met:
#
# * Redistributions of source code must retain the above copyright notice, this
#   list of conditions and the following disclaimer.
#
# * Redistributions in binary form must reproduce the above copyright notice,
#   this list of conditions and the following disclaimer in the documentation
#   and/or other materials provided with the distribution.
#
# * Neither the name of the copyright holder nor the names of its
#   contributors may be used to endorse or promote products derived from
#   this software without specific prior written permission.
#
# THIS SOFTWARE IS PROVIDED BY THE COPYRIGHT HOLDERS AND CONTRIBUTORS
# "AS IS" AND ANY EXPRESS OR IMPLIED WARRANTIES, INCLUDING, BUT NOT
# LIMITED TO, THE IMPLIED WARRANTIES OF MERCHANTABILITY AND FITNESS
# FOR A PARTICULAR PURPOSE ARE DISCLAIMED. IN NO EVENT SHALL THE
# COPYRIGHT HOLDER OR CONTRIBUTORS BE LIABLE FOR ANY DIRECT, INDIRECT,
# INCIDENTAL, SPECIAL, EXEMPLARY, OR CONSEQUENTIAL DAMAGES (INCLUDING,
# BUT NOT LIMITED TO, PROCUREMENT OF SUBSTITUTE GOODS OR SERVICES;
# LOSS OF USE, DATA, OR PROFITS; OR BUSINESS INTERRUPTION) HOWEVER
# CAUSED AND ON ANY THEORY OF LIABILITY, WHETHER IN CONTRACT, STRICT
# LIABILITY, OR TORT (INCLUDING NEGLIGENCE OR OTHERWISE) ARISING IN
# ANY WAY OUT OF THE USE OF THIS SOFTWARE, EVEN IF ADVISED OF THE
# POSSIBILITY OF SUCH DAMAGE.
# -----------------------------------------------------------------------------
# Authors R. W. Ford, A. R. Porter and S. Siso, STFC Daresbury Lab
#        J. Henrichs, Bureau of Meteorology
# Modified I. Kavcic, Met Office

''' This module provides the various transformations that can be applied to
    PSyIR nodes. There are both general and API-specific transformation
    classes in this module where the latter typically apply API-specific
    checks before calling the base class for the actual transformation. '''

from __future__ import absolute_import, print_function
import abc
import six
from psyclone.psyGen import Transformation, InternalError, Schedule
from psyclone.configuration import Config
from psyclone.undoredo import Memento
from psyclone.dynamo0p3 import VALID_ANY_SPACE_NAMES, \
    VALID_ANY_DISCONTINUOUS_SPACE_NAMES

VALID_OMP_SCHEDULES = ["runtime", "static", "dynamic", "guided", "auto"]


def check_intergrid(node):
    '''
    Utility function to check that the supplied node does not have
    an intergrid kernel amongst its descendants.

    This is used ensure any attempt to apply loop-fusion and redundant-
    computation transformations to loops containing inter-grid kernels is
    rejected (since support for those is not yet implemented).

    :param node: the PSyIR node to check.
    :type node: :py:class:`psyGen.Node`

    :raises TransformationError: if the supplied node has an inter-grid \
                                 kernel as a descendant.

    '''
    if not node.children:
        return
    from psyclone.dynamo0p3 import DynKern
    child_kernels = node.walk(DynKern)
    for kern in child_kernels:
        if kern.is_intergrid:
            raise TransformationError(
                "This Transformation cannot currently be applied to nodes "
                "which have inter-grid kernels as descendents and {0} is "
                "such a kernel.".format(kern.name))


class TransformationError(Exception):
    ''' Provides a PSyclone-specific error class for errors found during
        code transformation operations. '''

    def __init__(self, value):
        Exception.__init__(self, value)
        self.value = "Transformation Error: "+value

    def __str__(self):
        return repr(self.value)


@six.add_metaclass(abc.ABCMeta)
class RegionTrans(Transformation):
    '''
    This abstract class is a base class for all transformations that act
    on a list of nodes. It gives access to a _validate function that
    makes sure that the nodes in the list are in the same order as in
    the original AST, no node is duplicated, and that all nodes have
    the same parent. We also check that all nodes to be enclosed are
    valid for this transformation - this requires that the sub-class
    populate the `valid_node_types` tuple.

    '''
    # The types of Node that we support within this region. Must be
    # populated by sub-class.
    valid_node_types = ()

    # Avoid pylint warning about abstract functions (apply, name) not
    # overwritten:
    # pylint: disable=abstract-method,arguments-differ

    def validate(self, node_list, options=None):
        '''
        Checks that the nodes in node_list are valid for a region
        transformation.

<<<<<<< HEAD
        :param node_list: list of PSyIR nodes or a single Schedule.
        :type node_list: :py:class:`psyclone.psyGen.Schedule` or a \
                         list of :py:class:`psyclone.psyGen.Node`
=======
        :param node_list: list of PSyIR nodes.
        :type node_list: list of :py:class:`psyclone.psyGen.Node`
        :param options: a dictionary with options for transformations.
        :type options: dictionary of string:values or None
        :param bool options["node-type-check"]: this flag controls if the \
                type of the nodes enclosed in the region should be tested \
                to avoid using unsupported nodes inside a region.

>>>>>>> 20624e7d
        :raises TransformationError: if the nodes in the list are not \
                in the original order in which they are in the AST, \
                a node is duplicated or the nodes have different parents.
        :raises TransformationError: if any of the nodes to be enclosed in \
                the region are of an unsupported type.
        :raises TransformationError: if the parent of the supplied Nodes is \
                                     not a Schedule or a Directive.
        :raises TransformationError: if the nodes are in a NEMO Schedule and \
                                     the transformation acts on the child of \
                                     a single-line If or Where statment.

        '''
<<<<<<< HEAD
        from psyclone.psyGen import IfBlock, Loop
=======
        # pylint: disable=too-many-branches
        from psyclone.psyGen import IfBlock
>>>>>>> 20624e7d
        from psyclone.nemo import NemoInvokeSchedule
        if not options:
            options = {}
        node_parent = node_list[0].parent
        prev_position = -1
        for child in node_list:
            if child.parent is not node_parent:
                raise TransformationError(
                    "Error in {0} transformation: supplied nodes "
                    "are not children of the same parent."
                    .format(self.name))
            if prev_position >= 0 and prev_position+1 != child.position:
                raise TransformationError(
                    "Children are not consecutive children of one parent: "
                    "child '{0}' has position {1}, but previous child had "
                    "position {2}."
                    .format(str(child), child.position, prev_position))
            prev_position = child.position

        # Check that the proposed region contains only supported node types
        if options.get("node-type-check", True):
            for child in node_list:
                flat_list = [item for item in child.walk(object)
                             if not isinstance(item, Schedule)]
                for item in flat_list:
                    if not isinstance(item, self.valid_node_types):
                        raise TransformationError(
                            "Nodes of type '{0}' cannot be enclosed by a {1} "
                            "transformation".format(type(item), self.name))

        # If we've been passed a list that contains one or more Schedules
        # then something is wrong. e.g. two Schedules that are both children
        # of an IfBlock would imply that the transformation is being applied
        # around both the if-body and the else-body and that doesn't make
        # sense.
        if isinstance(node_list, list) and len(node_list) > 1 and \
           any([isinstance(node, Schedule) for node in node_list]):
            raise TransformationError(
                "Cannot apply a transformation to multiple nodes when one or "
                "more is a Schedule. Either target a single Schedule or the"
                " children of a Schedule.")

        # Sanity check that we've not been passed the condition part of
        # an If statement or the bounds of a Loop. If the parent node is
        # a Loop of IfBlock then we can only accept a single Schedule.
        # TODO #542 Once everything has a Schedule we can tidy this up
        # a little by requiring that either the parent be a Schedule or
        # that the node-list consists of a single Schedule.
        if isinstance(node_parent, (Loop, IfBlock)) and \
           not isinstance(node_list[0], Schedule):
            # We've already checked for lists with len > 1 that contain a
            # Schedule above so if the first item is a Schedule then that's
            # all the list contains.
            raise TransformationError(
                "Cannot apply transformation to the immediate children of a "
                "Loop/IfBlock unless it is to a single Schedule representing"
                " the Loop/If/Else body.")

        # The checks below this point only apply to the NEMO API and can be
        # removed once #435 is done.
        node = node_list[0]
        if not isinstance(node.root, NemoInvokeSchedule):
            return

        if_or_loop = node.ancestor((IfBlock, Loop))
        if if_or_loop and ("was_single_stmt" in if_or_loop.annotations
                           or "was_where" in if_or_loop.annotations):
            # This limitation is because the NEMO API currently relies on
            # manipulation of the fparser2 parse tree
            # TODO #435.
            raise TransformationError(
                "In the NEMO API a transformation cannot be applied to the "
                "children of either a single-line if statement or a PSyIR loop"
                " representing a WHERE construct.")


class KernelTrans(Transformation):
    '''
    Base class for all Kernel transformations.

    '''
    @staticmethod
    def validate(kern, options=None):
        '''
        Checks that the supplied node is a Kernel and that it is possible to
        construct the PSyIR of its contents.

        :param kern: the kernel which is the target of the transformation.
        :type kern: :py:class:`psyclone.psyGen.Kern` or sub-class
        :param options: a dictionary with options for transformations.
        :type options: dictionary of string:values or None

        :raises TransformationError: if the target node is not a sub-class of \
                                     psyGen.Kern.
        :raises TransformationError: if the subroutine containing the \
                                     implementation of the kernel cannot be \
                                     found in the fparser2 Parse Tree.
        :raises TransformationError: if the PSyIR cannot be constructed \
                                     because there are symbols of unknown type.

        '''
        from psyclone.psyGen import GenerationError, SymbolError, Kern

        if not isinstance(kern, Kern):
            raise TransformationError(
                "Target of a kernel transformation must be a sub-class of "
                "psyGen.Kern but got '{0}'".format(type(kern).__name__))

        # Check that the PSyIR and associated Symbol table of the Kernel is OK.
        # If this kernel contains symbols that are not captured in the PSyIR
        # SymbolTable then this raises an exception.
        try:
            kernel_schedule = kern.get_kernel_schedule()
        except GenerationError:
            raise TransformationError(
                "Failed to find subroutine source for kernel {0}".
                format(kern.name))
        except SymbolError as err:
            raise TransformationError(
                "Kernel '{0}' contains accesses to data that are not captured "
                "in the PSyIR Symbol Table(s) ({1}). Cannot transform such a "
                "kernel.".format(kern.name, str(err.args[0])))
        # Check that all kernel symbols are declared in the kernel
        # symbol table(s). At this point they may be declared in a
        # container containing this kernel which is not supported.
        from psyclone.psyGen import Reference, KernelSchedule
        for var in kernel_schedule.walk(Reference):
            if not var.symbol(scope_limit=var.ancestor(KernelSchedule)):
                raise TransformationError(
                    "Kernel '{0}' contains accesses to data (variable '{1}') "
                    "that are not captured in the PSyIR Symbol Table(s) "
                    "within KernelSchedule scope. Cannot transform such a "
                    "kernel.".format(kern.name, var.name))


class LoopFuseTrans(Transformation):
    ''' Provides a generic loop-fuse transformation to two Nodes in the
    PSyIR of a Schedule after performing validity checks for the supplied
    Nodes. Examples are given in the descriptions of any children classes.
    '''

    def __str__(self):
        return "Fuse two adjacent loops together"

    @property
    def name(self):
        ''' Returns the name of this transformation as a string.'''
        return "LoopFuse"

    def validate(self, node1, node2, options=None):
        # pylint: disable=arguments-differ
        ''' Performs various checks to ensure that it is valid to apply
        the LoopFuseTrans transformation to the supplied Nodes.

        :param node1: the first Node that is being checked.
        :type node1: :py:class:`psyclone.psyGen.Node`
        :param node2: the second Node that is being checked.
        :type node2: :py:class:`psyclone.psyGen.Node`
        :param options: a dictionary with options for transformations.
        :type options: dictionary of string:values or None

        :raises TransformationError: if one or both of the Nodes is/are \
                                     not a :py:class:`psyclone.psyGen.Loop`.
        :raises TransformationError: if one or both Nodes are not fully-formed.
        :raises TransformationError: if the Nodes do not have the same parent.
        :raises TransformationError: if the Nodes are not next to each \
                                     other in the tree.
        :raises TransformationError: if the two Loops do not have the same \
                                     iteration space.
        '''

        # Check that the supplied Node is a Loop
        from psyclone.psyGen import Loop
        if not isinstance(node1, Loop) or not isinstance(node2, Loop):
            raise TransformationError("Error in {0} transformation. "
                                      "At least one of the nodes is not "
                                      "a loop.".format(self.name))

        # If they are loops, they must be fully-formed.
        if len(node1.children) != 4:
            raise TransformationError(
                "Error in {0} transformation. The first loop "
                "does not have 4 children.".format(self.name))

        if len(node2.children) != 4:
            raise TransformationError(
                "Error in {0} transformation. The second loop "
                "does not have 4 children.".format(self.name))

        # Check loop1 and loop2 have the same parent
        if not node1.sameParent(node2):
            raise TransformationError(
                "Error in {0} transformation. Loops do not have "
                "the same parent.".format(self.name))

        # Check node1 and node2 are next to each other
        if abs(node1.position-node2.position) != 1:
            raise TransformationError(
                "Error in {0} transformation. Nodes are not siblings "
                "who are next to each other.".format(self.name))
        # Check that the iteration space is the same
        if node1.iteration_space != node2.iteration_space:
            raise TransformationError(
                "Error in {0} transformation. Loops do not have the "
                "same iteration space.".format(self.name))

    def apply(self, node1, node2, options=None):
        # pylint: disable=arguments-differ
        ''' Fuses two loops represented by `psyclone.psyGen.Node` objects
        after performing validity checks.

        :param node1: the first Node that is being checked.
        :type node1: :py:class:`psyclone.psyGen.Node`
        :param node2: the second Node that is being checked.
        :type node2: :py:class:`psyclone.psyGen.Node`
        :param options: a dictionary with options for transformations.
        :type options: dictionary of string:values or None

        :returns: two-tuple of the modified Schedule and a record of \
                  the transformation.
        :rtype: (:py:class:`psyclone.psyGen.Schedule`, \
                 :py:class:`psyclone.undoredo.Memento`).
        '''

        # Validity checks for the supplied nodes
        self.validate(node1, node2, options)

        schedule = node1.root

        # Create a memento of the schedule and the proposed transformation
        keep = Memento(schedule, self, [node1, node2])

        # Add loop contents of node2 to node1
        node1.loop_body.children.extend(node2.loop_body)

        # Change the parent of the loop contents of node2 to node1
        for child in node2.loop_body:
            child.parent = node1.loop_body

        # Remove node2
        node2.parent.children.remove(node2)

        return schedule, keep


class GOceanLoopFuseTrans(LoopFuseTrans):
    ''' GOcean API specialisation of the :py:class:`base class <LoopFuseTrans>`
    in order to fuse two GOcean loops after performing validity checks (e.g.
    that the loops are over the same grid-point type). For example:

    >>> from psyclone.parse.algorithm import parse
    >>> from psyclone.psyGen import PSyFactory
    >>> ast, invokeInfo = parse("shallow_alg.f90")
    >>> psy = PSyFactory("gocean1.0").create(invokeInfo)
    >>> schedule = psy.invokes.get('invoke_0').schedule
    >>> schedule.view()
    >>>
    >>> from psyclone.transformations import GOceanLoopFuseTrans
    >>> ftrans = GOceanLoopFuseTrans()
    >>> new_schedule, memento = ftrans.apply(schedule[0], schedule[1])
    >>> new_schedule.view()
    '''

    def __str__(self):
        return ("Fuse two adjacent loops together with GOcean-specific "
                "validity checks")

    @property
    def name(self):
        ''' Returns the name of this transformation as a string.'''
        return "GOceanLoopFuse"

    def validate(self, node1, node2, options=None):
        '''Checks if it is valid to apply the GOceanLoopFuseTrans
        transform. It ensures that the fused loops are over
        the same grid-point types, before calling the normal
        LoopFuseTrans validation function.

        :param node1: the first Node representing a GOLoop.
        :type node1: :py:class:`psyclone.gocean1p0.GOLoop`
        :param node2: the second Node representing a GOLoop.
        :type node2: :py:class:`psyclone.gocean1p0.GOLoop`
        :param options: a dictionary with options for transformations.
        :type options: dictionary of string:values or None

        :raises TransformationError: if the supplied loops are over \
                                     different grid-point types.

        :raises TransformationError: if invalid parameters are passed in.

        '''
        import psyclone.gocean1p0
        import psyclone.gocean0p1
        # Either both nodes are gocean1.0 loop nodes, or both
        # nodes are gocean0.1 loop nodes, otherwise raise an exception:
        if not ((isinstance(node1, psyclone.gocean0p1.GOLoop) and
                 isinstance(node2, psyclone.gocean0p1.GOLoop)) or
                (isinstance(node1, psyclone.gocean1p0.GOLoop) and
                 isinstance(node2, psyclone.gocean1p0.GOLoop))):
            raise TransformationError("Error in {0} transformation. "
                                      "Both nodes must be of the same "
                                      "GOLoop class.".format(self.name))

        super(GOceanLoopFuseTrans, self).validate(node1, node2, options)

        if node1.field_space != node2.field_space:
            raise TransformationError(
                "Error in {0} transformation. Cannot "
                "fuse loops that are over different grid-point types: "
                "{1} {2}".format(self.name, node1.field_space,
                                 node2.field_space))

    def apply(self, node1, node2, options=None):
        ''' Fuses two `psyclone.gocean1p0.GOLoop` loops after performing
        validity checks by calling :py:meth:`LoopFuseTrans.apply` method
        of the base class.

        :param node1: the first Node representing a GOLoop.
        :type node1: :py:class:`psyclone.gocean1p0.GOLoop`
        :param node2: the second Node representing a GOLoop.
        :type node2: :py:class:`psyclone.gocean1p0.GOLoop`
        :param options: a dictionary with options for transformations.
        :type options: dictionary of string:values or None

        :returns: two-tuple of the modified Schedule and a record of \
                  the transformation.
        :rtype: (:py:class:`psyclone.psyGen.Schedule`, \
                 :py:class:`psyclone.undoredo.Memento`)

        :raises TransformationError: if the supplied loops are over \
                                     different grid-point types.
        :raises TransformationError: if there is an unexpected exception.
        '''

        # Validate first
        self.validate(node1, node2, options)

        # Now check for GOcean-specific constraints before applying
        # the transformation
        try:
            return LoopFuseTrans.apply(self, node1, node2, options)
        except Exception as err:
            raise TransformationError(
                "Error in {0} transformation. Unexpected exception: {1}".
                format(self.name, err))


class DynamoLoopFuseTrans(LoopFuseTrans):
    ''' Dynamo0.3 API specialisation of the
    :py:class:`base class <LoopFuseTrans>` in order to fuse two Dynamo
    loops after performing validity checks. For example:

    >>> from psyclone.parse.algorithm import parse
    >>> from psyclone.psyGen import PSyFactory
    >>>
    >>> API = "dynamo0.3"
    >>> FILENAME = "alg.x90"
    >>> ast, invokeInfo = parse(FILENAME, api=API)
    >>> psy = PSyFactory(API, distributed_memory=False).create(invoke_info)
    >>> schedule = psy.invokes.get('invoke_0').schedule
    >>>
    >>> from psyclone.transformations import DynamoLoopFuseTrans
    >>> ftrans =  DynamoLoopFuseTrans()
    >>>
    >>> new_schedule, memento = ftrans.apply(schedule[0], schedule[1])
    >>> new_schedule.view()

    The optional argument `same_space` can be set as

    >>> ftrans.same_space = True

    after the instance of the transformation is created.
    '''

    def __init__(self, same_space=False):
        # Creates the 'same_space' attribute. Its value is set in via
        # the setter method below.
        # TODO: Remove when the suport for multiple options in
        # Transformations is introduced (issue #478)
        self._same_space = same_space

    def __str__(self):
        return ("Fuse two adjacent loops together with Dynamo-specific "
                "validity checks")

    @property
    def name(self):
        ''' Returns the name of this transformation as a string.'''
        return "DynamoLoopFuse"

    # TODO: Remove the 'same_space' property and the setter below and
    # reformulate the relevant tests and documentation when the suport for
    # multiple options in Transformations is introduced (issue #478)
    @property
    def same_space(self):
        ''' Returns the `same_space` flag that is specified when applying
        this transformation. The default value is `False`.
        This optional flag, set to `True`, asserts that an unknown iteration
        space (i.e. `ANY_SPACE`) matches the other iteration space. This is
        set at the user's own risk. If both iteration spaces are discontinuous
        the loops can be fused without having to use the `same_space` flag.'''
        return self._same_space

    @same_space.setter
    def same_space(self, value):
        ''' Sets value of the `same_space` flag and checks that the
        supplied value is Boolean or None.

        :param value: optional argument to determine whether two unknown \
                      function spaces are the same. The default value is \
                      False (also when no value is provided).
        :type value: Boolean or None

        :raises TransformationError: if the provided value is not Boolean \
                                     or None.
        '''

        if not value:
            self._same_space = False
        elif isinstance(value, bool):
            self._same_space = value
        else:
            raise TransformationError(
                "Error in {0} transformation: The value of the 'same_space' "
                "flag must be either Boolean or None type, but the type of "
                "flag provided was '{1}'.".
                format(self.name, type(value).__name__))

    def validate(self, node1, node2, options=None):
        ''' Performs various checks to ensure that it is valid to apply
        the DynamoLoopFuseTrans transformation to the supplied loops.

        :param node1: the first Loop to fuse.
        :type node1: :py:class:`psyclone.dynamo0p3.DynLoop`
        :param node2: the second Loop to fuse.
        :type node2: :py:class:`psyclone.dynamo0p3.DynLoop`
        :param options: a dictionary with options for transformations.
        :type options: dictionary of string:values or None

        :raises TransformationError: if either of the supplied loops contains \
                                     an inter-grid kernel.
        :raises TransformationError: if one or both function spaces have \
                                     invalid names.
        :raises TransformationError: if the `same_space` flag was set, but \
                                     does not apply because neither field \
                                     is on `ANY_SPACE` or the spaces are not \
                                     the same.
        :raises TransformationError: if one or more of the iteration spaces \
                                     is unknown (`ANY_SPACE`) and the \
                                     `same_space` flag is not set to `True`.
        :raises TransformationError: if the loops are over different spaces \
                                     that are not both discontinuous and \
                                     the loops both iterate over cells.
        :raises TransformationError: if the loops' upper bound names are \
                                     not the same.
        :raises TransformationError: if the halo-depth indices of two loops \
                                     are not the same.
        :raises TransformationError: if each loop already contains a reduction.
        :raises TransformationError: if the first loop has a reduction and \
                                     the second loop reads the result of \
                                     the reduction.
        '''
        # pylint: disable=too-many-locals,too-many-branches
        # Call the parent class validation first
        super(DynamoLoopFuseTrans, self).validate(node1, node2, options)

        # Now test for Dynamo-specific constraints

        from psyclone.dynamo0p3 import VALID_FUNCTION_SPACE_NAMES, \
            VALID_DISCONTINUOUS_FUNCTION_SPACE_NAMES

        # 1) Check that we don't have an inter-grid kernel
        check_intergrid(node1)
        check_intergrid(node2)

        # 2) Check function space names
        node1_fs_name = node1.field_space.orig_name
        node2_fs_name = node2.field_space.orig_name
        # 2.1) Check that both function spaces are valid
        if not (node1_fs_name in VALID_FUNCTION_SPACE_NAMES and
                node2_fs_name in VALID_FUNCTION_SPACE_NAMES):
            raise TransformationError(
                "Error in {0} transformation: One or both function "
                "spaces '{1}' and '{2}' have invalid names.".
                format(self.name, node1_fs_name, node2_fs_name))
        # Check whether any of the spaces is ANY_SPACE. Loop fusion over
        # ANY_SPACE is allowed only when the 'same_space' flag is set
        node_on_any_space = node1_fs_name in VALID_ANY_SPACE_NAMES or \
            node2_fs_name in VALID_ANY_SPACE_NAMES
        # 2.2) If 'same_space' is true check that both function spaces are
        # the same or that at least one of the nodes is on ANY_SPACE. The
        # former case is convenient when loop fusion is applied generically.
        if self.same_space:
            if node1_fs_name == node2_fs_name:
                pass
            elif not node_on_any_space:
                raise TransformationError(
                    "Error in {0} transformation: The 'same_space' "
                    "flag was set, but does not apply because "
                    "neither field is on 'ANY_SPACE'.".format(self))
        # 2.3) If 'same_space' is not True then make further checks
        else:
            # 2.3.1) Check whether one or more of the function spaces
            # is ANY_SPACE without the 'same_space' flag
            if node_on_any_space:
                raise TransformationError(
                    "Error in {0} transformation: One or more of the "
                    "iteration spaces is unknown ('ANY_SPACE') so loop "
                    "fusion might be invalid. If you know the spaces "
                    "are the same then please set the 'same_space' "
                    "optional argument to 'True'.".format(self.name))
            # 2.3.2) Check whether specific function spaces are the
            # same. If they are not, the loop fusion is still possible
            # but only when both function spaces are discontinuous
            # (w3, w2v, wtheta or any_discontinuous_space) and the upper
            # loop bounds are the same (checked further below).
            if node1_fs_name != node2_fs_name:
                if not (node1_fs_name in
                        VALID_DISCONTINUOUS_FUNCTION_SPACE_NAMES and
                        node2_fs_name in
                        VALID_DISCONTINUOUS_FUNCTION_SPACE_NAMES):
                    raise TransformationError(
                        "Error in {0} transformation: Cannot fuse loops "
                        "that are over different spaces '{1}' and '{2}' "
                        "unless they are both discontinuous.".
                        format(self.name, node1_fs_name,
                               node2_fs_name))

        # 3) Check upper loop bounds
        if node1.upper_bound_name != node2.upper_bound_name:
            raise TransformationError(
                "Error in {0} transformation: The upper bound names "
                "are not the same. Found '{1}' and '{2}'.".
                format(self.name, node1.upper_bound_name,
                       node2.upper_bound_name))

        # 4) Check halo depths
        if node1.upper_bound_halo_depth != node2.upper_bound_halo_depth:
            raise TransformationError(
                "Error in {0} transformation: The halo-depth indices "
                "are not the same. Found '{1}' and '{2}'.".
                format(self.name, node1.upper_bound_halo_depth,
                       node2.upper_bound_halo_depth))

        # 5) Check for reductions
        from psyclone.psyGen import MAPPING_SCALARS
        from psyclone.core.access_type import AccessType
        arg_types = MAPPING_SCALARS.values()
        all_reductions = AccessType.get_valid_reduction_modes()
        node1_red_args = node1.args_filter(arg_types=arg_types,
                                           arg_accesses=all_reductions)
        node2_red_args = node2.args_filter(arg_types=arg_types,
                                           arg_accesses=all_reductions)

        if node1_red_args and node2_red_args:
            raise TransformationError(
                "Error in {0} transformation: Cannot fuse loops "
                "when each loop already contains a reduction.".
                format(self.name))
        if node1_red_args:
            for reduction_arg in node1_red_args:
                other_args = node2.args_filter()
                for arg in other_args:
                    if reduction_arg.name == arg.name:
                        raise TransformationError(
                            "Error in {0} transformation: Cannot fuse "
                            "loops as the first loop has a reduction "
                            "and the second loop reads the result of "
                            "the reduction.".format(self.name))

    def apply(self, node1, node2, options=None):
        ''' Fuses two `psyclone.dynamo0p3.DynLoop` loops after performing
        validity checks by calling :py:meth:`LoopFuseTrans.apply` method
        of the base class.

        :param node1: the first Loop to fuse.
        :type node1: :py:class:`psyclone.dynamo0p3.DynLoop`
        :param node2: the second Loop to fuse.
        :type node2: :py:class:`psyclone.dynamo0p3.DynLoop`
        :param options: a dictionary with options for transformations.
        :type options: dictionary of string:values or None

        :returns: two-tuple of the modified Schedule and a record of \
                  the transformation.
        :rtype: (:py:class:`psyclone.psyGen.Schedule`, \
                 :py:class:`psyclone.undoredo.Memento`)
        '''

        # Validity checks for the supplied nodes
        self.validate(node1, node2, options)

        # Apply fuse method from the parent class
        return super(DynamoLoopFuseTrans, self).apply(node1, node2, options)


@six.add_metaclass(abc.ABCMeta)
class ParallelLoopTrans(Transformation):

    '''
    Adds an orphaned directive to a loop indicating that it should be
    parallelised. i.e. the directive must be inside the scope of some
    other Parallel REGION. This condition is tested at
    code-generation time.

    '''
    @abc.abstractmethod
    def __str__(self):
        return  # pragma: no cover

    @abc.abstractproperty
    def name(self):
        '''
        :returns: the name of this transformation as a string.
        :rtype: str
        '''

    @abc.abstractmethod
    def _directive(self, parent, children, collapse=None):
        '''
        Returns the directive object to insert into the Schedule.
        Must be implemented by sub-class.

        :param parent: the parent of this Directive in the Schedule.
        :type parent: :py:class:`psyclone.psyGen.Node`
        :param children: list of nodes that will be children of this Directive.
        :type children: list of :py:class:`psyclone.psyGen.Node`
        :param int collapse: the number of tightly-nested loops to which \
                             this directive applies or None.

        :returns: the new Directive node.
        :rtype: sub-class of :py:class:`psyclone.psyGen.Directive`.
        '''

    def validate(self, node, options=None):
        '''
        Perform validation checks before applying the transformation

        :param node: the node we are checking.
        :type node: :py:class:`psyclone.psyGen.Node`
        :param options: a dictionary with options for transformations.\
                        This transform supports "collapse", which is the\
                        number of nested loops to collapse.
        :type options: dictionary of string:values or None
        :param int options["collapse"]: number of nested loops to collapse \
                                        or None.

        :raises TransformationError: if the node is not a \
                :py:class:`psyclone.psyGen.Loop`.
        :raises TransformationError: if the \
                :py:class:`psyclone.psyGen.Loop` loop iterates over colours.

        '''
        # Check that the supplied node is a Loop
        from psyclone.psyGen import Loop
        if not isinstance(node, Loop):
            raise TransformationError(
                "Cannot apply a parallel-loop directive to something that is "
                "not a loop")
        # Check we are not a sequential loop
        # TODO add a list of loop types that are sequential
        if node.loop_type == 'colours':
            raise TransformationError("Error in "+self.name+" transformation. "
                                      "The target loop is over colours and "
                                      "must be computed serially.")
        if not options:
            options = {}
        collapse = options.get("collapse", None)

        # If 'collapse' is specified, check that it is an int and that the
        # loop nest has at least that number of loops in it
        if collapse:
            if not isinstance(collapse, int):
                raise TransformationError(
                    "The 'collapse' argument must be an integer but got an "
                    "object of type {0}".format(type(collapse)))
            if collapse < 2:
                raise TransformationError(
                    "It only makes sense to collapse 2 or more loops "
                    "but got a value of {0}".format(collapse))
            # Count the number of loops in the loop nest
            loop_count = 0
            cnode = node
            while isinstance(cnode, Loop):
                loop_count += 1
                # Loops must be tightly nested (no intervening statements)
                cnode = cnode.loop_body[0]
            if collapse > loop_count:
                raise TransformationError(
                    "Cannot apply COLLAPSE({0}) clause to a loop nest "
                    "containing only {1} loops".format(collapse, loop_count))

    def apply(self, node, options=None):
        '''
        Apply the Loop transformation to the specified node in a
        Schedule. This node must be a Loop since this transformation
        corresponds to wrapping the generated code with directives,
        e.g. for OpenMP:

        .. code-block:: fortran

          !$OMP DO
          do ...
             ...
          end do
          !$OMP END DO

        At code-generation time (when gen_code()` is called), this node must be
        within (i.e. a child of) a PARALLEL region.

        :param node: the supplied node to which we will apply the \
                     Loop transformation.
        :type node: :py:class:`psyclone.psyGen.Node`
        :param options: a dictionary with options for transformations. \
        :type options: dictionary of string:values or None
        :param int options["collapse"]: the number of loops to collapse into \
                single iteration space or None.

        :returns: (:py:class:`psyclone.psyGen.Schedule`, \
                   :py:class:`psyclone.undoredo.Memento`)

        '''
        if not options:
            options = {}
        self.validate(node, options)

        schedule = node.root

        collapse = options.get("collapse", None)

        # create a memento of the schedule and the proposed
        # transformation
        keep = Memento(schedule, self, [node, options])

        # keep a reference to the node's original parent and its index as these
        # are required and will change when we change the node's location
        node_parent = node.parent
        node_position = node.position

        # Add our orphan loop directive setting its parent to the node's
        # parent and its children to the node. This calls down to the sub-class
        # to get the type of directive we require.
        directive = self._directive(node_parent, [node], collapse)

        # Add the loop directive as a child of the node's parent
        node_parent.addchild(directive, index=node_position)

        # Change the node's parent to be the loop directive's Schedule.
        node.parent = directive.dir_body

        # Remove the reference to the loop from the original parent.
        node_parent.children.remove(node)

        return schedule, keep


class OMPLoopTrans(ParallelLoopTrans):

    '''
    Adds an orphaned OpenMP directive to a loop. i.e. the directive
    must be inside the scope of some other OMP Parallel
    REGION. This condition is tested at code-generation time. The
    optional 'reprod' argument in the apply method decides whether
    standard OpenMP reduction support is to be used (which is not
    reproducible) or whether a manual reproducible reproduction is
    to be used.

    :param str omp_schedule: the OpenMP schedule to use.

    For example:

    >>> from psyclone.parse.algorithm import parse
    >>> from psyclone.parse.utils import ParseError
    >>> from psyclone.psyGen import PSyFactory, GenerationError
    >>> api = "gocean1.0"
    >>> filename = "nemolite2d_alg.f90"
    >>> ast, invokeInfo = parse(filename, api=api, invoke_name="invoke")
    >>> psy = PSyFactory(api).create(invokeInfo)
    >>> print psy.invokes.names
    >>>
    >>> from psyclone.psyGen import TransInfo
    >>> t = TransInfo()
    >>> ltrans = t.get_trans_name('OMPLoopTrans')
    >>> rtrans = t.get_trans_name('OMPParallelTrans')
    >>>
    >>> schedule = psy.invokes.get('invoke_0').schedule
    >>> schedule.view()
    >>> new_schedule = schedule
    >>>
    # Apply the OpenMP Loop transformation to *every* loop
    # in the schedule
    >>> for child in schedule.children:
    >>>     newschedule, memento = ltrans.apply(child, reprod=True)
    >>>     schedule = newschedule
    >>>
    # Enclose all of these loops within a single OpenMP
    # PARALLEL region
    >>> rtrans.omp_schedule("dynamic,1")
    >>> newschedule, memento = rtrans.apply(schedule.children)
    >>>
    >>>

    '''
    def __init__(self, omp_schedule="static"):
        # Whether or not to generate code for (run-to-run on n threads)
        # reproducible OpenMP reductions. This setting can be overridden
        # via the `reprod` argument to the apply() method.
        self._reprod = Config.get().reproducible_reductions

        self._omp_schedule = ""
        # Although we create the _omp_schedule attribute above (so that
        # pylint doesn't complain), we actually set its value using
        # the setter method in order to make use of the latter's error
        # checking.
        self.omp_schedule = omp_schedule

        super(OMPLoopTrans, self).__init__()

    def __str__(self):
        return "Adds an 'OpenMP DO' directive to a loop"

    @property
    def name(self):
        ''' Returns the name of this transformation as a string.'''
        return "OMPLoopTrans"

    @property
    def omp_schedule(self):
        ''' Returns the OpenMP schedule that will be specified by
            this transformation. The default schedule is 'static'.'''
        return self._omp_schedule

    @omp_schedule.setter
    def omp_schedule(self, value):
        ''' Sets the OpenMP schedule that will be specified by
            this transformation. Checks that the string supplied in
            :py:obj:`value` is a recognised OpenMP schedule. '''

        # Some schedules have an optional chunk size following a ','
        value_parts = value.split(',')
        if value_parts[0].lower() not in VALID_OMP_SCHEDULES:
            raise TransformationError("Valid OpenMP schedules are {0} "
                                      "but got {1}".
                                      format(VALID_OMP_SCHEDULES,
                                             value_parts[0]))
        if len(value_parts) > 1:
            if value_parts[0] == "auto":
                raise TransformationError("Cannot specify a chunk size "
                                          "when using an OpenMP schedule"
                                          " of 'auto'")
            if value_parts[1].strip() == "":
                raise TransformationError("Supplied OpenMP schedule '{0}'"
                                          " has missing chunk-size.".
                                          format(value))

        self._omp_schedule = value

    def _directive(self, parent, children, collapse=None):
        '''
        Creates the type of directive needed for this sub-class of
        transformation.

        :param parent: the Node that will be the parent of the created \
                       directive Node.
        :param children: list of Nodes that will be the children of \
                         the created directive.
        :type children: list of :py:class:`psyclone.psyGen.Node`
        :param int collapse: currently un-used but required to keep \
                             interface the same as in base class.
        :returns: the new node representing the directive in the AST
        :rtype: :py:class:`psyclone.psyGen.OMPDoDirective`
        :raises NotImplementedError: if a collapse argument is supplied
        '''
        if collapse:
            raise NotImplementedError(
                "The COLLAPSE clause is not yet supported for '!$omp do' "
                "directives.")

        from psyclone.psyGen import OMPDoDirective
        _directive = OMPDoDirective(parent=parent,
                                    children=children,
                                    omp_schedule=self.omp_schedule,
                                    reprod=self._reprod)
        return _directive

    def apply(self, node, options=None):
        '''Apply the OMPLoopTrans transformation to the specified node in a
        Schedule. This node must be a Loop since this transformation
        corresponds to wrapping the generated code with directives like so:

        .. code-block:: fortran

          !$OMP DO
          do ...
             ...
          end do
          !$OMP END DO

        At code-generation time (when
        :py:meth:`OMPLoopDirective.gen_code` is called), this node must be
        within (i.e. a child of) an OpenMP PARALLEL region.

        If the keyword "reprod" is specified in the options, it will cause a
        reproducible reduction to be generated if it is set to True, otherwise
        the default value (as read from the psyclone.cfg file) will be used.
        Note, reproducible in this case means obtaining the same results
        with the same number of OpenMP threads, not for different
        numbers of OpenMP threads.

        :param node: the supplied node to which we will apply the \
                     OMPLoopTrans transformation
        :type node: :py:class:`psyclone.psyGen.Node`
        :param options: a dictionary with options for transformations\
                        and validation.
        :type options: dictionary of string:values or None
        :param bool options["reprod"]:
                indicating whether reproducible reductions should be used. \
                By default the value from the config file will be used.

        :returns: (:py:class:`psyclone.psyGen.Schedule`, \
        :py:class:`psyclone.undoredo.Memento`)

        '''
        if not options:
            options = {}
        self._reprod = options.get("reprod",
                                   Config.get().reproducible_reductions)

        return super(OMPLoopTrans, self).apply(node, options)


class ACCLoopTrans(ParallelLoopTrans):
    '''
    Adds an OpenACC loop directive to a loop. This directive must be within
    the scope of some OpenACC Parallel region (at code-generation time).

    For example:

    >>> from psyclone.parse.algorithm import parse
    >>> from psyclone.parse.utils import ParseError
    >>> from psyclone.psyGen import PSyFactory, GenerationError
    >>> api = "gocean1.0"
    >>> filename = "nemolite2d_alg.f90"
    >>> ast, invokeInfo = parse(filename, api=api, invoke_name="invoke")
    >>> psy = PSyFactory(api).create(invokeInfo)
    >>>
    >>> from psyclone.psyGen import TransInfo
    >>> t = TransInfo()
    >>> ltrans = t.get_trans_name('ACCLoopTrans')
    >>> rtrans = t.get_trans_name('ACCParallelTrans')
    >>>
    >>> schedule = psy.invokes.get('invoke_0').schedule
    >>> schedule.view()
    >>> new_schedule = schedule
    >>>
    # Apply the OpenACC Loop transformation to *every* loop
    # in the schedule
    >>> for child in schedule.children:
    >>>     newschedule, memento = ltrans.apply(child, reprod=True)
    >>>     schedule = newschedule
    >>>
    # Enclose all of these loops within a single OpenACC
    # PARALLEL region
    >>> rtrans.omp_schedule("dynamic,1")
    >>> newschedule, memento = rtrans.apply(schedule.children)
    >>>

    '''
    def __init__(self):
        # Whether to add the "independent" clause
        # to the loop directive.
        self._independent = True
        self._sequential = False
        super(ACCLoopTrans, self).__init__()

    def __str__(self):
        return "Adds an 'OpenACC loop' directive to a loop"

    @property
    def name(self):
        ''' Returns the name of this transformation as a string.'''
        return "ACCLoopTrans"

    def _directive(self, parent, children, collapse=None):
        '''
        Creates the ACCLoopDirective needed by this sub-class of
        transformation.

        :param parent: the parent Node of the new directive Node.
        :type parent: :py:class:`psyclone.psyGen.Node`
        :param children: list of child nodes of the new directive Node.
        :type children: list of :py:class:`psyclone.psyGen.Node`
        :param int collapse: number of nested loops to collapse or None if \
                             no collapse attribute is required.
        '''
        from psyclone.psyGen import ACCLoopDirective
        directive = ACCLoopDirective(parent=parent,
                                     children=children,
                                     collapse=collapse,
                                     independent=self._independent,
                                     sequential=self._sequential)
        return directive

    def apply(self, node, options=None):
        '''
        Apply the ACCLoop transformation to the specified node. This node
        must be a Loop since this transformation corresponds to
        inserting a directive immediately before a loop, e.g.:

        .. code-block:: fortran

          !$ACC LOOP
          do ...
             ...
          end do

        At code-generation time (when
        :py:meth:`psyclone.psyGen.ACCLoopDirective.gen_code` is called), this
        node must be within (i.e. a child of) a PARALLEL region.

        :param node: the supplied node to which we will apply the \
                     Loop transformation.
        :type node: :py:class:`psyclone.psyGen.Loop`
        :param options: a dictionary with options for transformations.
        :type options: dictionary of string:values or None
        :param int options["collapse"]: number of nested loops to collapse.
        :param bool options["independent"]: whether to add the "independent" \
                clause to the directive (not strictly necessary within \
                PARALLEL regions).

        :returns: 2-tuple of new schedule and memento of transform
        :rtype: (:py:class:`psyclone.dynamo0p3.DynInvokeSchedule`, \
                 :py:class:`psyclone.undoredo.Memento`)

        '''
        # Store sub-class specific options. These are used when
        # creating the directive (in the _directive() method).
        if not options:
            options = {}
        self._independent = options.get("independent", True)
        self._sequential = options.get("sequential", False)

        # Call the apply() method of the base class
        return super(ACCLoopTrans, self).apply(node, options)


class OMPParallelLoopTrans(OMPLoopTrans):

    ''' Adds an OpenMP PARALLEL DO directive to a loop.

        For example:

        >>> from psyclone.parse.algorithm import parse
        >>> from psyclone.psyGen import PSyFactory
        >>> ast, invokeInfo = parse("dynamo.F90")
        >>> psy = PSyFactory("dynamo0.1").create(invokeInfo)
        >>> schedule = psy.invokes.get('invoke_v3_kernel_type').schedule
        >>> schedule.view()
        >>>
        >>> from psyclone.transformations import OMPParallelLoopTrans
        >>> trans = OMPParallelLoopTrans()
        >>> new_schedule, memento = trans.apply(schedule.children[0])
        >>> new_schedule.view()

    '''

    @property
    def name(self):
        ''' Returns the name of this transformation as a string.'''
        return "OMPParallelLoopTrans"

    def __str__(self):
        return "Add an 'OpenMP PARALLEL DO' directive with no validity checks"

    def validate(self, node, options=None):
        '''Validity checks for input arguments.

        :param node: the PSyIR node to validate.
        :type node: :py:class:`psyclone.psyGen.Node`
        :param options: a dictionary with options for transformations.
        :type options: dictionary of string:values or None

        :raises TransformationError: if the nodes is not a Loop.
        :raises TransformationError: if the nodes is over colours.

         '''
        # Check that the supplied Node is a Loop
        from psyclone.psyGen import Loop
        if not isinstance(node, Loop):
            raise TransformationError("Error in {0} transformation. The "
                                      "node is not a loop.".format(self.name))

        # Check we are not a sequential loop
        if node.loop_type == 'colours':
            raise TransformationError("Error in "+self.name+" transformation. "
                                      "The requested loop is over colours and "
                                      "must be computed serially.")
        super(OMPParallelLoopTrans, self).validate(node, options)

    def apply(self, node, options=None):
        ''' Apply an OMPParallelLoop Transformation to the supplied node
        (which must be a Loop). In the generated code this corresponds to
        wrapping the Loop with directives:

        .. code-block:: fortran

          !$OMP PARALLEL DO ...
          do ...
            ...
          end do
          !$OMP END PARALLEL DO

        :param node: the node (loop) to which to apply the transformation.
        :type node: :py:class:`psyclone.f2pygen.DoGen`
        :param options: a dictionary with options for transformations\
                        and validation.
        :type options: dictionary of string:values or None

        :returns: two-tuple of transformed schedule and a record of the \
                  transformation.
        :rtype: (:py:class:`psyclone.psyGen.Schedule, \
                 :py:class:`psyclone.undoredo.Memento`)
        '''
        self.validate(node, options)

        schedule = node.root
        # create a memento of the schedule and the proposed transformation
        keep = Memento(schedule, self, [node])

        # keep a reference to the node's original parent and its index as these
        # are required and will change when we change the node's location
        node_parent = node.parent
        node_position = node.position

        # add our OpenMP loop directive setting its parent to the node's
        # parent and its children to the node
        from psyclone.psyGen import OMPParallelDoDirective
        directive = OMPParallelDoDirective(parent=node_parent,
                                           children=[node],
                                           omp_schedule=self.omp_schedule)

        # add the OpenMP loop directive as a child of the node's parent
        node_parent.addchild(directive, index=node_position)
 
        # change the node's parent to be the Schedule of the loop directive
        node.parent = directive.dir_body

        # remove the original loop
        node_parent.children.remove(node)

        return schedule, keep


class DynamoOMPParallelLoopTrans(OMPParallelLoopTrans):

    ''' Dynamo-specific OpenMP loop transformation. Adds Dynamo specific
        validity checks. Actual transformation is done by the
        :py:class:`base class <OMPParallelLoopTrans>`.

    '''

    @property
    def name(self):
        ''' Returns the name of this transformation as a string.'''
        return "DynamoOMPParallelLoopTrans"

    def __str__(self):
        return "Add an OpenMP Parallel Do directive to a Dynamo loop"

    def apply(self, node, options=None):

        '''Perform Dynamo specific loop validity checks then call the
        :py:meth:`~OMPParallelLoopTrans.apply` method of the
        :py:class:`base class <OMPParallelLoopTrans>`.

        :param node: the Node in the Schedule to check
        :type node: :py:class:`psyclone.psyGen.Node`
        :param options: a dictionary with options for transformations.
        :type options: dictionary of string:values or None

        :raises TransformationError: if the associated loop requires \
                colouring.

        :returns: 2-tuple of new schedule and memento of transform.
        :rtype: (:py:class:`psyclone.dynamo0p3.DynInvokeSchedule`, \
                 :py:class:`psyclone.undoredo.Memento`)

        '''
        self.validate(node, options)

        # If the loop is not already coloured then check whether or not
        # it should be. If the field space is discontinuous (including
        # any_discontinuous_space) then we don't need to worry about
        # colouring.
        from psyclone.dynamo0p3 import VALID_DISCONTINUOUS_FUNCTION_SPACE_NAMES
        if node.field_space.orig_name not in \
           VALID_DISCONTINUOUS_FUNCTION_SPACE_NAMES:
            if node.loop_type is not 'colour' and node.has_inc_arg():
                raise TransformationError(
                    "Error in {0} transformation. The kernel has an "
                    "argument with INC access. Colouring is required.".
                    format(self.name))

        return OMPParallelLoopTrans.apply(self, node)


class GOceanOMPParallelLoopTrans(OMPParallelLoopTrans):

    '''GOcean specific OpenMP Do loop transformation. Adds GOcean
       specific validity checks (that supplied Loop is an inner or outer
       loop). Actual transformation is done by
       :py:class:`base class <OMPParallelLoopTrans>`.

       :param omp_schedule: the omp schedule to be created. Must be one of
           'runtime', 'static', 'dynamic', 'guided' or 'auto'.
       '''

    @property
    def name(self):
        ''' Returns the name of this transformation as a string.'''
        return "GOceanOMPParallelLoopTrans"

    def __str__(self):
        return "Add an OpenMP Parallel Do directive to a GOcean loop"

    def apply(self, node, options=None):
        ''' Perform GOcean-specific loop validity checks then call
        :py:meth:`OMPParallelLoopTrans.apply`.

        :param node: a Loop node from an AST.
        :type node: :py:class:`psyclone.psyGen.Loop`
        :param options: a dictionary with options for transformations\
                        and validation.
        :type options: dictionary of string:values or None

        :raises TransformationError: if the supplied node is not an inner or\
            outer loop.

        :returns: 2-tuple of new schedule and memento of transform
        :rtype: (:py:class:`psyclone.dynamo0p3.GOInvokeSchedule`, \
                 :py:class:`psyclone.undoredo.Memento`)

        '''
        self.validate(node, options)

        # Check we are either an inner or outer loop
        if node.loop_type not in ["inner", "outer"]:
            raise TransformationError(
                "Error in "+self.name+" transformation.  The requested loop"
                " is not of type inner or outer.")

        return OMPParallelLoopTrans.apply(self, node)


class Dynamo0p3OMPLoopTrans(OMPLoopTrans):

    ''' Dynamo 0.3 specific orphan OpenMP loop transformation. Adds
    Dynamo-specific validity checks. Actual transformation is done by
    :py:class:`base class <OMPLoopTrans>`.

    '''

    @property
    def name(self):
        ''' Returns the name of this transformation as a string.'''
        return "Dynamo0p3OMPLoopTrans"

    def __str__(self):
        return "Add an OpenMP DO directive to a Dynamo 0.3 loop"

    def apply(self, node, options=None):
        '''Perform Dynamo 0.3 specific loop validity checks then call
        :py:meth:`OMPLoopTrans.apply`.

        :param node: the Node in the Schedule to check
        :type node: :py:class:`psyclone.psyGen.Node`
        :param options: a dictionary with options for transformations \
                        and validation.
        :type options: dictionary of string:values or None
        :param bool options["reprod"]:
                indicating whether reproducible reductions should be used. \
                By default the value from the config file will be used.

        :raise TransformationError: if an OMP loop transform would create \
                incorrect code.
        '''
        if not options:
            options = {}

        # Since this function potentially modifies the user's option
        # dictionary, create a copy:
        options = options.copy()
        # Make sure the default is set:
        options["reprod"] = options.get("reprod",
                                        Config.get().reproducible_reductions)

        self.validate(node, options)

        # If the loop is not already coloured then check whether or not
        # it should be
        if node.loop_type is not 'colour' and node.has_inc_arg():
            raise TransformationError(
                "Error in {0} transformation. The kernel has an argument"
                " with INC access. Colouring is required.".
                format(self.name))

        return OMPLoopTrans.apply(self, node, options)


class GOceanOMPLoopTrans(OMPLoopTrans):

    ''' GOcean-specific orphan OpenMP loop transformation. Adds GOcean
        specific validity checks (that the node is either an inner or outer
        Loop). Actual transformation is done by
        :py:class:`base class <OMPLoopTrans>`.

        :param omp_schedule: the omp schedule to be created. Must be one of
            'runtime', 'static', 'dynamic', 'guided' or 'auto'.

        '''

    @property
    def name(self):
        ''' Returns the name of this transformation as a string.'''
        return "GOceanOMPLoopTrans"

    def __str__(self):
        return "Add an OpenMP DO directive to a GOcean loop"

    def apply(self, node, options=None):
        '''Perform GOcean specific loop validity checks then call
        :py:meth:`OMPLoopTrans.apply`.

        :param node: the loop to parallelise using OMP Do.
        :type node: :py:class:`psyclone.psyGen.Loop`
        :param options: a dictionary with options for transformations.
        :type options: dictionary of string:values or None

        '''
        # check node is a loop. Although this is not GOcean specific
        # it is required for the subsequent checks to function
        # correctly.
        from psyclone.psyGen import Loop
        if not isinstance(node, Loop):
            raise TransformationError("Error in "+self.name+" transformation."
                                      " The node is not a loop.")
        # Check we are either an inner or outer loop
        if node.loop_type not in ["inner", "outer"]:
            raise TransformationError("Error in "+self.name+" transformation."
                                      " The requested loop is not of type "
                                      "inner or outer.")

        return OMPLoopTrans.apply(self, node, options)


class ColourTrans(Transformation):
    '''
    Apply a colouring transformation to a loop (in order to permit a
    subsequent parallelisation over colours). For example:

    >>> invoke = ...
    >>> schedule = invoke.schedule
    >>>
    >>> ctrans = ColourTrans()
    >>>
    >>> # Colour all of the loops
    >>> for child in schedule.children:
    >>>     cschedule, _ = ctrans.apply(child)
    >>>
    >>> csched.view()

    '''

    def __str__(self):
        return "Split a loop into colours"

    @property
    def name(self):
        ''' Returns the name of this transformation as a string.'''
        return "LoopColourTrans"

    def apply(self, node, options=None):
        '''
        Converts the Loop represented by :py:obj:`node` into a
        nested loop where the outer loop is over colours and the inner
        loop is over cells of that colour.

        :param node: the loop to transform.
        :type node: :py:class:`psyclone.psyGen.Loop`
        :param options: a dictionary with options for transformations.
        :type options: dictionary of string:values or None

        :returns: Tuple of modified schedule and record of transformation
        :rtype: (:py:class:`psyclone.psyGen.Schedule, \
                 :py:class:`psyclone.undoredo.Memento`)
        '''
        schedule = node.root

        # create a memento of the schedule and the proposed transformation
        keep = Memento(schedule, self, [node])

        node_parent = node.parent
        node_position = node.position

        # create a colours loop. This loops over colours and must be run
        # sequentially
        colours_loop = node.__class__(parent=node_parent, loop_type="colours")
        colours_loop.field_space = node.field_space
        colours_loop.iteration_space = node.iteration_space
        colours_loop.set_lower_bound("start")
        colours_loop.set_upper_bound("ncolours")
        # Add this loop as a child of the original node's parent
        node_parent.addchild(colours_loop, index=node_position)

        # create a colour loop. This loops over a particular colour and
        # can be run in parallel
        colour_loop = node.__class__(parent=colours_loop.loop_body,
                                     loop_type="colour")
        colour_loop.field_space = node.field_space
        colour_loop.field_name = node.field_name
        colour_loop.iteration_space = node.iteration_space
        colour_loop.set_lower_bound("start")
        colour_loop.kernel = node.kernel

        if Config.get().distributed_memory:
            index = node.upper_bound_halo_depth
            colour_loop.set_upper_bound("colour_halo", index)
        else:  # no distributed memory
            colour_loop.set_upper_bound("ncolour")
        # Add this loop as a child of our loop over colours
        colours_loop.loop_body.addchild(colour_loop)

        # add contents of node to colour loop
        colour_loop.loop_body.children.extend(node.loop_body)

        # change the parent of the node's contents to the colour loop
        for child in node.loop_body:
            child.parent = colour_loop.loop_body

        # remove original loop
        node_parent.children.remove(node)

        return schedule, keep


class KernelModuleInlineTrans(KernelTrans):
    '''Switches on, or switches off, the inlining of a Kernel subroutine
    into the PSy layer module. For example:

    >>> invoke = ...
    >>> schedule = invoke.schedule
    >>>
    >>> inline_trans = KernelModuleInlineTrans()
    >>>
    >>> ischedule, _ = inline_trans.apply(schedule.children[0].loop_body[0])
    >>> ischedule.view()

    .. warning ::
        For this transformation to work correctly, the Kernel subroutine
        must only use data that is passed in by argument, declared locally
        or included via use association within the subroutine. Two
        examples where in-lining will not work are:

        #. A variable is declared within the module that ``contains`` the
           Kernel subroutine and is then accessed within that Kernel;
        #. A variable is included via use association at the module level
           and accessed within the Kernel subroutine.

        The transformation will reject attempts to in-line such kernels.
    '''

    def __str__(self):
        return ("Inline (or cancel inline of) a kernel subroutine into the "
                "PSy module")

    @property
    def name(self):
        ''' Returns the name of this transformation as a string.'''
        return "KernelModuleInline"

    def apply(self, node, options=None):
        '''Checks that the node is of the correct type (a Kernel) then marks
        the Kernel to be inlined, or not, depending on the value of
        the inline option. If the inline option is not passed the
        Kernel is marked to be inlined.

        :param node: the loop to transform.
        :type node: :py:class:`psyclone.psyGen.Loop`
        :param options: a dictionary with options for transformations.
        :type options: dictionary of string:values or None
        :param bool options["inline"]: whether the kernel should be module\
                inlined or not.

        :returns: 2-tuple of new schedule and memento of transform.
        :rtype: (:py:class:`psyclone.dynamo0p3.DynInvokeSchedule`, \
                 :py:class:`psyclone.undoredo.Memento`)

        '''
        self.validate(node, options)

        schedule = node.root

        # create a memento of the schedule and the proposed transformation
        keep = Memento(schedule, self, [node])

        if not options:
            options = {}
        inline = options.get("inline", True)

        # set kernel's inline status
        if node.module_inline == inline:
            # issue a warning here when we implement logging
            # print "Warning, Kernel inline is already set to "+str(inline)
            pass
        else:
            node.module_inline = inline

        return schedule, keep

    def validate(self, node, options=None):
        '''
        Check that the supplied kernel is eligible to be module inlined.

        :param node: the node in the PSyIR that is to be module inlined.
        :type node: sub-class of :py:class:`psyclone.psyGen.Node`
        :param bool inline: whether or not the kernel is to be inlined.
        :param options: a dictionary with options for transformations.
        :type options: dictionary of string:values or None
        :param bool options["inline"]: whether the kernel should be module \
                                       inlined or not.

        :raises TransformationError: if the supplied kernel has itself been \
                                     transformed (Issue #229).
        '''
        super(KernelModuleInlineTrans, self).validate(node, options)

        if not options:
            options = {}
        inline = options.get("inline", True)

        if inline and node.modified:
            raise TransformationError("Cannot inline kernel {0} because it "
                                      "has previously been transformed.")


class Dynamo0p3ColourTrans(ColourTrans):

    '''Split a Dynamo 0.3 loop over cells into colours so that it can be
    parallelised. For example:

    >>> from psyclone.parse.algorithm import parse
    >>> from psyclone.psyGen import PSyFactory
    >>> import transformations
    >>> import os
    >>> import pytest
    >>>
    >>> TEST_API = "dynamo0.3"
    >>> _,info=parse(os.path.join(os.path.dirname(os.path.abspath(__file__)),
    >>>              "tests", "test_files", "dynamo0p3",
    >>>              "4.6_multikernel_invokes.f90"),
    >>>              api=TEST_API)
    >>> psy = PSyFactory(TEST_API).create(info)
    >>> invoke = psy.invokes.get('invoke_0')
    >>> schedule = invoke.schedule
    >>>
    >>> ctrans = Dynamo0p3ColourTrans()
    >>> otrans = DynamoOMPParallelLoopTrans()
    >>>
    >>> # Colour all of the loops
    >>> for child in schedule.children:
    >>>     cschedule, _ = ctrans.apply(child)
    >>>
    >>> # Then apply OpenMP to each of the colour loops
    >>> schedule = cschedule
    >>> for child in schedule.children:
    >>>     newsched, _ = otrans.apply(child.children[0])
    >>>
    >>> newsched.view()

    Colouring in the Dynamo 0.3 API is subject to the following rules:

    * Only kernels with an iteration space of CELLS and which modify a
      continuous field require colouring. Any other type of loop will
      cause this transformation to raise an exception.
    * A kernel may have at most one field with 'INC' access
    * A separate colour map will be required for each field that is coloured
      (if an invoke contains >1 kernel call)

    '''

    def __str__(self):
        return "Split a Dynamo 0.3 loop over cells into colours"

    @property
    def name(self):
        ''' Returns the name of this transformation as a string.'''
        return "Dynamo0p3LoopColourTrans"

    def apply(self, node, options=None):
        '''Performs Dynamo0.3-specific error checking and then uses the parent
        class to convert the Loop represented by :py:obj:`node` into a
        nested loop where the outer loop is over colours and the inner
        loop is over cells of that colour.

        :param node: the loop to transform.
        :type node: :py:class:`psyclone.dynamo0p3.DynLoop`
        :param options: a dictionary with options for transformations.\
        :type options: dictionary of string:values or None

        :returns: 2-tuple of new schedule and memento of transform.
        :rtype: (:py:class:`psyclone.dynamo0p3.DynInvokeSchedule`, \
                 :py:class:`psyclone.undoredo.Memento`)

        '''
        # check node is a loop
        from psyclone.psyGen import Loop
        if not isinstance(node, Loop):
            raise TransformationError("Error in DynamoColour transformation. "
                                      "The supplied node is not a loop")
        # Check we need colouring
        from psyclone.dynamo0p3 import VALID_DISCONTINUOUS_FUNCTION_SPACE_NAMES
        if node.field_space.orig_name in \
           VALID_DISCONTINUOUS_FUNCTION_SPACE_NAMES:
            raise TransformationError(
                "Error in DynamoColour transformation. Loops iterating over "
                "a discontinuous function space are not currently supported.")

        # Colouring is only necessary (and permitted) if the loop is
        # over cells. Since this is the default it is represented by
        # an empty string.
        if node.loop_type != "":
            raise TransformationError(
                "Error in DynamoColour transformation. Only loops over cells "
                "may be coloured but this loop is over {0}".
                format(node.loop_type))

        # Check whether we have a field that has INC access
        if not node.has_inc_arg():
            # TODO generate a warning here as we don't need to colour
            # a loop that does not update a field with INC access
            pass

        # Check that we're not attempting to colour a loop that is
        # already within an OpenMP region (because the loop over
        # colours *must* be sequential)
        from psyclone.psyGen import OMPDirective
        if node.ancestor(OMPDirective):
            raise TransformationError("Cannot have a loop over colours "
                                      "within an OpenMP parallel region.")

        schedule, keep = ColourTrans.apply(self, node)

        return schedule, keep


@six.add_metaclass(abc.ABCMeta)
class ParallelRegionTrans(RegionTrans):
    '''
    Base class for transformations that create a parallel region.

    '''
    def __init__(self):
        # Holds the class instance for the type of parallel region
        # to generate
        self._pdirective = None
        super(ParallelRegionTrans, self).__init__()

    @abc.abstractmethod
    def __str__(self):
        pass  # pragma: no cover

    @abc.abstractproperty
    def name(self):
        ''' Returns the name of this transformation as a string.'''

    def validate(self, node_list, options=None):
        '''
        Check that the supplied list of Nodes are eligible to be
        put inside a parallel region.

        :param list node_list: list of nodes to put into a parallel region
        :param options: a dictionary with options for transformations.\
        :type options: dictionary of string:values or None
        :param bool options["node-type-check"]: this flag controls whether \
            or not the type of the nodes enclosed in the region should be \
            tested to avoid using unsupported nodes inside a region.

        :raises TransformationError: if the nodes cannot be put into a \
                                     parallel region.
        '''

        # Haloexchange calls existing within a parallel region are not
        # supported.
        from psyclone.psyGen import HaloExchange, InvokeSchedule
        for node in node_list:
            if isinstance(node, HaloExchange):
                raise TransformationError(
                    "A halo exchange within a parallel region is not "
                    "supported")

        if isinstance(node_list[0], InvokeSchedule):
            raise TransformationError(
                "A {0} transformation cannot be applied to an InvokeSchedule "
                "but only to one or more nodes from within an InvokeSchedule.".
                format(self.name))

        node_parent = node_list[0].parent

        for child in node_list:
            if child.parent is not node_parent:
                raise TransformationError(
                    "Error in {0} transformation: supplied nodes are not "
                    "children of the same parent.".format(self.name))
        super(ParallelRegionTrans, self).validate(node_list, options)

    def apply(self, nodes, options=None):
        '''
        Apply this transformation to a subset of the nodes within a
        schedule - i.e. enclose the specified Loops in the
        schedule within a single parallel region.

        :param nodes: a single Node or a list of Nodes.
        :type nodes: (list of) :py:class:`psyclone.psyGen.Node`
        :param options: a dictionary with options for transformations.
        :type options: dictionary of string:values or None
        :param bool options["node-type-check"]: this flag controls if the \
                type of the nodes enclosed in the region should be tested \
                to avoid using unsupported nodes inside a region.

        :raises TransformationError: if the nodes argument is not of the \
                                     correct type.
        :returns: 2-tuple of new schedule and memento of transform.
        :rtype: (:py:class:`psyclone.dynamo0p3.DynInvokeSchedule`, \
                 :py:class:`psyclone.undoredo.Memento`)

        '''

        # Check whether we've been passed a list of nodes or just a
        # single node. If the latter then we create ourselves a
        # list containing just that node.
        from psyclone.psyGen import Node
        if isinstance(nodes, list) and isinstance(nodes[0], Node):
            node_list = nodes
        elif isinstance(nodes, Node):
            node_list = [nodes]
        else:
            arg_type = str(type(nodes))
            raise TransformationError("Error in {0} transformation. "
                                      "Argument must be a single Node in a "
                                      "schedule or a list of Nodes in a "
                                      "schedule but have been passed an "
                                      "object of type: {1}".
                                      format(self.name, arg_type))
        self.validate(node_list, options)

        # Keep a reference to the parent of the nodes that are to be
        # enclosed within a parallel region. Also keep the index of
        # the first child to be enclosed as that will become the
        # position of the new !$omp parallel directive.
        node_parent = node_list[0].parent
        node_position = node_list[0].position

        # create a memento of the schedule and the proposed
        # transformation
        schedule = node_list[0].root

        keep = Memento(schedule, self)

        # Create the parallel directive as a child of the
        # parent of the nodes being enclosed and with those nodes
        # as its children.
        # We slice the nodes list in order to get a new list object
        # (although the actual items in the list are still those in the
        # original). If we don't do this then we get an infinite
        # recursion in the new schedule.
        directive = self._pdirective(parent=node_parent,
                                     children=node_list[:])

        # Change all of the affected children so that they have
        # the region directive's Schedule as their parent. Use a slice
        # of the list of nodes so that we're looping over a local
        # copy of the list. Otherwise things get confused when
        # we remove children from the list.
        for child in node_list[:]:
            # Remove child from the parent's list of children
            node_parent.children.remove(child)
            child.parent = directive.dir_body

        # Add the region directive as a child of the parent
        # of the nodes being enclosed and at the original location
        # of the first of these nodes
        node_parent.addchild(directive,
                             index=node_position)

        return schedule, keep


class OMPParallelTrans(ParallelRegionTrans):
    '''
    Create an OpenMP PARALLEL region by inserting directives. For
    example:

    >>> from psyclone.parse.algorithm import parse
    >>> from psyclone.parse.utils import ParseError
    >>> from psyclone.psyGen import PSyFactory, GenerationError
    >>> api = "gocean1.0"
    >>> filename = "nemolite2d_alg.f90"
    >>> ast, invokeInfo = parse(filename, api=api, invoke_name="invoke")
    >>> psy = PSyFactory(api).create(invokeInfo)
    >>>
    >>> from psyclone.psyGen import TransInfo
    >>> t = TransInfo()
    >>> ltrans = t.get_trans_name('GOceanOMPLoopTrans')
    >>> rtrans = t.get_trans_name('OMPParallelTrans')
    >>>
    >>> schedule = psy.invokes.get('invoke_0').schedule
    >>> schedule.view()
    >>> new_schedule = schedule
    >>>
    >>> # Apply the OpenMP Loop transformation to *every* loop
    >>> # in the schedule
    >>> for child in schedule.children:
    >>>     newschedule, memento = ltrans.apply(child)
    >>>     schedule = newschedule
    >>>
    >>> # Enclose all of these loops within a single OpenMP
    >>> # PARALLEL region
    >>> newschedule, _ = rtrans.apply(schedule.children)
    >>> newschedule.view()

    '''
    from psyclone import psyGen
    # The types of node that this transformation can enclose
    valid_node_types = (psyGen.Loop, psyGen.Kern, psyGen.BuiltIn,
                        psyGen.OMPDirective, psyGen.GlobalSum,
                        psyGen.Literal, psyGen.Reference,
                        psyGen.Assignment, psyGen.BinaryOperation)

    def __init__(self):
        super(OMPParallelTrans, self).__init__()
        from psyclone.psyGen import OMPParallelDirective
        # Set the type of directive that the base class will use
        self._pdirective = OMPParallelDirective

    def __str__(self):
        return "Insert an OpenMP Parallel region"

    @property
    def name(self):
        '''
        :returns: the name of this transformation as a string.
        :rtype: str
        '''
        return "OMPParallelTrans"

    def validate(self, node_list, options=None):
        '''
        Perform OpenMP-specific validation checks.

        :param node_list: list of Nodes to put within parallel region.
        :type node_list: list of :py:class:`psyclone.psyGen.Node`
        :param options: a dictionary with options for transformations.
        :type options: dictionary of string:values or None
        :param bool options["node-type-check"]: this flag controls if the \
                type of the nodes enclosed in the region should be tested \
                to avoid using unsupported nodes inside a region.

        :raises TransformationError: if the target Nodes are already within \
                                     some OMP parallel region.
        '''
        from psyclone.psyGen import OMPDirective

        if node_list[0].ancestor(OMPDirective):
            raise TransformationError("Error in OMPParallel transformation:" +
                                      " cannot create an OpenMP PARALLEL " +
                                      "region within another OpenMP region.")

        # Now call the general validation checks
        super(OMPParallelTrans, self).validate(node_list, options)


class ACCParallelTrans(ParallelRegionTrans):
    '''
    Create an OpenACC parallel region by inserting directives. This parallel
    region *must* come after an enter-data directive (see `ACCEnterDataTrans`)
    or within a data region (see `ACCDataTrans`). For example:

    >>> from psyclone.parse.algorithm import parse
    >>> from psyclone.psyGen import PSyFactory
    >>> api = "gocean1.0"
    >>> filename = "nemolite2d_alg.f90"
    >>> ast, invokeInfo = parse(filename, api=api, invoke_name="invoke")
    >>> psy = PSyFactory(api).create(invokeInfo)
    >>>
    >>> from psyclone.psyGen import TransInfo
    >>> t = TransInfo()
    >>> ptrans = t.get_trans_name('ACCParallelTrans')
    >>> dtrans = t.get_trans_name('ACCDataTrans')
    >>>
    >>> schedule = psy.invokes.get('invoke_0').schedule
    >>> schedule.view()
    >>>
    >>> # Enclose everything within a single OpenACC PARALLEL region
    >>> newschedule, _ = ptrans.apply(schedule.children)
    >>> # Add an enter-data directive
    >>> newschedule, _ = dtrans.apply(newschedule)
    >>> newschedule.view()
    '''
    from psyclone import psyGen
    valid_node_types = (
        psyGen.Loop, psyGen.Kern, psyGen.IfBlock,
        psyGen.ACCLoopDirective, psyGen.Assignment, psyGen.Reference,
        psyGen.Literal, psyGen.BinaryOperation)

    def __init__(self):
        from psyclone.psyGen import ACCParallelDirective
        super(ACCParallelTrans, self).__init__()
        # Set the type of directive that the base class will use
        self._pdirective = ACCParallelDirective

    def __str__(self):
        return "Insert an OpenACC Parallel region"

    @property
    def name(self):
        '''
        :returns: the name of this transformation as a string.
        :rtype: str
        '''
        return "ACCParallelTrans"


class GOConstLoopBoundsTrans(Transformation):
    ''' Switch on (or off) the use of constant loop bounds within
    a GOInvokeSchedule. In the absence of constant loop bounds, PSyclone will
    generate loops where the bounds are obtained by de-referencing a field
    object, e.g.:
    ::

      DO j = my_field%grid%internal%ystart, my_field%grid%internal%ystop

    Some compilers are able to produce more efficient code if they are
    provided with information on the relative trip-counts of the loops
    within an Invoke. With constant loop bounds switched on, PSyclone
    generates code like:
    ::

      ny = my_field%grid%subdomain%internal%ystop
      ...
      DO j = 1, ny-1

    In practice, the application of the constant loop bounds looks
    something like, e.g.:

    >>> from psyclone.parse.algorithm import parse
    >>> from psyclone.psyGen import PSyFactory
    >>> import os
    >>> TEST_API = "gocean1.0"
    >>> _, info = parse(os.path.join("tests", "test_files", "gocean1p0",
    >>>                              "single_invoke.f90"),
    >>>                 api=TEST_API)
    >>> psy = PSyFactory(TEST_API).create(info)
    >>> invoke = psy.invokes.get('invoke_0_compute_cu')
    >>> schedule = invoke.schedule
    >>>
    >>> from psyclone.transformations import GOConstLoopBoundsTrans
    >>> clbtrans = GOConstLoopBoundsTrans()
    >>>
    >>> newsched, _ = clbtrans.apply(schedule)
    >>> # or, to turn off const. looop bounds:
    >>> # newsched, _ = clbtrans.apply(schedule, const_bounds=False)
    >>>
    >>> newsched.view()

    '''

    def __str__(self):
        return "Use constant loop bounds for all loops in a GOInvokeSchedule"

    @property
    def name(self):
        ''' Return the name of the Transformation as a string.'''
        return "GOConstLoopBoundsTrans"

    def apply(self, node, options=None):
        '''Switches constant loop bounds on or off for all loops in a
        GOInvokeSchedule. Default is 'on'.

        :param node: the GOInvokeSchedule of which all loops will get the
            constant loop bounds switched on or off.
        :type node: :py:class:`psyclone.gocean1p0.GOInvokeSchedule`
        :param options: a dictionary with options for transformations.
        :type options: dictionary of string:values or None

        :param bool options["const_bounds"]: whether the constant loop should\
            be used (True) or not (False). Default is True.

        :returns: 2-tuple of new schedule and memento of transform.
        :rtype: (:py:class:`psyclone.dynamo0p3.DynInvokeSchedule`, \
                 :py:class:`psyclone.undoredo.Memento`)

        '''

        # Check node is a Schedule
        from psyclone.gocean1p0 import GOInvokeSchedule
        if not isinstance(node, GOInvokeSchedule):
            raise TransformationError("Error in GOConstLoopBoundsTrans: "
                                      "node is not a GOInvokeSchedule")

        keep = Memento(node, self)

        if not options:
            options = {}

        node.const_loop_bounds = options.get("const_bounds", True)

        return node, keep


class MoveTrans(Transformation):
    '''Provides a transformation to move a node in the tree. For
    example:

    >>> from psyclone.parse.algorithm import parse
    >>> from psyclone.psyGen import PSyFactory
    >>> ast,invokeInfo=parse("dynamo.F90")
    >>> psy=PSyFactory("dynamo0.3").create(invokeInfo)
    >>> schedule=psy.invokes.get('invoke_v3_kernel_type').schedule
    >>> schedule.view()
    >>>
    >>> from psyclone.transformations import MoveTrans
    >>> trans=MoveTrans()
    >>> new_schedule, memento = trans.apply(schedule.children[0],
                                            schedule.children[2],
                                            position="after")
    >>> new_schedule.view()

    Nodes may only be moved to a new location with the same parent
    and must not break any dependencies otherwise an exception is
    raised.'''

    def __str__(self):
        return "Move a node to a different location"

    @property
    def name(self):
        ''' Returns the name of this transformation as a string.'''
        return "Move"

    def validate(self, node, location, options=None):
        # pylint: disable=no-self-use
        ''' validity checks for input arguments.

        :param node: the node to be moved.
        :type node: :py:class:`psyclone.psyGen.Node`
        :param location: node before or after which the given node\
            should be moved.
        :type location: :py:class:`psyclone.psyGen.Node`
        :param options: a dictionary with options for transformations.
        :type options: dictionary of string:values or None
        :param str options["position"]: either 'before' or 'after'.

        :raises TransformationError: if the given node is not an instance \
            of :py:class:`psyclone.psyGen.Node`
        :raises TransformationError: if the location is not valid.
        '''

        # Check that the first argument is a Node
        from psyclone.psyGen import Node
        if not isinstance(node, Node):
            raise TransformationError(
                "In the Move transformation apply method the first argument "
                "is not a Node")

        # Check new location conforms to any data dependencies
        # This also checks the location and position arguments
        if not options:
            options = {}
        position = options.get("position", "before")
        if not node.is_valid_location(location, position=position):
            raise TransformationError(
                "In the Move transformation apply method, data dependencies "
                "forbid the move to the new location")

    def apply(self, node, location, options=None):
        '''Move the node represented by :py:obj:`node` before location
        :py:obj:`location` (which is also a node) by default and after
        if the optional `position` argument is set to 'after'.

        :param node: the node to be moved.
        :type node: :py:class:`psyclone.psyGen.Node`
        :param location: node before or after which the given node\
            should be moved.
        :type location: :py:class:`psyclone.psyGen.Node`
        :param options: a dictionary with options for transformations.
        :type options: dictionary of string:values or None
        :param str options["position"]: either 'before' or 'after'.

        :raises TransformationError: if the given node is not an instance \
            of :py:class:`psyclone.psyGen.Node`
        :raises TransformationError: if the location is not valid.

        :returns: 2-tuple of new schedule and memento of transform.
        :rtype: (:py:class:`psyclone.dynamo0p3.DynInvokeSchedule`, \
                 :py:class:`psyclone.undoredo.Memento`)

        '''
        # pylint:disable=arguments-differ

        self.validate(node, location, options)

        schedule = node.root

        if not options:
            options = {}
        position = options.get("position", "before")

        # Create a memento of the schedule and the proposed transformation
        keep = Memento(schedule, self, [node, location])

        parent = node.parent

        my_node = parent.children.pop(node.position)

        location_index = location.position
        if position == "before":
            schedule.children.insert(location_index, my_node)
        else:
            schedule.children.insert(location_index+1, my_node)

        return schedule, keep


class Dynamo0p3RedundantComputationTrans(Transformation):
    '''This transformation allows the user to modify a loop's bounds so
    that redundant computation will be performed. Redundant
    computation can result in halo exchanges being modified, new halo
    exchanges being added or existing halo exchanges being removed.

    * This transformation should be performed before any
      parallelisation transformations (e.g. for OpenMP) to the loop in
      question and will raise an exception if this is not the case.

    * This transformation can not be applied to a loop containing a
      reduction and will again raise an exception if this is the case.

    * This transformation can only be used to add redundant
      computation to a loop, not to remove it.

    * This transformation allows a loop that is already performing
      redundant computation to be modified, but only if the depth is
      increased.

    '''

    def __str__(self):
        return "Change iteration space to perform redundant computation"

    @property
    def name(self):
        ''' Returns the name of this transformation as a string.'''
        return "RedundantComputation"

    def validate(self, node, options=None):
        '''Perform various checks to ensure that it is valid to apply the
        RedundantComputation transformation to the supplied node

        :param node: the supplied node on which we are performing\
                     validity checks
        :type node: :py:class:`psyclone.psyGen.Node`
        :param options: a dictionary with options for transformations.
        :type options: dictionary of string:values or None
        :param int options["depth"]: the depth of the stencil if the value \
                     is provided and None if not.

        :raises GenerationError: if the node is not a\
            :py:class:`psyclone.psyGen.Loop`.
        :raises GenerationError: if the parent of the loop is a\
            :py:class:`psyclone.psyGen.Directive`.
        :raises GenerationError: if the parent of the loop is not a\
            :py:class:`psyclone.psyGen.Loop` or a\
            :py:class:`psyclone.psyGen.DynInvokeSchedule`.
        :raises GenerationError: if the parent of the loop is a\
            :py:class:`psyclone.psyGen.Loop` but the original loop does\
            not iterate over 'colour'.
        :raises GenerationError: if the parent of the loop is a\
            :py:class:`psyclone.psyGen.Loop` but the parent does not
            iterate over 'colours'.
        :raises GenerationError: if the parent of the loop is a\
            :py:class:`psyclone.psyGen.Loop` but the parent's parent is\
            not a :py:class:`psyclone.psyGen.DynInvokeSchedule`.
        :raises GenerationError: if this transformation is applied\
            when distributed memory is not switched on.
        :raises GenerationError: if the loop does not iterate over\
            cells, dofs or colour.
        :raises GenerationError: if the transformation is setting the\
            loop to the maximum halo depth but the loop already computes\
            to the maximum halo depth.
        :raises GenerationError: if the transformation is setting the\
            loop to the maximum halo depth but the loop contains a stencil\
            access (as this would result in the field being accessed\
            beyond the halo depth).
        :raises GenerationError: if the supplied depth value is not an\
            integer.
        :raises GenerationError: if the supplied depth value is less\
            than 1.
        :raises GenerationError: if the supplied depth value is not\
            greater than 1 when a continuous loop is modified as this is\
            the minimum valid value.
        :raises GenerationError: if the supplied depth value is not\
            greater than the existing depth value, as we should not need\
            to undo existing transformations.
        :raises GenerationError: if a depth value has been supplied\
            but the loop has already been set to the maximum halo depth.

        '''
        # check node is a loop
        from psyclone.psyGen import Loop, Directive
        from psyclone.dynamo0p3 import DynInvokeSchedule
        if not isinstance(node, Loop):
            raise TransformationError(
                "In the Dynamo0p3RedundantComputation transformation apply "
                "method the first argument is not a Loop")
        # Check loop's parent is the InvokeSchedule, or that it is nested
        # in a colours loop and perform other colour(s) loop checks,
        # otherwise halo exchange placement might fail. The only
        # current example where the placement would fail is when
        # directives have already been added. This could be fixed but
        # it actually makes sense to require redundant computation
        # transformations to be applied before adding directives so it
        # is not particularly important.
        dir_node = node.ancestor(Directive)
        if dir_node:
            raise TransformationError(
                "In the Dynamo0p3RedundantComputation transformation apply "
                "method the supplied loop is sits beneath a directive of "
                "type {0}. Redundant computation must be applied before "
                "directives are added.".format(type(dir_node)))
        if not (isinstance(node.parent, DynInvokeSchedule) or
                isinstance(node.parent.parent, Loop)):
            raise TransformationError(
                "In the Dynamo0p3RedundantComputation transformation "
                "apply method the parent of the supplied loop must be "
                "the DynInvokeSchedule, or a Loop, but found {0}".
                format(type(node.parent)))
        if isinstance(node.parent.parent, Loop):
            if node.loop_type != "colour":
                raise TransformationError(
                    "In the Dynamo0p3RedundantComputation transformation "
                    "apply method, if the parent of the supplied Loop is "
                    "also a Loop then the supplied Loop must iterate over "
                    "'colour', but found '{0}'".format(node.loop_type))
            if node.parent.parent.loop_type != "colours":
                raise TransformationError(
                    "In the Dynamo0p3RedundantComputation transformation "
                    "apply method, if the parent of the supplied Loop is "
                    "also a Loop then the parent must iterate over "
                    "'colours', but found '{0}'"
                    "".format(node.parent.parent.loop_type))
            if not isinstance(node.parent.parent.parent, DynInvokeSchedule):
                raise TransformationError(
                    "In the Dynamo0p3RedundantComputation transformation "
                    "apply method, if the parent of the supplied Loop is "
                    "also a Loop then the parent's parent must be the "
                    "DynInvokeSchedule, but found {0}"
                    .format(type(node.parent)))
        if not Config.get().distributed_memory:
            raise TransformationError(
                "In the Dynamo0p3RedundantComputation transformation apply "
                "method distributed memory must be switched on")

        # loop must iterate over cells, dofs or colour. Note, an
        # empty loop_type iterates over cells
        if node.loop_type not in ["", "dofs", "colour"]:
            raise TransformationError(
                "In the Dynamo0p3RedundantComputation transformation apply "
                "method the loop must iterate over cells, dofs or cells of "
                "a given colour, but found '{0}'".format(node.loop_type))

        from psyclone.dynamo0p3 import HALO_ACCESS_LOOP_BOUNDS

        # We don't currently support the application of transformations to
        # loops containing inter-grid kernels
        check_intergrid(node)

        if not options:
            options = {}
        depth = options.get("depth")
        if depth is None:
            if node.upper_bound_name in HALO_ACCESS_LOOP_BOUNDS:
                if not node.upper_bound_halo_depth:
                    raise TransformationError(
                        "In the Dynamo0p3RedundantComputation transformation "
                        "apply method the loop is already set to the maximum "
                        "halo depth so this transformation does nothing")
                for call in node.kernels():
                    for arg in call.arguments.args:
                        if arg.stencil:
                            raise TransformationError(
                                "In the Dynamo0p3RedundantComputation "
                                "transformation apply method the loop "
                                "contains field '{0}' with a stencil "
                                "access in kernel '{1}', so it is invalid "
                                "to set redundant computation to maximum "
                                "depth".format(arg.name, call.name))
        else:
            if not isinstance(depth, int):
                raise TransformationError(
                    "In the Dynamo0p3RedundantComputation transformation "
                    "apply method the supplied depth should be an integer but "
                    "found type '{0}'".format(type(depth)))
            if depth < 1:
                raise TransformationError(
                    "In the Dynamo0p3RedundantComputation transformation "
                    "apply method the supplied depth is less than 1")

            if node.upper_bound_name in HALO_ACCESS_LOOP_BOUNDS:
                if node.upper_bound_halo_depth:
                    if node.upper_bound_halo_depth >= depth:
                        raise TransformationError(
                            "In the Dynamo0p3RedundantComputation "
                            "transformation apply method the supplied depth "
                            "({0}) must be greater than the existing halo "
                            "depth ({1})".format(depth,
                                                 node.upper_bound_halo_depth))
                else:
                    raise TransformationError(
                        "In the Dynamo0p3RedundantComputation transformation "
                        "apply method the loop is already set to the maximum "
                        "halo depth so can't be set to a fixed value")

    def apply(self, loop, options=None):
        # pylint:disable=arguments-differ
        '''Apply the redundant computation transformation to the loop
        :py:obj:`loop`. This transformation can be applied to loops iterating
        over 'cells or 'dofs'. if :py:obj:`depth` is set to a value then the
        value will be the depth of the field's halo over which redundant
        computation will be performed. If :py:obj:`depth` is not set to a
        value then redundant computation will be performed to the full depth
        of the field's halo.

        :param loop: the loop that we are transforming.
        :type loop: :py:class:`psyclone.psyGen.DynLoop`
        :param options: a dictionary with options for transformations.
        :type options: dictionary of string:values or None
        :param int options["depth"]: the depth of the stencil. Defaults \
                to None.

        :returns: 2-tuple of new schedule and memento of transform.
        :rtype: (:py:class:`psyclone.dynamo0p3.DynInvokeSchedule`, \
                 :py:class:`psyclone.undoredo.Memento`)

        '''
        self.validate(loop, options)
        if not options:
            options = {}
        depth = options.get("depth")

        schedule = loop.root

        # create a memento of the schedule and the proposed
        # transformation
        keep = Memento(schedule, self, [loop, depth])

        if loop.loop_type == "":
            # Loop is over cells
            loop.set_upper_bound("cell_halo", depth)
        elif loop.loop_type == "colour":
            # Loop is over cells of a single colour
            loop.set_upper_bound("colour_halo", depth)
        elif loop.loop_type == "dofs":
            loop.set_upper_bound("dof_halo", depth)
        else:
            raise TransformationError(
                "Unsupported loop_type '{0}' found in Dynamo0p3Redundant"
                "ComputationTrans.apply()".format(loop.loop_type))
        # Add/remove halo exchanges as required due to the redundant
        # computation
        loop.update_halo_exchanges()

        return schedule, keep


class GOLoopSwapTrans(Transformation):
    ''' Provides a loop-swap transformation, e.g.:
    ::

      DO j=1, m
         DO i=1, n

    becomes:
    ::

      DO i=1, n
         DO j=1, m

    This transform is used as follows:

     >>> from psyclone.parse.algorithm import parse
     >>> from psyclone.psyGen import PSyFactory
     >>> ast, invokeInfo = parse("shallow_alg.f90")
     >>> psy = PSyFactory("gocean1.0").create(invokeInfo)
     >>> schedule = psy.invokes.get('invoke_0').schedule
     >>> schedule.view()
     >>>
     >>> from psyclone.transformations import GOLoopSwapTrans
     >>> swap = GOLoopSwapTrans()
     >>> new_schedule, memento = swap.apply(schedule.children[0])
     >>> new_schedule.view()
    '''

    def __str__(self):
        return "Exchange the order of two nested loops: inner becomes " + \
               "outer and vice versa"

    @property
    def name(self):
        '''Returns the name of this transformation as a string.'''
        return "GOLoopSwap"

    def validate(self, node_outer, options=None):
        # pylint: disable=no-self-use
        '''Checks if the given node contains a valid Fortran structure
        to allow swapping loops. This means the node must represent
        a loop, and it must have exactly one child that is also a loop.

        :param node_outer: a Loop node from an AST.
        :type node_outer: py:class:`psyclone.psyGen.Loop`
        :param options: a dictionary with options for transformations.
        :type options: dictionary of string:values or None

        :raises TransformationError: if the supplied node does not\
                                     allow a loop swap to be done.
         '''

        from psyclone.psyGen import Loop
        if not isinstance(node_outer, Loop):
            raise TransformationError("Error in GOLoopSwap transformation. "
                                      "Given node '{0}' is not a loop."
                                      .format(node_outer))

        from psyclone.gocean1p0 import GOLoop
        if not isinstance(node_outer, GOLoop):
            raise TransformationError("Error in GOLoopSwap transformation. "
                                      "Given node '{0}' is not a GOLoop, but "
                                      "an instance of '{1}."
                                      .format(node_outer, type(node_outer)))

        if not node_outer.loop_body or not node_outer.loop_body.children:
            raise TransformationError("Error in GOLoopSwap transformation. "
                                      "Supplied node '{0}' must be the outer "
                                      "loop of a loop nest and must have one "
                                      "inner loop, but this node does not "
                                      "have any statements inside."
                                      .format(node_outer))

        node_inner = node_outer.loop_body[0]
        # Check that the supplied Node is a Loop
        if not isinstance(node_inner, Loop):
            raise TransformationError("Error in GOLoopSwap transformation. "
                                      "Supplied node '{0}' must be the outer "
                                      "loop of a loop nest but the first "
                                      "inner statement is not a loop, got "
                                      "'{1}'."
                                      .format(node_outer, node_inner))

        if len(node_outer.loop_body.children) > 1:
            raise TransformationError(
                "Error in GOLoopSwap transformation. Supplied node '{0}' must"
                " be the outer loop of a loop nest and must have exactly one "
                "inner loop, but this node has {1} inner statements, the "
                "first two being '{2}' and '{3}'"
                "".format(node_outer, len(node_outer.loop_body.children),
                          node_outer.loop_body[0], node_outer.loop_body[1]))

    def apply(self, outer, options=None):
        # pylint: disable=arguments-differ
        '''The argument :py:obj:`outer` must be a loop which has exactly
        one inner loop. This transform then swaps the outer and inner loop.

        :param outer: the node representing the outer loop.
        :type outer: :py:class:`psyclone.psyGen.Loop`
        :param options: a dictionary with options for transformations.
        :type options: dictionary of string:values or None

        :raises TransformationError: if the supplied node does not \
                                     allow a loop swap to be done.

        :returns: 2-tuple of new schedule and memento of transform.
        :rtype: (:py:class:`psyclone.dynamo0p3.DynInvokeSchedule`, \
                 :py:class:`psyclone.undoredo.Memento`)

        '''
        self.validate(outer, options)

        schedule = outer.root
        inner = outer.loop_body[0]
        parent = outer.parent

        # create a memento of the schedule and the proposed transformation
        keep = Memento(schedule, self, [inner, outer])

        # Remove outer from parent
        index = parent.children.index(outer)
        del parent.children[index]
        outer.parent = None

        # Move inner to parent
        inner.parent = parent
        parent.children.insert(index, inner)
        outer.loop_body.children.remove(inner)

        # Move inner's schedule to outer
        outer.children[3] = inner.loop_body
        for child in outer.loop_body:
            child.parent = outer.loop_body

        # Move outer under inner (create new Schedule to remove old entries)
        inner.children[3] = Schedule()
        inner.loop_body.parent = inner
        inner.loop_body.children.append(outer)
        outer.parent = inner.loop_body

        return schedule, keep


class OCLTrans(Transformation):
    '''
    Switches on/off the generation of an OpenCL PSy layer for a given
    InvokeSchedule. Additionally, it will generate OpenCL kernels for
    each of the kernels referenced by the Invoke. For example:

    >>> invoke = ...
    >>> schedule = invoke.schedule
    >>>
    >>> ocl_trans = OCLTrans()
    >>> new_sched, _ = ocl_trans.apply(schedule)

    '''
    @property
    def name(self):
        '''
        :returns: the name of this transformation.
        :rtype: str
        '''
        return "OCLTrans"

    def apply(self, sched, options=None):
        '''
        Apply the OpenCL transformation to the supplied GOInvokeSchedule. This
        causes PSyclone to generate an OpenCL version of the corresponding
        PSy-layer routine. The generated code makes use of the FortCL
        library (https://github.com/stfc/FortCL) in order to manage the
        OpenCL device directly from Fortran.

        :param sched: the InvokeSchedule to transform.
        :type sched: :py:class:`psyclone.psyGen.GOInvokeSchedule`
        :param options: set of option to tune the OpenCL generation.
        :type options: dictionary of string:values or None
        :param bool options["opencl"]: whether or not to enable OpenCL \
                                       generation.

        :returns: 2-tuple of new schedule and memento of transform.
        :rtype: (:py:class:`psyclone.dynamo0p3.DynInvokeSchedule`, \
                 :py:class:`psyclone.undoredo.Memento`)
        '''
        if not options:
            options = {}
        opencl = options.get("opencl", True)

        if opencl:
            self.validate(sched, options)

        # Create a memento of the schedule and the proposed transformation
        keep = Memento(sched, self, [sched, opencl])
        # All we have to do here is set the flag in the Schedule. When this
        # flag is True PSyclone produces OpenCL at code-generation time.
        sched.opencl = opencl

        try:
            # Store the provided OpenCL options in the InvokeSchedule.
            sched.set_opencl_options(options)

        # The raised exceptions are converted to 'TransformationError's.
        except (TypeError, AttributeError) as error:
            raise TransformationError(str(error))

        return sched, keep

    def validate(self, sched, options=None):
        '''
        Checks that the supplied InvokeSchedule is valid and that an OpenCL
        version of it can be generated.

        :param sched: the Schedule to check.
        :type sched: :py:class:`psyclone.psyGen.InvokeSchedule`
        :param options: a dictionary with options for transformations.
        :type options: dictionary of string:values or None

        :raises TransformationError: if the InvokeSchedule is not for the \
                                     GOcean1.0 API.
        :raises NotImplementedError: if any of the kernels have arguments \
                                     passed by value.
        '''
        from psyclone.psyGen import InvokeSchedule, args_filter
        from psyclone.gocean1p0 import GOInvokeSchedule

        if isinstance(sched, InvokeSchedule):
            if not isinstance(sched, GOInvokeSchedule):
                raise TransformationError(
                    "OpenCL generation is currently only supported for the "
                    "GOcean API but got an InvokeSchedule of type: '{0}'".
                    format(type(sched)))
        else:
            raise TransformationError(
                "Error in OCLTrans: the supplied node must be a (sub-class "
                "of) InvokeSchedule but got {0}".format(type(sched)))

        # Now we need to check the arguments of all the kernels
        args = args_filter(sched.args, arg_types=["scalar"], is_literal=True)
        for arg in args:
            if arg.is_literal:
                raise NotImplementedError(
                    "Cannot generate OpenCL for Invokes that contain "
                    "kernels with arguments passed by value")

        # Check that we can construct the PSyIR and SymbolTable of each of
        # the kernels in this Schedule. Also check that none of them access
        # any form of global data (that is not a routine argument).
        for kern in sched.kernels():
            KernelTrans.validate(kern)
            ksched = kern.get_kernel_schedule()
            # TODO: While we are not able to capture the value of 'use'
            # parameters (issue 323) we have to bypass this validation and
            # provide them manually for the OpenCL kernels to compile.
            continue
            global_symbols = ksched.symbol_table.global_symbols
            if global_symbols:
                raise TransformationError(
                    "The Symbol Table for kernel '{0}' contains the following "
                    "symbols with 'global' scope: {1}. PSyclone cannot "
                    "currently transform such a kernel into OpenCL.".
                    format(kern.name, [sym.name for sym in global_symbols]))


class ProfileRegionTrans(RegionTrans):
    ''' Create a profile region around a list of statements. For
    example:

    >>> from psyclone.parse.algorithm import parse
    >>> from psyclone.parse.utils import ParseError
    >>> from psyclone.psyGen import PSyFactory, GenerationError
    >>> api = "gocean1.0"
    >>> filename = "nemolite2d_alg.f90"
    >>> ast, invokeInfo = parse(filename, api=api, invoke_name="invoke")
    >>> psy = PSyFactory(api).create(invokeInfo)
    >>>
    >>> from psyclone.psyGen import TransInfo
    >>> t = TransInfo()
    >>> p_trans = t.get_trans_name('ProfileRegionTrans')
    >>>
    >>> schedule = psy.invokes.get('invoke_0').schedule
    >>> schedule.view()
    >>>
    >>> # Enclose all children within a single profile region
    >>> newschedule, _ = p_trans.apply(schedule.children)
    >>> newschedule.view()

    '''
    from psyclone import psyGen, profiler
    # Unlike other transformations we can be fairly relaxed about the nodes
    # that a region can contain as we don't have to understand them.
    valid_node_types = (psyGen.Node,)

    def __str__(self):
        return "Insert a profile start and end call."

    @property
    def name(self):
        ''' Returns the name of this transformation as a string '''
        return "ProfileRegionTrans"

    def validate(self, nodes, options=None):
        '''
        Calls the validate method of the base class and then checks that,
        for the NEMO API, the routine that will contain the profiling
        region already has a Specification_Part (because we've not yet
        implemented the necessary support if it doesn't).

        :param nodes: a list of nodes to be profiled.
        :type nodes: :py:class:`psyclone.psyGen.Loop`

        :param options: a dictionary with options for transformations.
        :type options: dictionary of string:values or None

        :raises TransformationError: if we're using the NEMO API and the \
                                     target routine has no Specification_Part.
        '''
        from fparser.two import Fortran2003
        from fparser.two.utils import walk_ast
        from psyclone.nemo import NemoInvoke

        super(ProfileRegionTrans, self).validate(nodes, options)

        # The checks below are only for the NEMO API and can be removed
        # once #435 is done.
        invoke = nodes[0].root.invoke
        if not isinstance(invoke, NemoInvoke):
            return
        # Get the parse tree of the routine containing this region
        ptree = invoke._ast
        # Search for the Specification_Part
        if not walk_ast([ptree], [Fortran2003.Specification_Part]):
            raise TransformationError(
                "For the NEMO API, profiling can only be added to routines "
                "which contain existing variable declarations (i.e. a "
                "Specification Part) but '{0}' does not have any.".format(
                    invoke.name))

    def apply(self, nodes, options=None):
        # pylint: disable=arguments-differ
        '''Apply this transformation to a subset of the nodes within a
        schedule - i.e. enclose the specified Nodes in the
        schedule within a single profiler region.

        :param nodes: can be a single node or a list of nodes.
<<<<<<< HEAD
        :type nodes: :py:obj:`psyclone.psygen.Node` or list of \
                     :py:obj:`psyclone.psygen.Node`

        :returns: transformed Schedule and Memento of this transformation.
        :rtype: (:py:class:`psyclone.psyGen.Schedule`, \
                 :py:class:`psyclone.undoredo.Memento`)
=======
        :type nodes: :py:obj:`psyclone.psygen.Node` or list of\
                     :py:obj:`psyclone.psygen.Node`
        :param options: a dictionary with options for transformations.
        :type options: dictionary of string:values or None

        :returns: Tuple of the modified schedule and a record of the \
                  transformation.
        :rtype: (:py:class:`psyclone.psyGen.Schedule`, \
                :py:class:`psyclone.undoredo.Memento`)
>>>>>>> 20624e7d

        '''
        # Check whether we've been passed a list of nodes or just a
        # single node.
        from psyclone.psyGen import Node, OMPDoDirective, ACCLoopDirective
        if isinstance(nodes, list) and isinstance(nodes[0], Node):
            node_list = nodes
        elif isinstance(nodes, Schedule):
<<<<<<< HEAD
            # If we've been passed a Schedule then it's the children of that
            # Schedule that we want to enclose.
=======
            # We've been passed a Schedule so default to enclosing its
            # children.
>>>>>>> 20624e7d
            node_list = nodes.children
        elif isinstance(nodes, Node):
            # Single node that's not a Schedule
            node_list = [nodes]
        else:
            arg_type = str(type(nodes))
            raise TransformationError("Error in {1}. "
                                      "Argument must be a single Node in a "
                                      "schedule or a list of Nodes in a "
                                      "schedule but have been passed an "
                                      "object of type: {0}".
                                      format(arg_type, str(self)))

        # Keep a reference to the parent of the nodes that are to be
        # enclosed within a profile region. Also keep the index of
        # the first child to be enclosed as that will become the
        # position of the new Profile node
        node_parent = node_list[0].parent
        if isinstance(node_parent, Schedule) and \
           isinstance(node_parent.parent, (OMPDoDirective, ACCLoopDirective)):
            raise TransformationError("A ProfileNode cannot be inserted "
                                      "between an OpenMP/ACC directive and "
                                      "the loop(s) to which it applies!")
        node_position = node_list[0].position

        # Perform validation checks
        self.validate(node_list, options)

        # create a memento of the schedule and the proposed
        # transformation
        schedule = node_list[0].root

        keep = Memento(schedule, self)

        from psyclone.profiler import ProfileNode
        profile_node = ProfileNode(parent=node_parent, children=node_list[:])

        # Change all of the affected children so that they have
        # the ProfileNode as their parent. Use a slice
        # of the list of nodes so that we're looping over a local
        # copy of the list. Otherwise things get confused when
        # we remove children from the list.
        for child in node_list[:]:
            # Remove child from the parent's list of children
            node_parent.children.remove(child)
            child.parent = profile_node

        # Add the Profile node as a child of the parent
        # of the nodes being enclosed and at the original location
        # of the first of these nodes
        node_parent.addchild(profile_node,
                             index=node_position)

        return schedule, keep


class Dynamo0p3AsyncHaloExchangeTrans(Transformation):
    '''Splits a synchronous halo exchange into a halo exchange start and
    halo exchange end. For example:

    >>> from psyclone.parse.algorithm import parse
    >>> from psyclone.psyGen import PSyFactory
    >>> api = "dynamo0.3"
    >>> ast, invokeInfo = parse("file.f90", api=api)
    >>> psy=PSyFactory(api).create(invokeInfo)
    >>> schedule = psy.invokes.get('invoke_0').schedule
    >>> schedule.view()
    >>>
    >>> from psyclone.transformations import Dynamo0p3AsyncHaloExchangeTrans
    >>> trans = Dynamo0p3AsyncHaloExchangeTrans()
    >>> new_schedule, memento = trans.apply(schedule.children[0])
    >>> new_schedule.view()

    '''

    def __str__(self):
        return "Changes a synchronous halo exchange into an asynchronous one."

    @property
    def name(self):
        '''
        :returns: the name of this transformation as a string.
        :rtype: str
        '''
        return "Dynamo0p3AsyncHaloExchangeTrans"

    def apply(self, node, options=None):
        '''Transforms a synchronous halo exchange, represented by a
        HaloExchange node, into an asynchronous halo exchange,
        represented by HaloExchangeStart and HaloExchangeEnd nodes.

        :param node: a synchronous haloexchange node.
        :type node: :py:obj:`psyclone.psygen.HaloExchange`
        :param options: a dictionary with options for transformations.
        :type options: dictionary of string:values or None

        :returns: tuple of the modified schedule and a record of the \
                  transformation.
        :rtype: (:py:class:`psyclone.psyGen.Schedule`, \
                :py:class:`psyclone.undoredo.Memento`)

        '''
        self.validate(node, options)

        schedule = node.root

        # create a memento of the schedule and the proposed transformation
        keep = Memento(schedule, self, [node])

        from psyclone.dynamo0p3 import DynHaloExchangeStart, DynHaloExchangeEnd
        # add asynchronous start and end halo exchanges and initialise
        # them using information from the existing synchronous halo
        # exchange
        node.parent.addchild(
            DynHaloExchangeStart(
                node.field, check_dirty=node._check_dirty,
                vector_index=node.vector_index, parent=node.parent),
            index=node.position)
        node.parent.addchild(
            DynHaloExchangeEnd(
                node.field, check_dirty=node._check_dirty,
                vector_index=node.vector_index, parent=node.parent),
            index=node.position)

        # remove the existing synchronous halo exchange
        node.parent.children.remove(node)

        return schedule, keep

    def validate(self, node, options):
        '''Internal method to check whether the node is valid for this
        transformation.

        :param node: a synchronous Halo Exchange node
        :type node: :py:obj:`psyclone.psygen.HaloExchange`
        :param options: a dictionary with options for transformations.
        :type options: dictionary of string:values or None

        :raises TransformationError: if the node argument is not a
                         HaloExchange (or subclass thereof)

        '''
        from psyclone.psyGen import HaloExchange
        from psyclone.dynamo0p3 import DynHaloExchangeStart, DynHaloExchangeEnd

        if not isinstance(node, HaloExchange) or \
           isinstance(node, (DynHaloExchangeStart, DynHaloExchangeEnd)):
            raise TransformationError(
                "Error in Dynamo0p3AsyncHaloExchange transformation. Supplied "
                "node must be a synchronous halo exchange but found '{0}'."
                .format(type(node)))


class Dynamo0p3KernelConstTrans(Transformation):
    '''Modifies a kernel so that the number of dofs, number of layers and
    number of quadrature points are fixed in the kernel rather than
    being passed in by argument.

    >>> from psyclone.parse.algorithm import parse
    >>> from psyclone.psyGen import PSyFactory
    >>> api = "dynamo0.3"
    >>> ast, invokeInfo = parse("file.f90", api=api)
    >>> psy=PSyFactory(api).create(invokeInfo)
    >>> schedule = psy.invokes.get('invoke_0').schedule
    >>> schedule.view()
    >>>
    >>> from psyclone.transformations import Dynamo0p3KernelConstTrans
    >>> trans = Dynamo0p3KernelConstTrans()
    >>> for kernel in schedule.coded_kernels():
    >>>     new_schedule, _ = trans.apply(kernel, number_of_layers=150)
    >>>     kernel_schedule = kernel.get_kernel_schedule()
    >>>     kernel_schedule.symbol_table.view()

    '''

    # ndofs per 3D cell for different function spaces on a quadrilateral
    # element for different orders. Formulas kindly provided by Tom Melvin and
    # Thomas Gibson. See the Qr table at http://femtable.org/background.html,
    # for computed values of w0, w1, w2 and w3 up to order 7.
    space_to_dofs = {"w3":       (lambda n: (n+1)**3),
                     "w2":       (lambda n: 3*(n+2)*(n+1)**2),
                     "w1":       (lambda n: 3*(n+2)**2*(n+1)),
                     "w0":       (lambda n: (n+2)**3),
                     "wtheta":   (lambda n: (n+2)*(n+1)**2),
                     "w2h":      (lambda n: 2*(n+2)*(n+1)**2),
                     "w2v":      (lambda n: (n+2)*(n+1)**2),
                     "w2broken": (lambda n: 3*(n+1)**2*(n+2)),
                     "w2trace":  (lambda n: 6*(n+1)**2)}

    def __str__(self):
        return ("Makes the number of degrees of freedom, the number of "
                "quadrature points and the number of layers constant in "
                "a Kernel.")

    @property
    def name(self):
        '''
        :returns: the name of this transformation as a string.
        :rtype: str
        '''
        return "Dynamo0p3KernelConstTrans"

    def apply(self, node, options=None):
        '''Transforms a kernel so that the values for the number of degrees of
        freedom (if a valid value for the element_order arg is
        provided), the number of quadrature points (if the quadrature
        arg is set to True) and the number of layers (if a valid value
        for the number_of_layers arg is provided) are constant in a
        kernel rather than being passed in by argument.

        The "cellshape", "element_order" and "number_of_layers"
        arguments are provided to mirror the namelist values that are
        input into an LFRic model when it is run.

        Quadrature support is currently limited to XYoZ in ths
        transformation. In the case of XYoZ the number of quadrature
        points (for horizontal and vertical) are set to the
        element_order + 3 in the LFRic infrastructure so their value
        is derived.

        :param node: a kernel node.
        :type node: :py:obj:`psyclone.psygen.DynKern`
        :param options: a dictionary with options for transformations.
        :type options: dictionary of string:values or None
        :param str options["cellshape"]: the shape of the cells. This is\
            provided as it helps determine the number of dofs a field has\
            for a particular function space. Currently only "quadrilateral"\
            is supported which is also the default value.
        :param int options["element_order"]: the order of the cell. In \
            combination with cellshape, this determines the number of \
            dofs a field has for a particular function space. If it is set \
            to None (the default) then the dofs values are not set as \
            constants in the kernel, otherwise they are.
        :param int options["number_of_layers"]: the number of vertical \
            layers in the LFRic model mesh used for this particular run. If \
            this is set to None (the default) then the nlayers value is not \
            set as a constant in the kernel, otherwise it is.
        :param bool options["quadrature"]: whether the number of quadrature \
            points values are set as constants in the kernel (True) or not \
            (False). The default is False.

        :returns: tuple of the modified schedule and a record of the \
                  transformation.
        :rtype: (:py:class:`psyclone.psyGen.Schedule`, \
                :py:class:`psyclone.undoredo.Memento`)

        '''
        # --------------------------------------------------------------------
        def make_constant(symbol_table, arg_position, value,
                          function_space=None):
            '''Utility function that modifies the argument at position
            'arg_position' into a compile-time constant with value
            'value'.

            :param symbol_table: the symbol table for the kernel \
                         holding the argument that is going to be modified.
            :type symbol_table: :py:class:`psyclone.psyGen.SymbolTable`
            :param int arg_position: the argument's position in the \
                                     argument list.
            :param value: the constant value that this argument is \
                    going to be given. Its type depends on the type of the \
                    argument.
            :type value: int, str or bool
            :type str function_space: the name of the function space \
                    if there is a function space associated with this \
                    argument. Defaults to None.

            '''
            from psyclone.psyGen import Symbol
            arg_index = arg_position - 1
            try:
                symbol = symbol_table.argument_list[arg_index]
            except IndexError:
                raise TransformationError(
                    "The argument index '{0}' is greater than the number of "
                    "arguments '{1}'.".format(arg_index,
                                              len(symbol_table.argument_list)))
            # Perform some basic checks on the argument to make sure
            # it is the expected type
            if symbol.datatype != "integer" or \
               symbol.shape or symbol.is_constant:
                raise TransformationError(
                    "Expected entry to be a scalar integer argument "
                    "but found '{0}'.".format(symbol))

            # Create a new symbol with a known constant value then swap
            # it with the argument. The argument then becomes xxx_dummy
            # and is unused within the kernel body.
            # TODO: Temporarily use unsafe name change until the name
            # space manager is introduced into the SymbolTable (Issue
            # #321).
            orig_name = symbol.name
            local_symbol = Symbol(orig_name+"_dummy", "integer",
                                  constant_value=value)
            symbol_table.add(local_symbol)
            symbol_table.swap_symbol_properties(symbol, local_symbol)

            if function_space:
                print("    Modified {0}, arg position {1}, function space "
                      "{2}, value {3}.".format(orig_name, arg_position,
                                               function_space, value))
            else:
                print("    Modified {0}, arg position {1}, value {2}."
                      "".format(orig_name, arg_position, value))
        # --------------------------------------------------------------------

        self.validate(node, options)

        if not options:
            options = {}
        number_of_layers = options.get("number_of_layers", None)
        quadrature = options.get("quadrature", False)
        element_order = options.get("element_order", None)
        schedule = node.root
        kernel = node

        # create a memento of the schedule and the proposed transformation
        keep = Memento(schedule, self, [kernel])

        from psyclone.dynamo0p3 import KernCallArgList
        arg_list_info = KernCallArgList(kernel)
        arg_list_info.generate()
        try:
            kernel_schedule = kernel.get_kernel_schedule()
        except NotImplementedError as excinfo:
            raise TransformationError(
                "Failed to parse kernel '{0}'. Error reported was '{1}'."
                "".format(kernel.name, str(excinfo)))

        symbol_table = kernel_schedule.symbol_table
        if number_of_layers:
            make_constant(symbol_table, arg_list_info.nlayers_positions[0],
                          number_of_layers)

        if quadrature and arg_list_info.nqp_positions:
            if kernel.eval_shape.lower() == "gh_quadrature_xyoz":
                make_constant(symbol_table,
                              arg_list_info.nqp_positions[0]["horizontal"],
                              element_order+3)
                make_constant(symbol_table,
                              arg_list_info.nqp_positions[0]["vertical"],
                              element_order+3)
            else:
                raise TransformationError(
                    "Error in Dynamo0p3KernelConstTrans transformation. "
                    "Support is currently limited to xyoz quadrature but "
                    "found '{0}'.".format(kernel.eval_shape))

        if element_order is not None:
            # Modify the symbol table for degrees of freedom here.
            for info in arg_list_info.ndf_positions:
                if (info.function_space.lower() in
                        (VALID_ANY_SPACE_NAMES +
                         VALID_ANY_DISCONTINUOUS_SPACE_NAMES + ["any_w2"])):
                    # skip any_space_*, any_discontinuous_space_* and any_w2
                    print(
                        "    Skipped dofs, arg position {0}, function space "
                        "{1}".format(info.position, info.function_space))
                else:
                    try:
                        ndofs = Dynamo0p3KernelConstTrans. \
                                space_to_dofs[
                                    info.function_space](element_order)
                    except KeyError:
                        raise InternalError(
                            "Error in Dynamo0p3KernelConstTrans "
                            "transformation. Unsupported function space "
                            "'{0}' found. Expecting one of {1}."
                            "".format(info.function_space,
                                      Dynamo0p3KernelConstTrans.
                                      space_to_dofs.keys()))
                    make_constant(symbol_table, info.position, ndofs,
                                  function_space=info.function_space)

        # Flag that the kernel has been modified
        kernel.modified = True

        return schedule, keep

    def validate(self, node, options=None):
        '''This method checks whether the input arguments are valid for
        this transformation.

        :param node: a dynamo 0.3 kernel node.
        :type node: :py:obj:`psyclone.psygen.DynKern`
        :param options: a dictionary with options for transformations.
        :type options: dictionary of string:values or None
        :param str options["cellshape"]: the shape of the elements/cells.
        :param int options["element_order"]: the order of the elements/cells.
        :param int options["number_of_layers"]: the number of layers to use.
        :param bool options["quadrature"]: whether quadrature dimension sizes \
            should or shouldn't be set as constants in a kernel.

        :raises TransformationError: if the node argument is not a \
            dynamo 0.3 kernel, the cellshape argument is not set to \
            "quadrilateral", the element_order argument is not a 0 or a \
            positive integer, the number of layers argument is not a \
            positive integer, the quadrature argument is not a boolean, \
            neither element order nor number of layers arguments are set \
            (as the transformation would then do nothing), or the \
            quadrature argument is True but the element order is not \
            provided (as the former needs the latter).

        '''
        from psyclone.dynamo0p3 import DynKern
        if not isinstance(node, DynKern):
            raise TransformationError(
                "Error in Dynamo0p3KernelConstTrans transformation. Supplied "
                "node must be a dynamo kernel but found '{0}'."
                .format(type(node)))

        if not options:
            options = {}
        cellshape = options.get("cellshape", "quadrilateral")
        element_order = options.get("element_order", None)
        number_of_layers = options.get("number_of_layers", None)
        quadrature = options.get("quadrature", False)
        if cellshape.lower() != "quadrilateral":
            # Only quadrilaterals are currently supported
            raise TransformationError(
                "Error in Dynamo0p3KernelConstTrans transformation. Supplied "
                "cellshape must be set to 'quadrilateral' but found '{0}'."
                .format(cellshape))

        if element_order is not None and \
           (not isinstance(element_order, int) or element_order < 0):
            # element order must be 0 or a positive integer
            raise TransformationError(
                "Error in Dynamo0p3KernelConstTrans transformation. The "
                "element_order argument must be >= 0 but found '{0}'."
                .format(element_order))

        if number_of_layers is not None and \
           (not isinstance(number_of_layers, int) or number_of_layers < 1):
            # number of layers must be a positive integer
            raise TransformationError(
                "Error in Dynamo0p3KernelConstTrans transformation. The "
                "number_of_layers argument must be > 0 but found '{0}'."
                .format(number_of_layers))

        if quadrature not in [False, True]:
            # quadrature must be a boolean value
            raise TransformationError(
                "Error in Dynamo0p3KernelConstTrans transformation. The "
                "quadrature argument must be boolean but found '{0}'."
                .format(quadrature))

        if element_order is None and not number_of_layers:
            # As a minimum, element order or number of layers must have values.
            raise TransformationError(
                "Error in Dynamo0p3KernelConstTrans transformation. At least "
                "one of element_order or number_of_layers must be set "
                "otherwise this transformation does nothing.")

        if quadrature and element_order is None:
            # if quadrature then element order
            raise TransformationError(
                "Error in Dynamo0p3KernelConstTrans transformation. If "
                "quadrature is set then element_order must also be set (as "
                "the values of the former are derived from the latter.")


class ACCEnterDataTrans(Transformation):
    '''
    Adds an OpenACC "enter data" directive to a Schedule.
    For example:

    >>> from psyclone.parse.algorithm import parse
    >>> from psyclone.psyGen import PSyFactory
    >>> api = "gocean1.0"
    >>> filename = "nemolite2d_alg.f90"
    >>> ast, invokeInfo = parse(filename, api=api, invoke_name="invoke")
    >>> psy = PSyFactory(api).create(invokeInfo)
    >>>
    >>> from psyclone.psyGen import TransInfo
    >>> t = TransInfo()
    >>> dtrans = t.get_trans_name('ACCEnterDataTrans')
    >>>
    >>> schedule = psy.invokes.get('invoke_0').schedule
    >>> schedule.view()
    >>>
    >>> # Add an enter-data directive
    >>> newschedule, _ = dtrans.apply(schedule)
    >>> newschedule.view()

    '''
    def __str__(self):
        return "Adds an OpenACC 'enter data' directive"

    @property
    def name(self):
        '''
        :returns: the name of this transformation.
        :rtype: str
        '''
        return "ACCEnterDataTrans"

    def apply(self, sched, options=None):
        '''Adds an OpenACC "enter data" directive to the invoke associated
        with the supplied Schedule. Any fields accessed by OpenACC kernels
        within this schedule will be added to this data region in
        order to ensure they remain on the target device.

        :param sched: schedule to which to add an "enter data" directive.
        :type sched: sub-class of :py:class:`psyclone.psyGen.Schedule`
        :param options: a dictionary with options for transformations.
        :type options: dictionary of string:values or None

        :returns: tuple of the modified schedule and a record of the \
                  transformation.
        :rtype: (:py:class:`psyclone.psyGen.Schedule`, \
                :py:class:`psyclone.undoredo.Memento`)
        '''
        from psyclone.gocean1p0 import GOInvokeSchedule
        from psyclone.dynamo0p3 import DynInvokeSchedule

        # Ensure that the proposed transformation is valid
        self.validate(sched, options)

        if isinstance(sched, GOInvokeSchedule):
            from psyclone.gocean1p0 import GOACCEnterDataDirective as \
                AccEnterDataDir
        elif isinstance(sched, DynInvokeSchedule):
            from psyclone.dynamo0p3 import DynACCEnterDataDirective as \
                AccEnterDataDir
        else:
            # Should not get here provided that validate() has done its job
            raise InternalError(
                "ACCEnterDataTrans.validate() has not rejected an "
                "(unsupported) schedule of type {0}".format(type(sched)))

        # Create a memento of the schedule and the proposed
        # transformation.
        keep = Memento(sched, self, [sched])

        # Add the directive
        data_dir = AccEnterDataDir(parent=sched, children=[])
        sched.addchild(data_dir, index=0)

        return sched, keep

    def validate(self, sched, options=None):
        # pylint: disable=arguments-differ
        '''
        Check that we can safely apply the OpenACC enter-data transformation
        to the supplied Schedule.

        :param sched: Schedule to which to add an "enter data" directive.
        :type sched: sub-class of :py:class:`psyclone.psyGen.Schedule`
        :param options: a dictionary with options for transformations.
        :type options: dictionary of string:values or None

        :raises NotImplementedError: for any API other than GOcean 1.0 or NEMO.
        :raises TransformationError: if passed something that is not a \
                         (subclass of) :py:class:`psyclone.psyGen.Schedule`.
        '''
        from psyclone.psyGen import Directive, \
            ACCDataDirective, ACCEnterDataDirective
        from psyclone.gocean1p0 import GOInvokeSchedule
        from psyclone.dynamo0p3 import DynInvokeSchedule

        super(ACCEnterDataTrans, self).validate(sched, options)

        if not isinstance(sched, Schedule):
            raise TransformationError("Cannot apply an OpenACC enter-data "
                                      "directive to something that is "
                                      "not a Schedule")

        if not isinstance(sched, (GOInvokeSchedule, DynInvokeSchedule)):
            raise NotImplementedError(
                "ACCEnterDataTrans: ACCEnterDataDirective not implemented for "
                "a schedule of type {0}".format(type(sched)))

        # Check that we don't already have a data region of any sort
        directives = sched.walk(Directive)
        if any(isinstance(ddir, (ACCDataDirective,
                                 ACCEnterDataDirective))
               for ddir in directives):
            raise TransformationError("Schedule already has an OpenACC data "
                                      "region - cannot add an enter data.")


class ACCRoutineTrans(KernelTrans):
    '''
    Transform a kernel subroutine by adding a "!$acc routine" directive
    (causing it to be compiled for the OpenACC accelerator device).
    For example:

    >>> from psyclone.parse.algorithm import parse
    >>> from psyclone.psyGen import PSyFactory
    >>> api = "gocean1.0"
    >>> filename = "nemolite2d_alg.f90"
    >>> ast, invokeInfo = parse(filename, api=api)
    >>> psy = PSyFactory(api).create(invokeInfo)
    >>>
    >>> from psyclone.transformations import ACCRoutineTrans
    >>> rtrans = ACCRoutineTrans()
    >>>
    >>> schedule = psy.invokes.get('invoke_0').schedule
    >>> schedule.view()
    >>> kern = schedule.children[0].children[0].children[0]
    >>> # Transform the kernel
    >>> newkern, _ = rtrans.apply(kern)
    '''
    @property
    def name(self):
        '''
        :returns: the name of this transformation class.
        :rtype: str
        '''
        return "ACCRoutineTrans"

    def apply(self, kern, options=None):
        '''
        Modifies the AST of the supplied kernel so that it contains an
        '!$acc routine' OpenACC directive.

        :param kern: the kernel object to transform.
        :type kern: :py:class:`psyclone.psyGen.Kern`
        :param options: a dictionary with options for transformations.
        :type options: dictionary of string:values or None

        :raises TransformationError: if we fail to find the subroutine \
                                     corresponding to the kernel object.

        :returns: (transformed kernel, memento of transformation)
        :rtype: 2-tuple of (:py:class:`psyclone.psyGen.Kern`, \
                :py:class:`psyclone.undoredo.Memento`).

        '''
        # pylint: disable=too-many-locals

        from fparser.two.Fortran2003 import Subroutine_Subprogram, \
            Subroutine_Stmt, Specification_Part, Type_Declaration_Stmt, \
            Implicit_Part, Comment
        from fparser.two.utils import walk_ast
        from fparser.common.readfortran import FortranStringReader

        # Check that we can safely apply this transformation
        self.validate(kern, options)

        # Get the fparser2 AST of the kernel
        ast = kern.ast
        # Keep a record of this transformation
        keep = Memento(kern, self)
        # Find the kernel subroutine in the fparser2 parse tree
        kern_sub = None
        subroutines = walk_ast(ast.content, [Subroutine_Subprogram])
        for sub in subroutines:
            for child in sub.content:
                if isinstance(child, Subroutine_Stmt) and \
                   str(child.items[1]) == kern.name:
                    kern_sub = sub
                    break
            if kern_sub:
                break
        # Find the last declaration statement in the subroutine
        spec = walk_ast(kern_sub.content, [Specification_Part])[0]
        posn = -1
        for idx, node in enumerate(spec.content):
            if not isinstance(node, (Implicit_Part, Type_Declaration_Stmt)):
                posn = idx
                break
        # Create the directive and insert it
        cmt = Comment(FortranStringReader("!$acc routine",
                                          ignore_comments=False))
        if posn == -1:
            spec.content.append(cmt)
        else:
            spec.content.insert(posn, cmt)
        # Flag that the kernel has been modified
        kern.modified = True
        # Return the now modified kernel
        return kern, keep

    def validate(self, kern, options=None):
        '''
        Perform checks that the supplied kernel can be transformed.

        :param kern: the kernel which is the target of the transformation.
        :type kern: :py:class:`psyclone.psyGen.Kern`
        :param options: a dictionary with options for transformations.
        :type options: dictionary of string:values or None

        :raises TransformationError: if the target kernel is a built-in.
        :raises TransformationError: if any of the symbols in the kernel are \
                                     accessed via a module use statement.

        '''
        from psyclone.psyGen import BuiltIn
        if isinstance(kern, BuiltIn):
            raise TransformationError(
                "Applying ACCRoutineTrans to a built-in kernel is not yet "
                "supported and kernel '{0}' is of type '{1}'".
                format(kern.name, type(kern)))

        if kern.module_inline:
            raise TransformationError("Cannot transform kernel {0} because "
                                      "it will be module-inlined.".
                                      format(kern.name))

        # Perform general validation checks. In particular this checks that
        # a PSyIR of the kernel body can be constructed.
        super(ACCRoutineTrans, self).validate(kern, options)

        # Check that the kernel does not access any data via a module 'use'
        # statement
        sched = kern.get_kernel_schedule()
        global_symbols = sched.symbol_table.global_symbols
        if global_symbols:
            raise TransformationError(
                "The Symbol Table for kernel '{0}' contains the following "
                "symbols with 'global' scope: {1}. PSyclone cannot currently "
                "transform kernels for execution on an OpenACC device if "
                "they access data not passed by argument.".
                format(kern.name, [sym.name for sym in global_symbols]))
        # Prevent unwanted side effects by removing the kernel schedule that
        # we have just constructed. This is necessary while
        # psyGen.Kern.rename_and_write still supports kernels that have been
        # transformed by manipulation of the fparser2 Parse Tree (as opposed
        # to the PSyIR).
        # TODO #490 remove the following line.
        kern._kern_schedule = None


class ACCKernelsTrans(RegionTrans):
    '''
    Enclose a sub-set of nodes from a Schedule within an OpenACC kernels
    region (i.e. within "!$acc kernels" ... "!$acc end kernels" directives).

    For example:

    >>> from psyclone.parse import parse
    >>> from psyclone.psyGen import PSyFactory
    >>> api = "NEMO"
    >>> filename = "tra_adv.F90"
    >>> ast, invokeInfo = parse(filename, api=api)
    >>> psy = PSyFactory(api).create(invokeInfo)
    >>>
    >>> from psyclone.transformations import ACCKernelsTrans
    >>> ktrans = ACCKernelsTrans()
    >>>
    >>> schedule = psy.invokes.get('invoke_0').schedule
    >>> schedule.view()
    >>> kernels = schedule.children[0].children[0].children[0:-1]
    >>> # Transform the kernel
    >>> new_sched, _ = ktrans.apply(kernels)

    '''
    from psyclone import nemo, psyGen, dynamo0p3
    valid_node_types = (psyGen.Loop, nemo.NemoKern, psyGen.IfBlock,
                        psyGen.Operation, psyGen.Literal,
                        psyGen.Assignment, psyGen.Reference,
                        dynamo0p3.DynLoop, dynamo0p3.DynKern, psyGen.BuiltIn)

    @property
    def name(self):
        '''
        :returns: the name of this transformation class.
        :rtype: str
        '''
        return "ACCKernelsTrans"

    def apply(self, node_list, options=None):
        '''
        Enclose the supplied list of PSyIR nodes within an OpenACC
        Kernels region.

        :param node_list: the list of nodes in the PSyIR to enclose.
        :type node_list: list of :py:class:`psyclone.psyGen.Node`
        :param options: a dictionary with options for transformations.
        :type options: dictionary of string:values or None
        :param bool options["default_present"]: whether or not the kernels \
            region should have the 'default present' attribute (indicating \
            that data is already on the accelerator). When using managed \
            memory this option should be False.

        :returns: (transformed schedule, memento of transformation)
        :rtype: 2-tuple of (:py:class:`psyclone.psyGen.Schedule`,
                            :py:class:`psyclone.undoredo.Memento`).

        '''
        self.validate(node_list, options)

        # Keep a record of this transformation
        keep = Memento(node_list[:], self)

        parent = node_list[0].parent
        schedule = node_list[0].root

        if not options:
            options = {}
        default_present = options.get("default_present", False)

        # Create the directive and insert it. Take a copy of the list
        # as it may just be a reference to the parent.children list
        # that we are about to modify.
        from psyclone.psyGen import ACCKernelsDirective
        directive = ACCKernelsDirective(parent=parent,
                                        children=node_list[:],
                                        default_present=default_present)
        start_index = parent.children.index(node_list[0])

        for child in directive.dir_body.children:
            parent.children.remove(child)

        parent.children.insert(start_index, directive)

        # Return the now modified kernel
        return schedule, keep

    def validate(self, node_list, options):
        '''
        Check that we can safely enclose the supplied list of nodes within
        OpenACC kernels ... end kernels directives.

        :param node_list: the proposed list of PSyIR nodes to enclose in the \
                          kernels region.
        :type node_list: list of :py:class:`psyclone.psyGen.Node`
        :param options: a dictionary with options for transformations.
        :type options: dictionary of string:values or None

        :raises NotImplementedError: if the supplied Nodes do not belong to \
                                     a NemoInvokeSchedule.
        :raises TransformationError: if there are no Loops within the \
                                     proposed region.

        '''
        from psyclone.nemo import NemoInvokeSchedule
        from psyclone.dynamo0p3 import DynInvokeSchedule
        from psyclone.psyGen import Loop
        # Check that the front-end is valid
        sched = node_list[0].root
        if not isinstance(sched, (NemoInvokeSchedule, DynInvokeSchedule)):
            raise NotImplementedError(
                "OpenACC kernels regions are currently only supported for the "
                "nemo and dynamo0.3 front-ends")
        super(ACCKernelsTrans, self).validate(node_list, options)

        # Check that we have at least one loop within the proposed region
        for node in node_list:
            if node.walk(Loop):
                break
        else:
            # Branch executed if loop does not exit with a break
            raise TransformationError("A kernels transformation must enclose "
                                      "at least one loop but none were found.")


class ACCDataTrans(RegionTrans):
    '''
    Add an OpenACC data region around a list of nodes in the PSyIR.
    COPYIN, COPYOUT and COPY clauses are added as required.

    For example:

    >>> from psyclone.parse import parse
    >>> from psyclone.psyGen import PSyFactory
    >>> api = "NEMO"
    >>> filename = "tra_adv.F90"
    >>> ast, invokeInfo = parse(filename, api=api)
    >>> psy = PSyFactory(api).create(invokeInfo)
    >>>
    >>> from psyclone.transformations import ACCDataTrans
    >>> dtrans = ACCDataTrans()
    >>>
    >>> schedule = psy.invokes.get('invoke_0').schedule
    >>> schedule.view()
    >>> kernels = schedule.children[0].children[0].children[0:-1]
    >>> # Enclose the kernels
    >>> new_sched, _ = dtrans.apply(kernels)

    '''
    from psyclone import psyGen
    valid_node_types = (psyGen.Loop, psyGen.Kern, psyGen.BuiltIn,
                        psyGen.Directive, psyGen.IfBlock, psyGen.Literal,
                        psyGen.Assignment, psyGen.Reference,
                        psyGen.Operation)

    @property
    def name(self):
        '''
        :returns: the name of this transformation.
        :rtype: str

        '''
        return "ACCDataTrans"

    def apply(self, node_list, options=None):
        '''
        Put the supplied list of nodes within an OpenACC data region.

        :param node_list: the list of PSyIR nodes to enclose in the data \
                          region.
        :type node_list: list of :py:class:`psyclone.psyGen.Node`
        :param options: a dictionary with options for transformations.
        :type options: dictionary of string:values or None

        :returns: (transformed schedule, memento of transformation)
        :rtype: 2-tuple of (:py:class:`psyclone.psyGen.Schedule`, \
                :py:class:`psyclone.undoredo.Memento`).

        '''
        self.validate(node_list, options)

        # Keep a record of this transformation
        keep = Memento(node_list[:], self)

        parent = node_list[0].parent
        schedule = node_list[0].root

        # Create the directive and insert it. Take a copy of the list
        # as it may just be a reference to the parent.children list
        # that we are about to modify.
        from psyclone.psyGen import ACCDataDirective
        directive = ACCDataDirective(parent=parent, children=node_list[:])
        start_index = parent.children.index(node_list[0])

        for child in directive.dir_body[:]:
            parent.children.remove(child)
            child.parent = directive.dir_body

        parent.children.insert(start_index, directive)

        # Return the now modified kernel
        return schedule, keep

    def validate(self, node_list, options):
        '''
        Check that we can safely add a data region around the supplied list
        of nodes.

        :param node_list: the proposed list of nodes to enclose in a data \
                          region.
        :type node_list: list of subclasses of :py:class:`psyclone.psyGen.Node`
        :param options: a dictionary with options for transformations.
        :type options: dictionary of string:values or None

        :raises TransformationError: if the Schedule to which the nodes \
                                belong already has an 'enter data' directive.
        :raises TransformationError: if any of the nodes are themselves \
                                     data directives.
        '''
        from psyclone.psyGen import ACCEnterDataDirective
        super(ACCDataTrans, self).validate(node_list, options)

        # Check that the Schedule to which the nodes belong does not already
        # have an 'enter data' directive.
        schedule = node_list[0].root
        acc_dirs = schedule.walk(ACCEnterDataDirective)
        if acc_dirs:
            raise TransformationError(
                "Cannot add an OpenACC data region to a schedule that "
                "already contains an 'enter data' directive.")


class NemoExplicitLoopTrans(Transformation):
    '''
    Transforms the outermost array slice in an implicit loop in a
    NEMOInvokeSchedule into an explicit loop. For example, if
    "implicit_loop.f90" contained:

    .. code-block:: fortran

        my_array(:, :, :) = 1.0

    then doing:

    >>> from psyclone.parse.algorithm import parse
    >>> from psyclone.psyGen import PSyFactory
    >>> api = "nemo"
    >>> filename = "implicit_loop.f90"
    >>> ast, invokeInfo = parse(filename, api=api)
    >>> psy = PSyFactory(api).create(invokeInfo)
    >>>
    >>> from psyclone.transformations import NemoExplicitLoopTrans
    >>> rtrans = NemoExplicitLoopTrans()
    >>>
    >>> schedule = psy.invokes.get('invoke_0').schedule
    >>> loop = schedule.children[0]
    >>> newloop, _ = rtrans.apply(loop)

    will create a new NemoLoop object for an explicit loop over levels
    (the outermost slice) that then contains an implicit loop:

    .. code-block:: fortran

        DO jk = 1, jpk
          my_array(:, :, jk) = 1.0
        END DO

    Subsequently applying `rtrans` to `newloop` will create:

    .. code-block:: fortran

        DO jk = 1, jpk
          DO jj = 1, jpj
            my_array(:, jj, jk) = 1.0
          END DO
        END DO

    '''
    @property
    def name(self):
        '''
        :returns: the name of this transformation class.
        :rtype: str
        '''
        return "NemoExplicitLoopTrans"

    def apply(self, loop, options=None):
        '''
        Transform the outermost array slice in the supplied implicit loop
        into an explicit loop.

        :param loop: the NemoImplicitLoop to transform.
        :type loop: :py:class:`psyclone.nemo.NemoImplicitLoop`
        :param options: a dictionary with options for transformations.
        :type options: dictionary of string:values or None

        :raises NotImplementedError: if the array slice has explicit bounds.
        :raises TransformationError: if an array slice is not in dimensions \
                                     1-3 of the array.

        :returns: a new PSyIR loop object and a memento of the transformation.
        :rtype: (:py:class:`psyclone.nemo.NemoLoop`, \
                 :py:class:`psyclone.undoredo.Memento`)

        '''
        from fparser.two import Fortran2003
        from fparser.two.utils import walk_ast
        from fparser.common.readfortran import FortranStringReader
        from psyclone import nemo

        self.validate(loop, options)

        # Keep a record of this transformation
        keep = Memento(loop, self)

        # Find all uses of array syntax in the statement
        subsections = walk_ast(loop.ast.items,
                               [Fortran2003.Section_Subscript_List])
        # Create a list identifying which dimensions contain a range
        sliced_dimensions = []
        # A Section_Subscript_List is a tuple with each item the
        # array-index expressions for the corresponding dimension of the array.
        for idx, item in enumerate(subsections[0].items):
            if isinstance(item, Fortran2003.Subscript_Triplet):
                # A Subscript_Triplet has a 3-tuple containing the expressions
                # for the start, end and increment of the slice. If any of
                # these are not None then we have an explicit range of some
                # sort and we do not yet support that.
                # TODO #278 allow for implicit loops with specified bounds
                # (e.g. 2:jpjm1)
                if [part for part in item.items if part]:
                    raise NotImplementedError(
                        "Support for implicit loops with specified bounds is "
                        "not yet implemented: '{0}'".format(str(loop.ast)))
                # If an array index is a Subscript_Triplet then it is a range
                # and thus we need to create an explicit loop for this
                # dimension.
                outermost_dim = idx
                # Store the fact that this array index is a range.
                sliced_dimensions.append(idx)

        if outermost_dim < 0 or outermost_dim > 2:
            raise TransformationError(
                "Array section in unsupported dimension ({0}) for code "
                "'{1}'".format(outermost_dim+1, str(loop.ast)))

        # TODO (fparser/#102) since the fparser2 AST does not have parent
        # information (and no other way of getting to the root node), it is
        # currently not possible to cleanly insert a declaration in the correct
        # location.
        # For the moment, we can work around the fparser2 AST limitation
        # by using the fact that we *can* get hold of the PSyclone Invoke
        # object and that contains a reference to the root of the fparser2
        # AST...

        # Get a reference to the Invoke to which this loop belongs
        invoke = loop.root.invoke
        nsm = invoke._name_space_manager
        config = Config.get().api_conf("nemo")
        index_order = config.get_index_order()
        loop_type_data = config.get_loop_type_data()

        loop_type = loop_type_data[index_order[outermost_dim]]
        base_name = loop_type["var"]
        loop_var = nsm.create_name(root_name=base_name, context="PSyVars",
                                   label=base_name)
        loop_start = loop_type["start"]
        loop_stop = loop_type["stop"]
        loop_step = "1"
        name = Fortran2003.Name(FortranStringReader(loop_var))
        # TODO #255 we need some sort of type/declarations table to check that
        # we don't already have a declaration for a variable of this name.
        # For the moment we keep a list of variables we have created in
        # Invoke._loop_vars.
        if loop._variable_name not in invoke._loop_vars:
            invoke._loop_vars.append(loop_var)

            prog_unit = loop.root.invoke._ast
            spec_list = walk_ast(prog_unit.content,
                                 [Fortran2003.Specification_Part])
            if not spec_list:
                # Routine has no specification part so create one and add it
                # in to the AST
                spec = Fortran2003.Specification_Part(
                    FortranStringReader(
                        "integer :: {0}".format(loop_var)))
                spec._parent = prog_unit
                for idx, child in enumerate(prog_unit.content):
                    if isinstance(child, Fortran2003.Execution_Part):
                        prog_unit.content.insert(idx, spec)
                        break
            else:
                spec = spec_list[0]
                decln = Fortran2003.Type_Declaration_Stmt(
                    FortranStringReader(
                        "integer :: {0}".format(loop_var)))
                spec.content.append(decln)

        # Modify the line containing the implicit do by replacing every
        # occurrence of the outermost ':' with the new loop variable name.
        for subsec in subsections:
            # A tuple is immutable so work with a list
            indices = list(subsec.items)
            if outermost_dim >= len(indices):
                raise InternalError(
                    "Expecting a colon for index {0} but array only has {1} "
                    "dimensions: {2}".format(outermost_dim+1, len(indices),
                                             str(loop.ast)))
            if not isinstance(indices[outermost_dim],
                              Fortran2003.Subscript_Triplet):
                raise TransformationError(
                    "Currently implicit loops are restricted to cases where "
                    "all array range specifications occur in the same "
                    "dimension(s) of each array in an assignment.")
            # Replace the colon with our new variable name
            indices[outermost_dim] = name
            # Replace the original tuple with a new one
            subsec.items = tuple(indices)

        # Create the fparser AST for an explicit loop
        text = ("do {0}={1},{2},{3}\n"
                "  replace = me\n"
                "end do\n".format(loop_var, loop_start, loop_stop,
                                  loop_step))
        new_loop = Fortran2003.Block_Nonlabel_Do_Construct(
            FortranStringReader(text))

        # Insert it in the fparser2 AST at the location of the implicit
        # loop
        parent_index = loop.ast._parent.content.index(loop.ast)
        loop.ast._parent.content.insert(parent_index, new_loop)
        # Replace the content of the loop with the (modified) implicit
        # loop
        new_loop.content[1] = loop.ast
        # Remove the implicit loop from its original parent in the AST
        loop.ast._parent.content.remove(loop.ast)

        # Now we must update the PSyIR to reflect the new AST
        # First we update the parent of the loop we have transformed
        psyir_parent = loop.parent
        psyir_parent.children.remove(loop)
        # Next, we simply process the transformed fparser2 AST to generate
        # the new PSyIR of it
        astprocessor = nemo.NemoFparser2Reader()
        astprocessor.process_nodes(psyir_parent, [new_loop], loop.ast._parent)
        # Delete the old PSyIR node that we have transformed
        del loop
        loop = None
        # Return the new NemoLoop object that we have created
        return psyir_parent.children[0], keep

    def validate(self, loop, options=None):
        '''
        Check that the supplied loop is a valid target for this transformation.

        :param loop: the loop node to validate.
        :type loop: :py:class:`psyclone.nemo.NemoImplicitLoop`
        :param options: a dictionary with options for transformations.
        :type options: dictionary of string:values or None

        :raises TransformationError: if the supplied loop is not a \
                                     NemoImplicitLoop.
        '''
        from psyclone.nemo import NemoImplicitLoop
        if not isinstance(loop, NemoImplicitLoop):
            raise TransformationError(
                "Cannot apply NemoExplicitLoopTrans to something that is "
                "not a NemoImplicitLoop (got {0})".format(type(loop)))


class ExtractRegionTrans(RegionTrans):
    ''' Provides a transformation to extract code represented by a \
    subset of the Nodes in the PSyIR of a Schedule into a stand-alone \
    program. Examples are given in descriptions of children classes \
    DynamoExtractRegionTrans and GOceanExtractRegionTrans.

    After applying the transformation the Nodes marked for extraction are \
    children of the ExtractNode. \
    Nodes to extract can be individual constructs within an Invoke (e.g. \
    Loops containing a Kernel or BuiltIn call) or entire Invokes. This \
    functionality does not support distributed memory.
    '''
    from psyclone import psyGen
    # The types of node that this transformation can enclose
    valid_node_types = (psyGen.Loop, psyGen.Kern, psyGen.BuiltIn,
                        psyGen.Directive, psyGen.Literal, psyGen.Reference)

    def __str__(self):
        return ("Create a sub-tree of the PSyIR that has ExtractNode "
                "at its root.")

    @property
    def name(self):
        ''' Returns the name of this transformation as a string.'''
        return "ExtractRegionTrans"

    def validate(self, node_list, options=None):
        ''' Perform validation checks before applying the transformation

        :param node_list: the list of Node(s) we are checking.
        :type node_list: list of :py:class:`psyclone.psyGen.Node`
        :param options: a dictionary with options for transformations.
        :type options: dictionary of string:values or None

        :raises TransformationError: if distributed memory is configured.
        :raises TransformationError: if transformation is applied to a \
                                     Kernel or a BuiltIn call without its \
                                     parent Loop.
        :raises TransformationError: if transformation is applied to a Loop \
                                     without its parent Directive when \
                                     optimisations are applied.
        :raises TransformationError: if transformation is applied to an \
                                     orphaned Directive without its parent \
                                     Directive.
        '''

        # First check constraints on Nodes in the node_list common to
        # all RegionTrans transformations.
        super(ExtractRegionTrans, self).validate(node_list, options)

        # Now check ExtractRegionTrans specific constraints.

        # Extracting distributed memory code is not supported due to
        # generation of infrastructure calls to set halos dirty or clean.
        # This constraint covers the presence of HaloExchange and
        # GlobalSum classses as they are only generated when distributed
        # memory is enabled.
        if Config.get().distributed_memory:
            raise TransformationError(
                "Error in {0}: Distributed memory is not supported."
                .format(str(self.name)))

        # Check constraints not covered by valid_node_types for
        # individual Nodes in node_list.
        from psyclone.psyGen import Loop, Kern, BuiltIn, Directive, \
            OMPParallelDirective, ACCParallelDirective

        for node in node_list:

            # Check that ExtractNode is not inserted between a Kernel or
            # a BuiltIn call and its parent Loop.
            if isinstance(node, (Kern, BuiltIn)) and \
               isinstance(node.parent.parent, Loop):
                raise TransformationError(
                    "Error in {0}: Extraction of a Kernel or a Built-in "
                    "call without its parent Loop is not allowed."
                    .format(str(self.name)))

            # Check that ExtractNode is not inserted between a Loop and its
            # parent Directive when optimisations are applied, as this may
            # result in including the end Directive for extraction but
            # not the beginning.
            if isinstance(node, Loop) and isinstance(node.parent, Schedule) \
               and isinstance(node.parent.parent, Directive):
                raise TransformationError(
                    "Error in {0}: Extraction of a Loop without its parent "
                    "Directive is not allowed.".format(str(self.name)))

            # Check that ExtractNode is not inserted within a thread
            # parallel region when optimisations are applied. For instance,
            # this may be between an orphaned Directive (e.g. OMPDoDirective,
            # ACCLoopDirective) and its ancestor Directive (e.g. ACC or OMP
            # Parallel Directive) or within an OMPParallelDoDirective.
            if node.ancestor(OMPParallelDirective) or \
                    node.ancestor(ACCParallelDirective):
                raise TransformationError(
                    "Error in {0}: Extraction of Nodes enclosed within "
                    "a thread parallel region is not allowed."
                    .format(str(self.name)))

    def apply(self, nodes, options=None):
        # pylint: disable=arguments-differ
        ''' Apply this transformation to a subset of the Nodes within
        a Schedule - i.e. enclose the specified Nodes in the Schedule
        within a single Extract region.

        :param nodes: a single Node or a list of Nodes.
        :type nodes: (list of) :py:class:`psyclone.psyGen.Node`
        :param options: a dictionary with options for transformations.
        :type options: dictionary of string:values or None

        :raises TransformationError: if the `nodes` argument is not of \
                                     the correct type.

        :returns: tuple of the modified Schedule and a record of the \
                  transformation.
        :rtype: (:py:class:`psyclone.psyGen.Schedule`, \
                 :py:class:`psyclone.undoredo.Memento`).
        '''

        # Check whether we've been passed a list of Nodes or just a
        # single Node. If the latter then we create ourselves a list
        # containing just that Node.
        from psyclone.psyGen import Node
        if isinstance(nodes, list) and isinstance(nodes[0], Node):
            node_list = nodes
        elif isinstance(nodes, Schedule):
            node_list = nodes.children
        elif isinstance(nodes, Node):
            node_list = [nodes]
        else:
            arg_type = str(type(nodes))
            raise TransformationError("Error in {0}: "
                                      "Argument must be a single Node in a "
                                      "Schedule or a list of Nodes in a "
                                      "Schedule but have been passed an "
                                      "object of type: {1}".
                                      format(str(self.name), arg_type))

        # Validate transformation
        self.validate(node_list, options)

        # Keep a reference to the parent of the Nodes that are to be
        # enclosed within an Extract region. Also keep the index of
        # the first child to be enclosed as that will be the position
        # of the ExtractNode.
        node_parent = node_list[0].parent
        node_position = node_list[0].position

        # Create a Memento of the Schedule and the proposed
        # transformation
        schedule = node_list[0].root

        keep = Memento(schedule, self)

        from psyclone.extractor import ExtractNode
        extract_node = ExtractNode(parent=node_parent, children=node_list[:])

        # Change all of the affected children so that they have the
        # ExtractNode as their parent. Use a slice of the list of Nodes
        # so that we're looping over a local copy of the list. Otherwise
        # things get confused when we remove children from the list.
        for child in node_list[:]:
            # Remove child from the parent's list of children
            node_parent.children.remove(child)
            child.parent = extract_node

        # Add the ExtractNode as a child of the parent of the Nodes being
        # enclosed at the original location of the first of these Nodes
        node_parent.addchild(extract_node,
                             index=node_position)

        return schedule, keep


class DynamoExtractRegionTrans(ExtractRegionTrans):
    ''' Dynamo0.3 API application of ExtractRegionTrans transformation \
    to extract code into a stand-alone program. For example:

    >>> from psyclone.parse.algorithm import parse
    >>> from psyclone.psyGen import PSyFactory
    >>>
    >>> API = "dynamo0.3"
    >>> FILENAME = "solver_alg.x90"
    >>> ast, invokeInfo = parse(FILENAME, api=API)
    >>> psy = PSyFactory(API, distributed_memory=False).create(invoke_info)
    >>> schedule = psy.invokes.get('invoke_0').schedule
    >>>
    >>> from psyclone.transformations import DynamoExtractRegionTrans
    >>> etrans =  DynamoExtractRegionTrans()
    >>>
    >>> # Apply DynamoExtractRegionTrans transformation to selected Nodes
    >>> newsched, _ = etrans.apply(schedule.children[0:3])
    >>> newsched.view()
    '''

    @property
    def name(self):
        ''' Returns the name of this transformation as a string.'''
        return "DynamoExtractRegionTrans"

    def validate(self, node_list, options=None):
        ''' Perform Dynamo0.3 API specific validation checks before applying
        the transformation.

        :param node_list: the list of Node(s) we are checking.
        :type node_list: list of :py:class:`psyclone.psyGen.Node`
        :param options: a dictionary with options for transformations.
        :type options: dictionary of string:values or None

        :raises TransformationError: if transformation is applied to a Loop \
                                     over cells in a colour without its \
                                     parent Loop over colours.
        '''

        # First check constraints on Nodes in the node_list inherited from
        # the parent classes (ExtractRegionTrans and RegionTrans)
        super(DynamoExtractRegionTrans, self).validate(node_list, options)

        # Check DynamoExtractRegionTrans specific constraints
        from psyclone.dynamo0p3 import DynLoop
        for node in node_list:

            # Check that ExtractNode is not inserted between a Loop
            # over colours and a Loop over cells in a colour when
            # colouring is applied.
            ancestor = node.ancestor(DynLoop)
            if ancestor and ancestor.loop_type == 'colours':
                raise TransformationError(
                    "Error in {0} for Dynamo0.3 API: Extraction of a Loop "
                    "over cells in a colour without its ancestor Loop over "
                    "colours is not allowed.".format(str(self.name)))


class GOceanExtractRegionTrans(ExtractRegionTrans):
    ''' GOcean1.0 API application of ExtractRegionTrans transformation \
    to extract code into a stand-alone program. For example:

    >>> from psyclone.parse.algorithm import parse
    >>> from psyclone.psyGen import PSyFactory
    >>>
    >>> API = "gocean1.0"
    >>> FILENAME = "shallow_alg.f90"
    >>> ast, invokeInfo = parse(FILENAME, api=API)
    >>> psy = PSyFactory(API, distributed_memory=False).create(invoke_info)
    >>> schedule = psy.invokes.get('invoke_0').schedule
    >>>
    >>> from psyclone.transformations import GOceanExtractRegionTrans
    >>> etrans = GOceanExtractRegionTrans()
    >>>
    >>> # Apply GOceanExtractRegionTrans transformation to selected Nodes
    >>> newsched, _ = etrans.apply(schedule.children[0])
    >>> newsched.view()
    '''

    @property
    def name(self):
        ''' Returns the name of this transformation as a string.'''
        return "GOceanExtractRegionTrans"

    def validate(self, node_list, options=None):
        ''' Perform GOcean1.0 API specific validation checks before applying
        the transformation.

        :param node_list: the list of Node(s) we are checking.
        :type node_list: list of :py:class:`psyclone.psyGen.Node`
        :param options: a dictionary with options for transformations.
        :type options: dictionary of string:values or None

        :raises TransformationError: if transformation is applied to an \
                                     inner Loop without its parent outer \
                                     Loop.
        '''

        # First check constraints on Nodes in the node_list inherited from
        # the parent classes (ExtractRegionTrans and RegionTrans)
        super(GOceanExtractRegionTrans, self).validate(node_list, options)

        # Check GOceanExtractRegionTrans specific constraints
        from psyclone.gocean1p0 import GOLoop
        for node in node_list:

            # Check that ExtractNode is not inserted between an inner
            # and an outer Loop.
            ancestor = node.ancestor(GOLoop)
            if ancestor and ancestor.loop_type == 'outer':
                raise TransformationError(
                    "Error in {0} for GOcean1.0 API: Extraction of an "
                    "inner Loop without its ancestor outer Loop is not "
                    "allowed.".format(str(self.name)))<|MERGE_RESOLUTION|>--- conflicted
+++ resolved
@@ -117,20 +117,15 @@
         Checks that the nodes in node_list are valid for a region
         transformation.
 
-<<<<<<< HEAD
         :param node_list: list of PSyIR nodes or a single Schedule.
         :type node_list: :py:class:`psyclone.psyGen.Schedule` or a \
                          list of :py:class:`psyclone.psyGen.Node`
-=======
-        :param node_list: list of PSyIR nodes.
-        :type node_list: list of :py:class:`psyclone.psyGen.Node`
         :param options: a dictionary with options for transformations.
         :type options: dictionary of string:values or None
         :param bool options["node-type-check"]: this flag controls if the \
                 type of the nodes enclosed in the region should be tested \
                 to avoid using unsupported nodes inside a region.
 
->>>>>>> 20624e7d
         :raises TransformationError: if the nodes in the list are not \
                 in the original order in which they are in the AST, \
                 a node is duplicated or the nodes have different parents.
@@ -143,12 +138,8 @@
                                      a single-line If or Where statment.
 
         '''
-<<<<<<< HEAD
+        # pylint: disable=too-many-branches
         from psyclone.psyGen import IfBlock, Loop
-=======
-        # pylint: disable=too-many-branches
-        from psyclone.psyGen import IfBlock
->>>>>>> 20624e7d
         from psyclone.nemo import NemoInvokeSchedule
         if not options:
             options = {}
@@ -2874,14 +2865,6 @@
         schedule within a single profiler region.
 
         :param nodes: can be a single node or a list of nodes.
-<<<<<<< HEAD
-        :type nodes: :py:obj:`psyclone.psygen.Node` or list of \
-                     :py:obj:`psyclone.psygen.Node`
-
-        :returns: transformed Schedule and Memento of this transformation.
-        :rtype: (:py:class:`psyclone.psyGen.Schedule`, \
-                 :py:class:`psyclone.undoredo.Memento`)
-=======
         :type nodes: :py:obj:`psyclone.psygen.Node` or list of\
                      :py:obj:`psyclone.psygen.Node`
         :param options: a dictionary with options for transformations.
@@ -2891,7 +2874,6 @@
                   transformation.
         :rtype: (:py:class:`psyclone.psyGen.Schedule`, \
                 :py:class:`psyclone.undoredo.Memento`)
->>>>>>> 20624e7d
 
         '''
         # Check whether we've been passed a list of nodes or just a
@@ -2900,13 +2882,8 @@
         if isinstance(nodes, list) and isinstance(nodes[0], Node):
             node_list = nodes
         elif isinstance(nodes, Schedule):
-<<<<<<< HEAD
-            # If we've been passed a Schedule then it's the children of that
-            # Schedule that we want to enclose.
-=======
             # We've been passed a Schedule so default to enclosing its
             # children.
->>>>>>> 20624e7d
             node_list = nodes.children
         elif isinstance(nodes, Node):
             # Single node that's not a Schedule
