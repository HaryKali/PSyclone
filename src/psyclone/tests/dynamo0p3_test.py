--- conflicted
+++ resolved
@@ -51,12 +51,8 @@
 from psyclone.parse import parse, ParseError
 from psyclone.psyGen import PSyFactory, GenerationError
 from psyclone.dynamo0p3 import DynKernMetadata, DynKern, DynLoop, \
-<<<<<<< HEAD
     FunctionSpace, VALID_STENCIL_TYPES, VALID_SCALAR_NAMES, \
-    DynHaloExchange, DynGlobalSum
-=======
-    FunctionSpace, VALID_STENCIL_TYPES, DynGlobalSum, HaloReadAccess
->>>>>>> 152db6a7
+    DynGlobalSum, HaloReadAccess
 from psyclone.transformations import LoopFuseTrans
 from psyclone.gen_kernel_stub import generate
 import fparser
