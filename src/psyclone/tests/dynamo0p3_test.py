--- conflicted
+++ resolved
@@ -3645,37 +3645,23 @@
         assert haloex.required() == (False, True)
 
 
-<<<<<<< HEAD
+
 def test_lfriccollection_err1():
     ''' Check that the LFRicCollection constructor raises the expected
-    error if it is not provided with a DynKern or DynInvoke. '''
-=======
-def test_dyncollection_err1():
-    ''' Check that the DynCollection constructor raises the expected
     error if it is not provided with a DynKern or LFRicInvoke. '''
->>>>>>> 73100419
     _, info = parse(os.path.join(BASE_PATH, "1_single_invoke.f90"),
                     api=TEST_API)
     psy = PSyFactory(TEST_API, distributed_memory=True).create(info)
     with pytest.raises(InternalError) as err:
         _ = DynProxies(psy)
-<<<<<<< HEAD
-    assert ("LFRicCollection takes only a DynInvoke or a DynKern but"
+    assert ("LFRicCollection takes only a LFRicInvoke or a DynKern but"
             in str(err.value))
 
 
 def test_lfriccollection_err2(monkeypatch):
     ''' Check that the LFRicCollection constructor raises the expected
-    error if it is not provided with a DynKern or DynInvoke. '''
-=======
-    assert ("DynCollection takes only a LFRicInvoke or a DynKern but"
-            in str(err.value))
-
-
-def test_dyncollection_err2(monkeypatch):
-    ''' Check that the DynCollection constructor raises the expected
     error if it is not provided with a DynKern or LFRicInvoke. '''
->>>>>>> 73100419
+
     _, info = parse(os.path.join(BASE_PATH, "1_single_invoke.f90"),
                     api=TEST_API)
     psy = PSyFactory(TEST_API, distributed_memory=True).create(info)
