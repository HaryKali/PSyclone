# -----------------------------------------------------------------------------
# BSD 3-Clause License
#
# Copyright (c) 2017-2023, Science and Technology Facilities Council.
# All rights reserved.
#
# Redistribution and use in source and binary forms, with or without
# modification, are permitted provided that the following conditions are met:
#
# * Redistributions of source code must retain the above copyright notice, this
#   list of conditions and the following disclaimer.
#
# * Redistributions in binary form must reproduce the above copyright notice,
#   this list of conditions and the following disclaimer in the documentation
#   and/or other materials provided with the distribution.
#
# * Neither the name of the copyright holder nor the names of its
#   contributors may be used to endorse or promote products derived from
#   this software without specific prior written permission.
#
# THIS SOFTWARE IS PROVIDED BY THE COPYRIGHT HOLDERS AND CONTRIBUTORS
# "AS IS" AND ANY EXPRESS OR IMPLIED WARRANTIES, INCLUDING, BUT NOT
# LIMITED TO, THE IMPLIED WARRANTIES OF MERCHANTABILITY AND FITNESS
# FOR A PARTICULAR PURPOSE ARE DISCLAIMED. IN NO EVENT SHALL THE
# COPYRIGHT HOLDER OR CONTRIBUTORS BE LIABLE FOR ANY DIRECT, INDIRECT,
# INCIDENTAL, SPECIAL, EXEMPLARY, OR CONSEQUENTIAL DAMAGES (INCLUDING,
# BUT NOT LIMITED TO, PROCUREMENT OF SUBSTITUTE GOODS OR SERVICES;
# LOSS OF USE, DATA, OR PROFITS; OR BUSINESS INTERRUPTION) HOWEVER
# CAUSED AND ON ANY THEORY OF LIABILITY, WHETHER IN CONTRACT, STRICT
# LIABILITY, OR TORT (INCLUDING NEGLIGENCE OR OTHERWISE) ARISING IN
# ANY WAY OUT OF THE USE OF THIS SOFTWARE, EVEN IF ADVISED OF THE
# POSSIBILITY OF SUCH DAMAGE.
# -----------------------------------------------------------------------------
# Authors R. W. Ford and A. R. Porter, STFC Daresbury Lab
# Modified I. Kavcic, Met Office
# Modified J. Henrichs, Bureau of Meteorology

''' This module tests the LFric KernCallArg class.'''

import os

import pytest

from psyclone.core import Signature, VariablesAccessInfo
from psyclone.domain.lfric import KernCallArgList, psyir
from psyclone.errors import GenerationError, InternalError
from psyclone.dynamo0p3 import DynKern
from psyclone.parse.algorithm import parse
from psyclone.psyGen import PSyFactory
from psyclone.psyir.nodes import Literal, Loop, Reference, UnaryOperation
from psyclone.psyir.symbols import ArrayType, ScalarType
from psyclone.tests.utilities import get_base_path, get_invoke
from psyclone.transformations import Dynamo0p3ColourTrans

TEST_API = "dynamo0.3"

# The PSyIR module contains classes generated at runtime
# pylint: disable=no-member


def check_psyir_results(create_arg_list, fortran_writer, valid_classes=None):
    '''Helper function to check if the PSyIR representation of the arguments
    is identical to the old style textual representation. It checks that each
    member of the psyir_arglist is a Reference, and that the textual
    representation matches the textual presentation (which was already
    verified).

    :param create_arg_list: a KernCallArgList instance.
    :type create_arg_list: :py:class:`psyclone.domain.lfric.KernCallArgList`
    :param fortran_writer: a FortranWriter instance.
    :type fortran_writer: \
        :py:class:`psyclone.psyir.backend.fortran.FortranWriter`
    :param valid_classes: a tuple of classes that are expected in the PSyIR \
        argument list. Defaults to `(Reference)`.
    :type valid_classes: Tuple[:py:class:`psyclone.psyir.nodes.node`]

    '''

    if not valid_classes:
        valid_classes = (Reference)

    # Check the PSyIR representation
    result = []
    for node in create_arg_list.psyir_arglist:
        assert isinstance(node, valid_classes)
        result.append(fortran_writer(node))

    assert result == create_arg_list._arglist


def test_cellmap_intergrid(dist_mem, fortran_writer):
    ''' Check the handling of cell_map and fs_intergrid.'''

    full_path = os.path.join(get_base_path(TEST_API),
                             "22.0_intergrid_prolong.f90")

    _, invoke_info = parse(full_path, api=TEST_API)
    psy = PSyFactory(TEST_API,
                     distributed_memory=dist_mem).create(invoke_info)
    schedule = psy.invokes.invoke_list[0].schedule
    kernel = schedule.kernels()[0]

    create_arg_list = KernCallArgList(kernel)
    vai = VariablesAccessInfo()
    create_arg_list.generate(vai)

    # Verify that no array expression turns up in the access information
    assert "cell_map_field2(:,:,cell)" not in str(vai)
    assert Signature("cell_map_field2") in vai

    assert create_arg_list._arglist == [
        'nlayers', 'cell_map_field2(:,:,cell)', 'ncpc_field1_field2_x',
        'ncpc_field1_field2_y', 'ncell_field1', 'field1_proxy%data',
        'field2_proxy%data', 'ndf_w1', 'undf_w1', 'map_w1', 'undf_w2',
        'map_w2(:,cell)']

    check_psyir_results(create_arg_list, fortran_writer)
<<<<<<< HEAD
    # pylint: disable=no-member
=======
>>>>>>> b52ee03e
    array_1d = ArrayType(psyir.LfricRealScalarDataType(),
                         [ArrayType.Extent.DEFERRED])
    assert create_arg_list.psyir_arglist[5].datatype == array_1d


def test_kerncallarglist_face_xyoz(dist_mem, fortran_writer):
    ''' Check the handling of basis, diff_basis, and face and xyoz
    quadrature.'''

    psy, _ = get_invoke("1.1.9_single_invoke_2qr_shapes_int_field.f90",
                        TEST_API, dist_mem=dist_mem, idx=0)

    schedule = psy.invokes.invoke_list[0].schedule
    create_arg_list = KernCallArgList(schedule.kernels()[0])

    create_arg_list.generate()
    assert create_arg_list._arglist == [
        'nlayers', 'f1_proxy%data', 'f2_proxy(1)%data', 'f2_proxy(2)%data',
        'f2_proxy(3)%data', 'f3_proxy%data', 'istp', 'ndf_w2', 'undf_w2',
        'map_w2(:,cell)', 'basis_w2_qr_xyoz', 'basis_w2_qr_face', 'ndf_wchi',
        'undf_wchi', 'map_wchi(:,cell)', 'diff_basis_wchi_qr_xyoz',
        'diff_basis_wchi_qr_face', 'ndf_adspc1_f3', 'undf_adspc1_f3',
        'map_adspc1_f3(:,cell)', 'basis_adspc1_f3_qr_xyoz',
        'basis_adspc1_f3_qr_face', 'diff_basis_adspc1_f3_qr_xyoz',
        'diff_basis_adspc1_f3_qr_face', 'np_xy_qr_xyoz', 'np_z_qr_xyoz',
        'weights_xy_qr_xyoz', 'weights_z_qr_xyoz', 'nfaces_qr_face',
        'np_xyz_qr_face', 'weights_xyz_qr_face']

    check_psyir_results(create_arg_list, fortran_writer)

    # Check that the right datatype is set:
<<<<<<< HEAD
    # pylint: disable=no-member
=======
>>>>>>> b52ee03e
    array_1d = ArrayType(psyir.LfricRealScalarDataType(),
                         [ArrayType.Extent.DEFERRED])
    assert create_arg_list.psyir_arglist[2].datatype == array_1d
    array_4d = ArrayType(psyir.LfricRealScalarDataType(),
                         [ArrayType.Extent.DEFERRED]*4)
    assert create_arg_list.psyir_arglist[15].datatype == array_4d
    assert create_arg_list.psyir_arglist[16].datatype == array_4d


def test_kerncallarglist_face_edge(dist_mem, fortran_writer):
    ''' Check the handling of basis, diff_basis, and quad_rule, including
    face and edge quadrature
    '''

    psy, _ = get_invoke("1.1.7_face_and_edge_qr.f90",
                        TEST_API, dist_mem=dist_mem, idx=0)

    schedule = psy.invokes.invoke_list[0].schedule
    create_arg_list = KernCallArgList(schedule.kernels()[0])

    create_arg_list.generate()
    assert create_arg_list._arglist == [
        'nlayers', 'f1_proxy%data', 'f2_proxy%data', 'm1_proxy%data',
        'm2_proxy%data', 'ndf_w1', 'undf_w1', 'map_w1(:,cell)',
        'basis_w1_qr_face', 'basis_w1_qr_edge', 'ndf_w2', 'undf_w2',
        'map_w2(:,cell)', 'diff_basis_w2_qr_face', 'diff_basis_w2_qr_edge',
        'ndf_w3', 'undf_w3', 'map_w3(:,cell)', 'basis_w3_qr_face',
        'basis_w3_qr_edge', 'diff_basis_w3_qr_face', 'diff_basis_w3_qr_edge',
        'nfaces_qr_face', 'np_xyz_qr_face', 'weights_xyz_qr_face',
        'nedges_qr_edge', 'np_xyz_qr_edge', 'weights_xyz_qr_edge']

    check_psyir_results(create_arg_list, fortran_writer)

    # Test that invalid kernel arguments raise the expected error:
    create_arg_list._kern._qr_rules["gh_quadrature_face"] = \
        DynKern.QRRule("invalid", "invalid", ["invalid"])
    with pytest.raises(InternalError) as err:
        create_arg_list.generate()
    assert "Found invalid kernel argument 'invalid'" in str(err.value)


def test_kerncallarglist_colouring(dist_mem, fortran_writer):
    ''' Check the handling of coluring.
    '''

    psy, _ = get_invoke("4.8_multikernel_invokes.f90",
                        TEST_API, dist_mem=dist_mem, idx=0)

    schedule = psy.invokes.invoke_list[0].schedule
    ctrans = Dynamo0p3ColourTrans()
    loops = schedule.walk(Loop)
    ctrans.apply(loops[0])

    create_arg_list = KernCallArgList(schedule.kernels()[0])
    create_arg_list.generate()
    assert create_arg_list._arglist == [
        'nlayers', 'rdt', 'h_proxy%data', 'f_proxy%data', 'c_proxy%data',
        'd_proxy%data', 'ndf_w1', 'undf_w1', 'map_w1(:,cmap(colour,cell))',
        'ndf_w2', 'undf_w2', 'map_w2(:,cmap(colour,cell))', 'ndf_w3',
        'undf_w3', 'map_w3(:,cmap(colour,cell))']

    check_psyir_results(create_arg_list, fortran_writer)


def test_kerncallarglist_mesh_properties(fortran_writer):
    ''' Check the handling of mesh properties.
    '''

    psy, _ = get_invoke("24.1_mesh_prop_invoke.f90",
                        TEST_API, dist_mem=False, idx=0)

    schedule = psy.invokes.invoke_list[0].schedule
    ctrans = Dynamo0p3ColourTrans()
    ctrans.apply(schedule.children[0])

    create_arg_list = KernCallArgList(schedule.kernels()[0])
    var_info = VariablesAccessInfo()
    create_arg_list.generate(var_accesses=var_info)
    assert str(var_info) == ("a: READ, adjacent_face: READ, cell: READ, "
                             "cmap: READ, colour: READ, f1: READ+WRITE, "
                             "map_w1: READ, ndf_w1: READ, nfaces_re_h: "
                             "READ, nlayers: READ, undf_w1: READ")
    # Tests that multiple reads are reported as expected:
    assert str(var_info[Signature("cell")]) == "cell:READ(0),READ(0)"
    assert str(var_info[Signature("colour")]) == "colour:READ(0),READ(0)"
    assert str(var_info[Signature("cmap")]) == "cmap:READ(0),READ(0)"
    assert str(var_info[Signature("adjacent_face")]) == "adjacent_face:READ(0)"

    assert create_arg_list._arglist == [
        'nlayers', 'a', 'f1_proxy%data', 'ndf_w1', 'undf_w1',
        'map_w1(:,cmap(colour,cell))', 'nfaces_re_h',
        'adjacent_face(:,cmap(colour,cell))']

    check_psyir_results(create_arg_list, fortran_writer)


def test_kerncallarglist_evaluator(fortran_writer):
    ''' Check the handling of evaluators.
    '''

    psy, _ = get_invoke("6.1_eval_invoke.f90", TEST_API,
                        dist_mem=False, idx=0)

    schedule = psy.invokes.invoke_list[0].schedule
    ctrans = Dynamo0p3ColourTrans()
    ctrans.apply(schedule.children[0])

    create_arg_list = KernCallArgList(schedule.kernels()[0])
    create_arg_list.generate()
    assert create_arg_list._arglist == [
        'nlayers', 'f0_proxy%data', 'f1_proxy%data', 'ndf_w0', 'undf_w0',
        'map_w0(:,cmap(colour,cell))', 'basis_w0_on_w0', 'ndf_w1', 'undf_w1',
        'map_w1(:,cmap(colour,cell))', 'diff_basis_w1_on_w0']

    check_psyir_results(create_arg_list, fortran_writer)


def test_kerncallarglist_stencil(fortran_writer):
    ''' Check the handling of stencils.
    '''

    psy, _ = get_invoke("19.7_multiple_stencils.f90", TEST_API,
                        dist_mem=False, idx=0)

    schedule = psy.invokes.invoke_list[0].schedule
    ctrans = Dynamo0p3ColourTrans()
    ctrans.apply(schedule.children[0])

    create_arg_list = KernCallArgList(schedule.kernels()[0])
    create_arg_list.generate()

    assert create_arg_list._arglist == [
        'nlayers', 'f1_proxy%data', 'f2_proxy%data',
        'f2_stencil_size(cmap(colour,cell))',
        'f2_stencil_dofmap(:,:,cmap(colour,cell))', 'f3_proxy%data',
        'f3_stencil_size(cmap(colour,cell))', 'f3_direction',
        'f3_stencil_dofmap(:,:,cmap(colour,cell))', 'f4_proxy%data',
        'f4_stencil_size(cmap(colour,cell))',
        'f4_stencil_dofmap(:,:,cmap(colour,cell))', 'ndf_w1', 'undf_w1',
        'map_w1(:,cmap(colour,cell))', 'ndf_w2', 'undf_w2',
        'map_w2(:,cmap(colour,cell))', 'ndf_w3', 'undf_w3',
        'map_w3(:,cmap(colour,cell))']

    assert create_arg_list.nlayers_positions == [1]
    assert create_arg_list.ndf_positions == [
        KernCallArgList.NdfInfo(13, "w1"),
        KernCallArgList.NdfInfo(16, "w2"),
        KernCallArgList.NdfInfo(19, "w3")]

    check_psyir_results(create_arg_list, fortran_writer)


def test_kerncallarglist_cross2d_stencil(fortran_writer):
    ''' Check the handling of cross-2d stencils.
    '''

    psy, _ = get_invoke("19.26_single_stencil_cross2d.f90", TEST_API,
                        dist_mem=False, idx=0)

    schedule = psy.invokes.invoke_list[0].schedule
    create_arg_list = KernCallArgList(schedule.kernels()[0])
    create_arg_list.generate()

    assert create_arg_list._arglist == [
        'nlayers', 'f1_proxy%data', 'f2_proxy%data',
        'f2_stencil_size(:,cell)', 'f2_max_branch_length',
        'f2_stencil_dofmap(:,:,:,cell)', 'f3_proxy%data', 'f4_proxy%data',
        'ndf_w1', 'undf_w1', 'map_w1(:,cell)', 'ndf_w2', 'undf_w2',
        'map_w2(:,cell)', 'ndf_w3', 'undf_w3', 'map_w3(:,cell)'
    ]
    check_psyir_results(create_arg_list, fortran_writer)


def test_kerncallarglist_bcs(fortran_writer, monkeypatch):
    ''' Check the handling of bc_kernel
    '''

    psy, _ = get_invoke("12.2_enforce_bc_kernel.f90", TEST_API,
                        dist_mem=False, idx=0)

    schedule = psy.invokes.invoke_list[0].schedule
    create_arg_list = KernCallArgList(schedule.kernels()[0])
    create_arg_list.generate()
    assert create_arg_list._arglist == [
        'nlayers', 'a_proxy%data', 'ndf_aspc1_a', 'undf_aspc1_a',
        'map_aspc1_a(:,cell)', 'boundary_dofs_a']

    check_psyir_results(create_arg_list, fortran_writer)

    loop = schedule.children[0]
    call = loop.loop_body[0]
    arg = call.arguments.args[0]

    # Monkeypatch the argument object so that it thinks it is an
    # operator rather than a field
    monkeypatch.setattr(arg, "_argument_type", value="gh_operator")
    with pytest.raises(GenerationError) as err:
        create_arg_list.generate()
    assert ("Expected an argument of ['gh_field'] type from which to look-up "
            "boundary dofs for kernel enforce_bc_code but got 'gh_operator'"
            in str(err.value))


def test_kerncallarglist_bcs_operator(fortran_writer):
    ''' Check the handling of bc_kernel operators.
    '''

    psy, _ = get_invoke("12.4_enforce_op_bc_kernel.f90", TEST_API,
                        dist_mem=False, idx=0)

    schedule = psy.invokes.invoke_list[0].schedule
    create_arg_list = KernCallArgList(schedule.kernels()[0])
    access_info = VariablesAccessInfo()
    create_arg_list.generate(access_info)
    assert create_arg_list._arglist == [
        'cell', 'nlayers', 'op_a_proxy%ncell_3d', 'op_a_proxy%local_stencil',
        'ndf_aspc1_op_a', 'ndf_aspc2_op_a', 'boundary_dofs_op_a']

    check_psyir_results(create_arg_list, fortran_writer)
<<<<<<< HEAD
    # pylint: disable=no-member
=======
>>>>>>> b52ee03e
    assert (create_arg_list.psyir_arglist[2].datatype ==
            psyir.LfricIntegerScalarDataType())
    array_type_3d = ArrayType(psyir.LfricRealScalarDataType(),
                              [ArrayType.Extent.DEFERRED]*3)
    assert create_arg_list.psyir_arglist[3].datatype == array_type_3d

    # Also check that the structure access is correctly converted
    # into a 2-component signature:
    sig = Signature(("op_a_proxy", "local_stencil"))
    assert str(access_info[sig]) == "op_a_proxy%local_stencil:READWRITE(0)"


def test_kerncallarglist_mixed_precision():
    ''' Check the handling of mixed precision. This kernel has three invokes:
    The first using r_def, the second r_solver, the third r_tran.
    '''

    psy, _ = get_invoke("26.8_mixed_precision_args.f90", TEST_API,
                        dist_mem=False, idx=0)

    schedule = psy.invokes.invoke_list[0].schedule
    create_arg_list = KernCallArgList(schedule.kernels()[0])
    create_arg_list.generate()
<<<<<<< HEAD
=======
    # TODO #744: Depending on the implementation of #744, we can replace
    # the test for name with a test for the actual precision, e.g.:
    # assert create_arg_list.psyir_arglist[3].datatype.precision == psyir.R_DEF

>>>>>>> b52ee03e
    # Scalar:
    assert create_arg_list.psyir_arglist[2].datatype.precision.name == "r_def"
    # field
    assert create_arg_list.psyir_arglist[3].datatype.precision.name == "r_def"
    # operator: ncell_3d:
    assert create_arg_list.psyir_arglist[4].datatype.precision.name == "i_def"
    # operator: local_stencil
    assert create_arg_list.psyir_arglist[5].datatype.precision.name == "r_def"

    create_arg_list = KernCallArgList(schedule.kernels()[1])
    create_arg_list.generate()
    assert (create_arg_list.psyir_arglist[2].datatype.precision.name ==
            "r_solver")
    assert (create_arg_list.psyir_arglist[3].datatype.precision.name ==
            "r_solver")
    assert create_arg_list.psyir_arglist[4].datatype.precision.name == "i_def"
    assert (create_arg_list.psyir_arglist[5].datatype.precision.name ==
            "r_solver")

    create_arg_list = KernCallArgList(schedule.kernels()[2])
    create_arg_list.generate()
    assert create_arg_list.psyir_arglist[2].datatype.precision.name == "r_tran"
    assert create_arg_list.psyir_arglist[3].datatype.precision.name == "r_tran"
    assert create_arg_list.psyir_arglist[4].datatype.precision.name == "i_def"
    # There is no r_tran operator, so its type is r_def:
    assert create_arg_list.psyir_arglist[5].datatype.precision.name == "r_def"


def test_kerncallarglist_scalar_literal(fortran_writer):
    ''' Check the handling of a scalar literal.
    '''

    psy, _ = get_invoke("int_real_literal_scalar.f90", TEST_API,
                        dist_mem=False, idx=0)

    schedule = psy.invokes.invoke_list[0].schedule
    vai = VariablesAccessInfo()
    create_arg_list = KernCallArgList(schedule.kernels()[0])
    create_arg_list.generate(vai)

    # Verify that a constant is not returned in the access info list
    assert "1.0" not in str(vai)

    assert create_arg_list._arglist == [
        'nlayers', 'f1_proxy%data', 'f2_proxy%data', 'm1_proxy%data',
        '1.0_r_def', 'm2_proxy%data', '2_i_def', 'ndf_w1', 'undf_w1',
        'map_w1(:,cell)', 'basis_w1_qr', 'ndf_w2', 'undf_w2', 'map_w2(:,cell)',
        'diff_basis_w2_qr', 'ndf_w3', 'undf_w3', 'map_w3(:,cell)',
        'basis_w3_qr', 'diff_basis_w3_qr', 'np_xy_qr', 'np_z_qr',
        'weights_xy_qr', 'weights_z_qr']

    check_psyir_results(create_arg_list, fortran_writer, (Literal, Reference))

    assert create_arg_list.nqp_positions == [{'horizontal': 21,
                                              'vertical': 22}]

    # Check the handling of logical types. The third argument
    # should be a scalar
    args = schedule.kernels()[0].arguments.args
    assert args[3].is_scalar

    # Make sure a negative number is accepted:
    args[3]._name = "-2.0_r_def"
    create_arg_list.scalar(args[3])
    lit = create_arg_list.psyir_arglist[-1]
    # In Fortran a negative number as above is an UnaryOperation
    assert isinstance(lit, UnaryOperation)

    # Make sure a negative number with a space works
    args[3]._name = "- 2.0_r_def"
    create_arg_list.scalar(args[3])
    lit = create_arg_list.psyir_arglist[-1]
    # In Fortran a negative number as above is an UnaryOperation
    assert isinstance(lit, UnaryOperation)

    # Modify the third argument to be a logical
    args[3]._intrinsic_type = "logical"
    args[3]._name = ".true."
    create_arg_list.scalar(args[3])
    lit = create_arg_list.psyir_arglist[-1]
    assert isinstance(lit, Literal)
    assert lit.datatype.intrinsic == ScalarType.Intrinsic.BOOLEAN

    # Now set the intrinsic type to be invalid:
    args[3]._name = "invalid"
    args[3]._intrinsic_type = "invalid"
    with pytest.raises(InternalError) as err:
        create_arg_list.scalar(args[3])
    assert ("Unexpected literal expression 'invalid' in scalar() when "
            "processing kernel 'testkern_qr_code'" in str(err.value))


def test_indirect_dofmap_apply(fortran_writer):
    '''Test the indirect dofmap apply function.
    '''
    psy, _ = get_invoke("20.1.2_cma_apply_disc.f90", TEST_API,
                        dist_mem=False, idx=0)

    schedule = psy.invokes.invoke_list[0].schedule
    create_arg_list = KernCallArgList(schedule.kernels()[0])
    create_arg_list.generate()
    assert (create_arg_list._arglist == [
        'cell', 'ncell_2d', 'field_a_proxy%data', 'field_b_proxy%data',
        'cma_op1_matrix', 'cma_op1_nrow', 'cma_op1_ncol', 'cma_op1_bandwidth',
        'cma_op1_alpha', 'cma_op1_beta', 'cma_op1_gamma_m', 'cma_op1_gamma_p',
        'ndf_adspc1_field_a', 'undf_adspc1_field_a',
        'map_adspc1_field_a(:,cell)', 'cma_indirection_map_adspc1_field_a',
        'ndf_aspc1_field_b', 'undf_aspc1_field_b', 'map_aspc1_field_b(:,cell)',
        'cma_indirection_map_aspc1_field_b'])

    check_psyir_results(create_arg_list, fortran_writer)


def test_ref_element_handling(fortran_writer):
    '''Test the handling of the reference element.
    '''
    psy, _ = get_invoke("23.5_ref_elem_mixed_prec.f90", TEST_API,
                        dist_mem=False, idx=0)

    schedule = psy.invokes.invoke_list[0].schedule
    create_arg_list = KernCallArgList(schedule.kernels()[0])
    vai = VariablesAccessInfo()
    create_arg_list.generate(vai)

    assert (create_arg_list._arglist == [
        'nlayers', 'f1_proxy%data', 'ndf_w1', 'undf_w1', 'map_w1(:,cell)',
        'nfaces_re_h', 'nfaces_re_v', 'normals_to_horiz_faces',
        'normals_to_vert_faces'])

    assert ("cell: READ, f1: READ+WRITE, map_w1: READ, ndf_w1: READ, "
            "nfaces_re_h: READ, nfaces_re_v: READ, nlayers: READ, "
            "normals_to_horiz_faces: READ, normals_to_vert_faces: READ, "
            "undf_w1: READ" == str(vai))

    check_psyir_results(create_arg_list, fortran_writer)<|MERGE_RESOLUTION|>--- conflicted
+++ resolved
@@ -115,10 +115,6 @@
         'map_w2(:,cell)']
 
     check_psyir_results(create_arg_list, fortran_writer)
-<<<<<<< HEAD
-    # pylint: disable=no-member
-=======
->>>>>>> b52ee03e
     array_1d = ArrayType(psyir.LfricRealScalarDataType(),
                          [ArrayType.Extent.DEFERRED])
     assert create_arg_list.psyir_arglist[5].datatype == array_1d
@@ -150,10 +146,6 @@
     check_psyir_results(create_arg_list, fortran_writer)
 
     # Check that the right datatype is set:
-<<<<<<< HEAD
-    # pylint: disable=no-member
-=======
->>>>>>> b52ee03e
     array_1d = ArrayType(psyir.LfricRealScalarDataType(),
                          [ArrayType.Extent.DEFERRED])
     assert create_arg_list.psyir_arglist[2].datatype == array_1d
@@ -373,10 +365,6 @@
         'ndf_aspc1_op_a', 'ndf_aspc2_op_a', 'boundary_dofs_op_a']
 
     check_psyir_results(create_arg_list, fortran_writer)
-<<<<<<< HEAD
-    # pylint: disable=no-member
-=======
->>>>>>> b52ee03e
     assert (create_arg_list.psyir_arglist[2].datatype ==
             psyir.LfricIntegerScalarDataType())
     array_type_3d = ArrayType(psyir.LfricRealScalarDataType(),
@@ -400,13 +388,10 @@
     schedule = psy.invokes.invoke_list[0].schedule
     create_arg_list = KernCallArgList(schedule.kernels()[0])
     create_arg_list.generate()
-<<<<<<< HEAD
-=======
     # TODO #744: Depending on the implementation of #744, we can replace
     # the test for name with a test for the actual precision, e.g.:
     # assert create_arg_list.psyir_arglist[3].datatype.precision == psyir.R_DEF
 
->>>>>>> b52ee03e
     # Scalar:
     assert create_arg_list.psyir_arglist[2].datatype.precision.name == "r_def"
     # field
