# -----------------------------------------------------------------------------
# BSD 3-Clause License
#
# Copyright (c) 2021-2023, Science and Technology Facilities Council.
# All rights reserved.
#
# Redistribution and use in source and binary forms, with or without
# modification, are permitted provided that the following conditions are met:
#
# * Redistributions of source code must retain the above copyright notice, this
#   list of conditions and the following disclaimer.
#
# * Redistributions in binary form must reproduce the above copyright notice,
#   this list of conditions and the following disclaimer in the documentation
#   and/or other materials provided with the distribution.
#
# * Neither the name of the copyright holder nor the names of its
#   contributors may be used to endorse or promote products derived from
#   this software without specific prior written permission.
#
# THIS SOFTWARE IS PROVIDED BY THE COPYRIGHT HOLDERS AND CONTRIBUTORS
# "AS IS" AND ANY EXPRESS OR IMPLIED WARRANTIES, INCLUDING, BUT NOT
# LIMITED TO, THE IMPLIED WARRANTIES OF MERCHANTABILITY AND FITNESS
# FOR A PARTICULAR PURPOSE ARE DISCLAIMED. IN NO EVENT SHALL THE
# COPYRIGHT HOLDER OR CONTRIBUTORS BE LIABLE FOR ANY DIRECT, INDIRECT,
# INCIDENTAL, SPECIAL, EXEMPLARY, OR CONSEQUENTIAL DAMAGES (INCLUDING,
# BUT NOT LIMITED TO, PROCUREMENT OF SUBSTITUTE GOODS OR SERVICES;
# LOSS OF USE, DATA, OR PROFITS; OR BUSINESS INTERRUPTION) HOWEVER
# CAUSED AND ON ANY THEORY OF LIABILITY, WHETHER IN CONTRACT, STRICT
# LIABILITY, OR TORT (INCLUDING NEGLIGENCE OR OTHERWISE) ARISING IN
# ANY WAY OUT OF THE USE OF THIS SOFTWARE, EVEN IF ADVISED OF THE
# POSSIBILITY OF SUCH DAMAGE.
# -----------------------------------------------------------------------------
# Author: I. Kavcic, Met Office
# Modified: J. Henrichs, Bureau of Meteorology
# Modified: R. W. Ford, STFC Daresbury Lab
# Modified: O. Brunt and L. Turner, Met Office

'''
Module containing pytest tests for kernel stub code generation and the related
functionality for the LFRic fields.
'''

# Imports
from __future__ import absolute_import, print_function
import os
import pytest
import fparser
from fparser import api as fpapi
<<<<<<< HEAD
from psyclone.domain.lfric import LFRicConstants, LFRicKern, LFRicKernMetadata
from psyclone.dynamo0p3 import LFRicFields
=======
from psyclone.domain.lfric import LFRicConstants, LFRicKern, LFRicFields
from psyclone.dynamo0p3 import DynKernMetadata
>>>>>>> 1d34fda6
from psyclone.f2pygen import ModuleGen, SubroutineGen
from psyclone.errors import InternalError


# Constants
BASE_PATH = os.path.join(
    os.path.dirname(os.path.dirname(os.path.dirname(
        os.path.abspath(__file__)))),
    "test_files", "dynamo0p3")
TEST_API = "dynamo0.3"

# General field checks (argument type, data type, etc)

FIELD_CODE = '''
module testkern_field_mod
  type, extends(kernel_type) :: testkern_field_type
     type(arg_type), meta_args(6) =                             &
          (/ arg_type(gh_scalar, gh_real,    gh_read),          &
             arg_type(gh_field,  gh_real,    gh_inc,   w1),     &
             arg_type(gh_field,  gh_real,    gh_read,  w2),     &
             arg_type(gh_field,  gh_integer, gh_write, wtheta), &
             arg_type(gh_field,  gh_integer, gh_read,  w3),     &
             arg_type(gh_scalar, gh_integer, gh_read)           &
           /)
     type(func_type), dimension(2) :: meta_funcs =  &
          (/ func_type(w1, gh_basis),               &
             func_type(w3, gh_basis, gh_diff_basis) &
           /)
     integer :: operates_on = cell_column
     integer :: gh_shape = gh_quadrature_XYoZ
   contains
     procedure, nopass :: code => testkern_field_code
  end type testkern_field_type
contains
  subroutine testkern_field_code()
  end subroutine testkern_field_code
end module testkern_field_mod
'''


def test_lfricfields_stub_err():
    ''' Check that the LFRicFields constructor raises the expected internal
    error if it encounters an unrecognised intrinsic type of a field
    argument when generating a kernel stub.

    '''
    fparser.logging.disable(fparser.logging.CRITICAL)
    ast = fpapi.parse(FIELD_CODE, ignore_comments=False)
    metadata = LFRicKernMetadata(ast)
    kernel = LFRicKern()
    kernel.load_meta(metadata)
    # Create an empty Kernel stub module and subroutine objects
    psy_module = ModuleGen("testkern_2qr_int_field_mod")
    sub_stub = SubroutineGen(psy_module, name="testkern_2qr_int_field_code",
                             implicitnone=True)
    # Sabotage the field argument to make it have an invalid intrinsic type
    fld_arg = kernel.arguments.args[1]
    fld_arg.descriptor._data_type = "gh_invalid_type"
    print(fld_arg.descriptor._data_type)
    with pytest.raises(InternalError) as err:
        LFRicFields(kernel)._stub_declarations(sub_stub)
    const = LFRicConstants()
    assert (f"Found an unsupported data type 'gh_invalid_type' in "
            f"kernel stub declarations for the field argument 'field_2'. "
            f"Supported types are {const.VALID_FIELD_DATA_TYPES}."
            in str(err.value))


# Tests for kernel stubs containing integer-valued fields


INTEGER_FIELD_CODE = '''
module testkern_int_field_mod
  type, extends(kernel_type) :: testkern_int_field_type
     type(arg_type), meta_args(3) =                             &
         (/ arg_type(gh_field,   gh_integer, gh_write, wtheta), &
            arg_type(gh_field*3, gh_integer, gh_read,  w3),     &
            arg_type(gh_field,   gh_integer, gh_read,  w2trace, &
                                                stencil(cross)) &
          /)
     type(func_type), dimension(2) :: meta_funcs =     &
         (/ func_type(wtheta, gh_basis),               &
            func_type(w3,     gh_basis, gh_diff_basis) &
          /)
     integer :: operates_on = cell_column
     integer :: gh_shape = gh_quadrature_XYoZ
   contains
     procedure, nopass :: code => testkern_int_field_code
  end type testkern_int_field_type
contains
  subroutine testkern_int_field_code()
  end subroutine testkern_int_field_code
end module testkern_int_field_mod
'''


def test_int_field_gen_stub():
    ''' Test that we generate correct code for kernel stubs that
    contain integer-valued fields with stencils and basis/differential
    basis functions.

    '''
    ast = fpapi.parse(INTEGER_FIELD_CODE, ignore_comments=False)
    metadata = LFRicKernMetadata(ast)
    kernel = LFRicKern()
    kernel.load_meta(metadata)
    generated_code = str(kernel.gen_stub)
    output = (
        "  MODULE testkern_int_field_mod\n"
        "    IMPLICIT NONE\n"
        "    CONTAINS\n"
        "    SUBROUTINE testkern_int_field_code(nlayers, field_1_wtheta, "
        "field_2_w3_v1, field_2_w3_v2, field_2_w3_v3, field_3_w2trace, "
        "field_3_stencil_size, field_3_stencil_dofmap, ndf_wtheta, "
        "undf_wtheta, map_wtheta, basis_wtheta_qr_xyoz, ndf_w3, undf_w3, "
        "map_w3, basis_w3_qr_xyoz, diff_basis_w3_qr_xyoz, ndf_w2trace, "
        "undf_w2trace, map_w2trace, np_xy_qr_xyoz, np_z_qr_xyoz, "
        "weights_xy_qr_xyoz, weights_z_qr_xyoz)\n"
        "      USE constants_mod\n"
        "      IMPLICIT NONE\n"
        "      INTEGER(KIND=i_def), intent(in) :: nlayers\n"
        "      INTEGER(KIND=i_def), intent(in) :: ndf_w2trace\n"
        "      INTEGER(KIND=i_def), intent(in), dimension(ndf_w2trace) :: "
        "map_w2trace\n"
        "      INTEGER(KIND=i_def), intent(in) :: ndf_w3\n"
        "      INTEGER(KIND=i_def), intent(in), dimension(ndf_w3) :: map_w3\n"
        "      INTEGER(KIND=i_def), intent(in) :: ndf_wtheta\n"
        "      INTEGER(KIND=i_def), intent(in), dimension(ndf_wtheta) :: "
        "map_wtheta\n"
        "      INTEGER(KIND=i_def), intent(in) :: undf_wtheta, undf_w3, "
        "undf_w2trace\n"
        "      INTEGER(KIND=i_def), intent(inout), dimension(undf_wtheta) :: "
        "field_1_wtheta\n"
        "      INTEGER(KIND=i_def), intent(in), dimension(undf_w3) :: "
        "field_2_w3_v1\n"
        "      INTEGER(KIND=i_def), intent(in), dimension(undf_w3) :: "
        "field_2_w3_v2\n"
        "      INTEGER(KIND=i_def), intent(in), dimension(undf_w3) :: "
        "field_2_w3_v3\n"
        "      INTEGER(KIND=i_def), intent(in), dimension(undf_w2trace) :: "
        "field_3_w2trace\n"
        "      INTEGER(KIND=i_def), intent(in) :: field_3_stencil_size\n"
        "      INTEGER(KIND=i_def), intent(in), dimension(ndf_w2trace,"
        "field_3_stencil_size) :: field_3_stencil_dofmap\n"
        "      INTEGER(KIND=i_def), intent(in) :: "
        "np_xy_qr_xyoz, np_z_qr_xyoz\n"
        "      REAL(KIND=r_def), intent(in), dimension(1,ndf_wtheta,"
        "np_xy_qr_xyoz,np_z_qr_xyoz) :: basis_wtheta_qr_xyoz\n"
        "      REAL(KIND=r_def), intent(in), dimension(1,ndf_w3,"
        "np_xy_qr_xyoz,np_z_qr_xyoz) :: basis_w3_qr_xyoz\n"
        "      REAL(KIND=r_def), intent(in), dimension(3,ndf_w3,"
        "np_xy_qr_xyoz,np_z_qr_xyoz) :: diff_basis_w3_qr_xyoz\n"
        "      REAL(KIND=r_def), intent(in), dimension(np_xy_qr_xyoz) :: "
        "weights_xy_qr_xyoz\n"
        "      REAL(KIND=r_def), intent(in), dimension(np_z_qr_xyoz) :: "
        "weights_z_qr_xyoz\n"
        "    END SUBROUTINE testkern_int_field_code\n"
        "  END MODULE testkern_int_field_mod")
    assert output in generated_code


def test_int_field_all_stencils_gen_stub():
    ''' Test that we generate correct code for kernel stubs that
    contain integer-valued fields with all supported stencil accesses. '''
    ast = fpapi.parse(
        os.path.join(BASE_PATH, "testkern_stencil_multi_int_field_mod.f90"),
        ignore_comments=False)
    metadata = LFRicKernMetadata(ast)
    kernel = LFRicKern()
    kernel.load_meta(metadata)
    generated_code = str(kernel.gen_stub)
    output = (
        "  MODULE testkern_stencil_multi_int_field_mod\n"
        "    IMPLICIT NONE\n"
        "    CONTAINS\n"
        "    SUBROUTINE testkern_stencil_multi_int_field_code(nlayers, "
        "field_1_w2broken, field_2_w1, field_2_stencil_size, "
        "field_2_stencil_dofmap, field_3_w0, field_3_stencil_size, "
        "field_3_direction, field_3_stencil_dofmap, field_4_w2v, "
        "field_4_stencil_size, field_4_stencil_dofmap, ndf_w2broken, "
        "undf_w2broken, map_w2broken, ndf_w1, undf_w1, map_w1, "
        "ndf_w0, undf_w0, map_w0, ndf_w2v, undf_w2v, map_w2v)\n"
        "      USE constants_mod\n"
        "      IMPLICIT NONE\n"
        "      INTEGER(KIND=i_def), intent(in) :: nlayers\n"
        "      INTEGER(KIND=i_def), intent(in) :: ndf_w0\n"
        "      INTEGER(KIND=i_def), intent(in), dimension(ndf_w0) :: map_w0\n"
        "      INTEGER(KIND=i_def), intent(in) :: ndf_w1\n"
        "      INTEGER(KIND=i_def), intent(in), dimension(ndf_w1) :: map_w1\n"
        "      INTEGER(KIND=i_def), intent(in) :: ndf_w2broken\n"
        "      INTEGER(KIND=i_def), intent(in), dimension(ndf_w2broken) :: "
        "map_w2broken\n"
        "      INTEGER(KIND=i_def), intent(in) :: ndf_w2v\n"
        "      INTEGER(KIND=i_def), intent(in), dimension(ndf_w2v) :: "
        "map_w2v\n"
        "      INTEGER(KIND=i_def), intent(in) :: undf_w2broken, undf_w1, "
        "undf_w0, undf_w2v\n"
        "      INTEGER(KIND=i_def), intent(inout), "
        "dimension(undf_w2broken) :: field_1_w2broken\n"
        "      INTEGER(KIND=i_def), intent(in), dimension(undf_w1) :: "
        "field_2_w1\n"
        "      INTEGER(KIND=i_def), intent(in), dimension(undf_w0) :: "
        "field_3_w0\n"
        "      INTEGER(KIND=i_def), intent(in), dimension(undf_w2v) :: "
        "field_4_w2v\n"
        "      INTEGER(KIND=i_def), intent(in) :: field_2_stencil_size, "
        "field_3_stencil_size, field_4_stencil_size\n"
        "      INTEGER(KIND=i_def), intent(in) :: field_3_direction\n"
        "      INTEGER(KIND=i_def), intent(in), dimension(ndf_w1,"
        "field_2_stencil_size) :: field_2_stencil_dofmap\n"
        "      INTEGER(KIND=i_def), intent(in), dimension(ndf_w0,"
        "field_3_stencil_size) :: field_3_stencil_dofmap\n"
        "      INTEGER(KIND=i_def), intent(in), dimension(ndf_w2v,"
        "field_4_stencil_size) :: field_4_stencil_dofmap\n"
        "    END SUBROUTINE testkern_stencil_multi_int_field_code\n"
        "  END MODULE testkern_stencil_multi_int_field_mod")
    assert output in generated_code


# Tests for kernel stubs containing real- and integer-valued fields


def test_real_int_field_gen_stub():
    ''' Test that we generate correct code for kernel stubs that
    contain real- and integer-valued fields with basis and differential
    basis functions on one real- and one integer-valued field.

    '''
    code = FIELD_CODE.replace(
        "func_type(w1, gh_basis),",
        "func_type(w1, gh_basis, gh_diff_basis),", 1)
    ast = fpapi.parse(code, ignore_comments=False)
    metadata = LFRicKernMetadata(ast)
    kernel = LFRicKern()
    kernel.load_meta(metadata)
    generated_code = str(kernel.gen_stub)
    output = (
        "  MODULE testkern_field_mod\n"
        "    IMPLICIT NONE\n"
        "    CONTAINS\n"
        "    SUBROUTINE testkern_field_code(nlayers, rscalar_1, field_2_w1, "
        "field_3_w2, field_4_wtheta, field_5_w3, iscalar_6, ndf_w1, undf_w1, "
        "map_w1, basis_w1_qr_xyoz, diff_basis_w1_qr_xyoz, ndf_w2, undf_w2, "
        "map_w2, ndf_wtheta, undf_wtheta, map_wtheta, ndf_w3, undf_w3, "
        "map_w3, basis_w3_qr_xyoz, diff_basis_w3_qr_xyoz, np_xy_qr_xyoz, "
        "np_z_qr_xyoz, weights_xy_qr_xyoz, weights_z_qr_xyoz)\n"
        "      USE constants_mod\n"
        "      IMPLICIT NONE\n"
        "      INTEGER(KIND=i_def), intent(in) :: nlayers\n"
        "      INTEGER(KIND=i_def), intent(in) :: ndf_w1\n"
        "      INTEGER(KIND=i_def), intent(in), dimension(ndf_w1) :: map_w1\n"
        "      INTEGER(KIND=i_def), intent(in) :: ndf_w2\n"
        "      INTEGER(KIND=i_def), intent(in), dimension(ndf_w2) :: map_w2\n"
        "      INTEGER(KIND=i_def), intent(in) :: ndf_w3\n"
        "      INTEGER(KIND=i_def), intent(in), dimension(ndf_w3) :: map_w3\n"
        "      INTEGER(KIND=i_def), intent(in) :: ndf_wtheta\n"
        "      INTEGER(KIND=i_def), intent(in), dimension(ndf_wtheta) :: "
        "map_wtheta\n"
        "      INTEGER(KIND=i_def), intent(in) :: undf_w1, undf_w2, "
        "undf_wtheta, undf_w3\n"
        "      REAL(KIND=r_def), intent(in) :: rscalar_1\n"
        "      INTEGER(KIND=i_def), intent(in) :: iscalar_6\n"
        "      REAL(KIND=r_def), intent(inout), dimension(undf_w1) :: "
        "field_2_w1\n"
        "      REAL(KIND=r_def), intent(in), dimension(undf_w2) :: "
        "field_3_w2\n"
        "      INTEGER(KIND=i_def), intent(inout), dimension(undf_wtheta) :: "
        "field_4_wtheta\n"
        "      INTEGER(KIND=i_def), intent(in), dimension(undf_w3) :: "
        "field_5_w3\n"
        "      INTEGER(KIND=i_def), intent(in) :: np_xy_qr_xyoz, "
        "np_z_qr_xyoz\n"
        "      REAL(KIND=r_def), intent(in), dimension(3,ndf_w1,"
        "np_xy_qr_xyoz,np_z_qr_xyoz) :: basis_w1_qr_xyoz\n"
        "      REAL(KIND=r_def), intent(in), dimension(3,ndf_w1,"
        "np_xy_qr_xyoz,np_z_qr_xyoz) :: diff_basis_w1_qr_xyoz\n"
        "      REAL(KIND=r_def), intent(in), dimension(1,ndf_w3,"
        "np_xy_qr_xyoz,np_z_qr_xyoz) :: basis_w3_qr_xyoz\n"
        "      REAL(KIND=r_def), intent(in), dimension(3,ndf_w3,"
        "np_xy_qr_xyoz,np_z_qr_xyoz) :: diff_basis_w3_qr_xyoz\n"
        "      REAL(KIND=r_def), intent(in), dimension(np_xy_qr_xyoz) :: "
        "weights_xy_qr_xyoz\n"
        "      REAL(KIND=r_def), intent(in), dimension(np_z_qr_xyoz) :: "
        "weights_z_qr_xyoz\n"
        "    END SUBROUTINE testkern_field_code\n"
        "  END MODULE testkern_field_mod")
    assert output in generated_code<|MERGE_RESOLUTION|>--- conflicted
+++ resolved
@@ -47,13 +47,8 @@
 import pytest
 import fparser
 from fparser import api as fpapi
-<<<<<<< HEAD
-from psyclone.domain.lfric import LFRicConstants, LFRicKern, LFRicKernMetadata
-from psyclone.dynamo0p3 import LFRicFields
-=======
-from psyclone.domain.lfric import LFRicConstants, LFRicKern, LFRicFields
-from psyclone.dynamo0p3 import DynKernMetadata
->>>>>>> 1d34fda6
+from psyclone.domain.lfric import (LFRicConstants, LFRicKern,
+                                   LFRicFields, LFRicKernMetadata)
 from psyclone.f2pygen import ModuleGen, SubroutineGen
 from psyclone.errors import InternalError
 
