# -----------------------------------------------------------------------------
# BSD 3-Clause License
#
# Copyright (c) 2019-2020, Science and Technology Facilities Council
# All rights reserved.
#
# Redistribution and use in source and binary forms, with or without
# modification, are permitted provided that the following conditions are met:
#
# * Redistributions of source code must retain the above copyright notice, this
#   list of conditions and the following disclaimer.
#
# * Redistributions in binary form must reproduce the above copyright notice,
#   this list of conditions and the following disclaimer in the documentation
#   and/or other materials provided with the distribution.
#
# * Neither the name of the copyright holder nor the names of its
#   contributors may be used to endorse or promote products derived from
#   this software without specific prior written permission.
#
# THIS SOFTWARE IS PROVIDED BY THE COPYRIGHT HOLDERS AND CONTRIBUTORS
# "AS IS" AND ANY EXPRESS OR IMPLIED WARRANTIES, INCLUDING, BUT NOT
# LIMITED TO, THE IMPLIED WARRANTIES OF MERCHANTABILITY AND FITNESS
# FOR A PARTICULAR PURPOSE ARE DISCLAIMED. IN NO EVENT SHALL THE
# COPYRIGHT HOLDER OR CONTRIBUTORS BE LIABLE FOR ANY DIRECT, INDIRECT,
# INCIDENTAL, SPECIAL, EXEMPLARY, OR CONSEQUENTIAL DAMAGES (INCLUDING,
# BUT NOT LIMITED TO, PROCUREMENT OF SUBSTITUTE GOODS OR SERVICES;
# LOSS OF USE, DATA, OR PROFITS; OR BUSINESS INTERRUPTION) HOWEVER
# CAUSED AND ON ANY THEORY OF LIABILITY, WHETHER IN CONTRACT, STRICT
# LIABILITY, OR TORT (INCLUDING NEGLIGENCE OR OTHERWISE) ARISING IN
# ANY WAY OUT OF THE USE OF THIS SOFTWARE, EVEN IF ADVISED OF THE
# POSSIBILITY OF SUCH DAMAGE.
# -----------------------------------------------------------------------------
# Author I. Kavcic, Met Office
# Modified by A. R. Porter, STFC Daresbury Lab
# Modified by J. Henrichs, Bureau of Meteorology
# -----------------------------------------------------------------------------

''' Module containing tests for PSyclone GOceanExtractTrans
transformations.
'''

from __future__ import absolute_import

import pytest

from psyclone.domain.gocean.transformations import GOceanExtractTrans
from psyclone.psyir.nodes import ExtractNode, PSyDataNode
from psyclone.psyGen import Loop, NameSpace
from psyclone.psyir.transformations import TransformationError
from psyclone.tests.utilities import get_invoke

# API names
GOCEAN_API = "gocean1.0"


@pytest.fixture(scope="function", autouse=True)
def clear_psydata_namespace():
    '''This function is called before any test function. It
    creates a new NameSpace manager, which is responsible to create
    unique region names - this makes sure the test works if the order
    or number of tests run is changed, otherwise the created region
    names will change.'''
    PSyDataNode._namespace = NameSpace()


def ordered_lines_in_text(lines, text):
    '''Verifies that the specified lines occur in text in the
    specified same order, though not necessarily consecutive.
    If not, a ValueError will be raised.
    :param lines: The lines that must occur in this order in the text.
    :type lines: list of str
    :param str text: The text in which the lines must occur.

    :raises ValueError: if a line is not found in the text, or the
        lines occur in a different order.
    '''
    indx = 0
    for line in lines:
        # index will raise a ValueException if the string is not found
        new_index = text.index(line, indx)
        indx = new_index + len(line)

# --------------------------------------------------------------------------- #
# ================== Extract Transformation tests =========================== #
# --------------------------------------------------------------------------- #


def test_gocean_extract_trans():
    '''Tests basic functions in ExtractTrans.'''
    etrans = GOceanExtractTrans()
    assert str(etrans) == "Create a sub-tree of the PSyIR that has " \
                          "GOceanExtractNode at its root."
    assert etrans.name == "GOceanExtractTrans"


# -----------------------------------------------------------------------------
def test_kern_builtin_no_loop():
    ''' Test that applying Extract Transformation on a Kernel or Built-in
    call without its parent Loop raises a TransformationError. '''

    gocetrans = GOceanExtractTrans()
    _, invoke = get_invoke("single_invoke_three_kernels.f90",
                           GOCEAN_API, idx=0, dist_mem=False)
    schedule = invoke.schedule
    # Test Kernel call
    kernel_call = schedule.children[0].loop_body[0].loop_body[0]
    with pytest.raises(TransformationError) as excinfo:
        _, _ = gocetrans.apply(kernel_call)
    assert ("Extraction of a Kernel or a Built-in call without its "
            "parent Loop is not allowed.") in str(excinfo.value)


# -----------------------------------------------------------------------------
def test_no_outer_loop_gocean1p0():
    ''' Test that applying GOceanExtractTrans on an inner Loop without
    its parent outer Loop in GOcean1.0 API raises a TransformationError. '''
    etrans = GOceanExtractTrans()
    _, invoke = get_invoke("single_invoke_three_kernels.f90",
                           GOCEAN_API, idx=0, dist_mem=False)
    schedule = invoke.schedule

    # Try to extract the region between the outer and the inner Loop
    inner_loop = schedule[0].loop_body
    with pytest.raises(TransformationError) as excinfo:
        _, _ = etrans.apply(inner_loop)
    assert ("GOcean1.0 API: Extraction of an inner Loop without its "
            "ancestor outer Loop is not allowed.") in str(excinfo.value)


# -----------------------------------------------------------------------------
def test_no_parent_accdirective():
    ''' Test that applying Extract Transformation on an orphaned
    ACCLoopDirective without its ancestor ACCParallelDirective
    when optimisations are applied raises a TransformationError. '''
    from psyclone.transformations import ACCParallelTrans, ACCEnterDataTrans, \
        ACCLoopTrans

    etrans = GOceanExtractTrans()
    acclpt = ACCLoopTrans()
    accpara = ACCParallelTrans()
    accdata = ACCEnterDataTrans()

    _, invoke = get_invoke("single_invoke_three_kernels.f90",
                           GOCEAN_API, idx=0, dist_mem=False)
    schedule = invoke.schedule

    # Apply the OpenACC Loop transformation to every loop in the Schedule
    for child in schedule.children:
        if isinstance(child, Loop):
            schedule, _ = acclpt.apply(child)
    # Enclose all of these loops within a single ACC Parallel region
    schedule, _ = accpara.apply(schedule.children)
    # Add a mandatory ACC enter-data directive
    schedule, _ = accdata.apply(schedule)

    orphaned_directive = schedule.children[1].children[0]
    with pytest.raises(TransformationError) as excinfo:
        _, _ = etrans.apply(orphaned_directive)
    assert ("Extraction of Nodes enclosed within a thread-parallel "
            "region is not allowed.") in str(excinfo.value)

# --------------------------------------------------------------------------- #
# ================== ExtractNode tests ====================================== #
# --------------------------------------------------------------------------- #


def test_extract_node_position():
    ''' Test that Extract Transformation inserts the ExtractNode
    at the position of the first node in the Node list
    marked for extraction. '''

    # Test GOcean1.0 API for extraction of a single Node
    gocetrans = GOceanExtractTrans()
    _, invoke = get_invoke("single_invoke_three_kernels.f90",
                           GOCEAN_API, idx=0, dist_mem=False)
    schedule = invoke.schedule
    # Apply Extract transformation to the second Node and assert that
    # position and the absolute position of the ExtractNode are the same as
    # respective positions of the second Node before the transformation.
    pos = 1
    child = schedule.children[pos]
    abspos = child.abs_position
    dpth = child.depth
    schedule, _ = gocetrans.apply(child)
    extract_node = schedule.walk(ExtractNode)
    # The result is only one ExtractNode in the list with position 1
    assert extract_node[0].position == pos
    assert extract_node[0].abs_position == abspos
    assert extract_node[0].depth == dpth
    assert extract_node[0].dag_name == "gocean_extract_1"


# -----------------------------------------------------------------------------
def test_single_node_ompparalleldo_gocean1p0():
    ''' Test that applying Extract Transformation on a Node enclosed
    within an OMP Parallel DO Directive produces the correct result
    in GOcean1.0 API. '''
    from psyclone.transformations import GOceanOMPParallelLoopTrans

    etrans = GOceanExtractTrans()
    otrans = GOceanOMPParallelLoopTrans()

    # Test a Loop nested within the OMP Parallel DO Directive
    psy, invoke = get_invoke("single_invoke_three_kernels.f90",
                             GOCEAN_API, idx=0, dist_mem=False)
    schedule = invoke.schedule

    # Apply GOceanOMPParallelLoopTrans to the second Loop
    schedule, _ = otrans.apply(schedule.children[1])
    # Now enclose the parallel region within an ExtractNode (inserted
    # at the previous location of the OMPParallelDoDirective
    schedule, _ = etrans.apply(schedule.children[1])

    code = str(psy.gen)
    output = """      ! ExtractStart
      !
      CALL psy_data%PreStart("psy_single_invoke_three_kernels", """ \
      """"invoke_0:compute_cv_code:r0", 2, 3)
      CALL psy_data%PreDeclareVariable("p_fld", p_fld)
      CALL psy_data%PreDeclareVariable("v_fld", v_fld)
      CALL psy_data%PreDeclareVariable("cv_fld_post", cv_fld)
      CALL psy_data%PreDeclareVariable("i_post", i)
      CALL psy_data%PreDeclareVariable("j_post", j)
      CALL psy_data%PreEndDeclaration
      CALL psy_data%ProvideVariable("p_fld", p_fld)
      CALL psy_data%ProvideVariable("v_fld", v_fld)
      CALL psy_data%PreEnd
      !$omp parallel do default(shared), private(i,j), schedule(static)
      DO j=2,jstop+1
        DO i=2,istop
          CALL compute_cv_code(i, j, cv_fld%data, p_fld%data, v_fld%data)
        END DO
      END DO
      !$omp end parallel do
      CALL psy_data%PostStart
      CALL psy_data%ProvideVariable("cv_fld_post", cv_fld)
      CALL psy_data%ProvideVariable("i_post", i)
      CALL psy_data%ProvideVariable("j_post", j)
      CALL psy_data%PostEnd
      !
      ! ExtractEnd"""

    assert output in code


# -----------------------------------------------------------------------------
def test_node_list_ompparallel_gocean1p0():
    ''' Test that applying Extract Transformation on a list of Nodes
    enclosed within an OMP Parallel Region produces the correct result
    in GOcean1.0 API. '''
    from psyclone.transformations import GOceanOMPLoopTrans, OMPParallelTrans

    etrans = GOceanExtractTrans()
    ltrans = GOceanOMPLoopTrans()
    otrans = OMPParallelTrans()

    # Test a Loop nested within the OMP Parallel DO Directive
    psy, invoke = get_invoke("single_invoke_three_kernels.f90",
                             GOCEAN_API, idx=0, dist_mem=False)
    schedule = invoke.schedule

    # Apply GOceanOMPParallelLoopTrans to the first two Loops
    schedule, _ = ltrans.apply(schedule.children[0])
    schedule, _ = ltrans.apply(schedule.children[1])
    # and enclose them within a parallel region
    schedule, _ = otrans.apply(schedule.children[0:2])
    # Now enclose the parallel region within an ExtractNode (inserted
    # at the previous location of the OMPParallelDirective
    schedule, _ = etrans.apply(schedule.children[0])

    code = str(psy.gen)
    output = """
      ! ExtractStart
      !
      CALL psy_data%PreStart("psy_single_invoke_three_kernels", """ \
      """"invoke_0:r0", 3, 4)
      CALL psy_data%PreDeclareVariable("p_fld", p_fld)
      CALL psy_data%PreDeclareVariable("u_fld", u_fld)
      CALL psy_data%PreDeclareVariable("v_fld", v_fld)
      CALL psy_data%PreDeclareVariable("cu_fld_post", cu_fld)
      CALL psy_data%PreDeclareVariable("cv_fld_post", cv_fld)
      CALL psy_data%PreDeclareVariable("i_post", i)
      CALL psy_data%PreDeclareVariable("j_post", j)
      CALL psy_data%PreEndDeclaration
      CALL psy_data%ProvideVariable("p_fld", p_fld)
      CALL psy_data%ProvideVariable("u_fld", u_fld)
      CALL psy_data%ProvideVariable("v_fld", v_fld)
      CALL psy_data%PreEnd
      !$omp parallel default(shared), private(i,j)
      !$omp do schedule(static)
      DO j=2,jstop
        DO i=2,istop+1
          CALL compute_cu_code(i, j, cu_fld%data, p_fld%data, u_fld%data)
        END DO
      END DO
      !$omp end do
      !$omp do schedule(static)
      DO j=2,jstop+1
        DO i=2,istop
          CALL compute_cv_code(i, j, cv_fld%data, p_fld%data, v_fld%data)
        END DO
      END DO
      !$omp end do
      !$omp end parallel
      CALL psy_data%PostStart
      CALL psy_data%ProvideVariable("cu_fld_post", cu_fld)
      CALL psy_data%ProvideVariable("cv_fld_post", cv_fld)
      CALL psy_data%ProvideVariable("i_post", i)
      CALL psy_data%ProvideVariable("j_post", j)
      CALL psy_data%PostEnd
      !
      ! ExtractEnd"""
    assert output in code


# -----------------------------------------------------------------------------
# Testing driver generation

@pytest.mark.parametrize("create_driver", [None, False, True])
def test_driver_generation_flag(tmpdir, create_driver):
    '''Test that driver generation can be enabled and disabled, and
    that it is disabled by default. If create_driver is None, the
    default behaviour (don't create driver) is tested.

    '''
    # Use tmpdir so that the driver is created in tmp
    tmpdir.chdir()

    etrans = GOceanExtractTrans()
    psy, invoke = get_invoke("driver_test.f90",
                             GOCEAN_API, idx=0, dist_mem=False)
    schedule = invoke.schedule

    if create_driver is None:
        schedule, _ = etrans.apply(schedule.children[0:2])
    else:
        schedule, _ = etrans.apply(schedule.children[0:2],
                                   {'create_driver': create_driver})
    # We are only interested in the potentially triggered driver-creation.
    str(psy.gen)

    driver = tmpdir.join("driver-psy_extract_example_with_various_variable_"
                         "access_patterns-invoke_0_compute_kernel:compute_"
                         "kernel_code:r0.f90")
    # When create_driver is None, as a default no driver should be created.
    # Since "None or False" is "False", this simple test can be used in all
    # three cases.
    assert driver.isfile() == (create_driver or False)


# -----------------------------------------------------------------------------
def test_driver_creation(tmpdir):
    '''Test that driver is created correctly for all variable access \
    modes (input, input-output, output).

    '''
    # Use tmpdir so that the driver is created in tmp
    tmpdir.chdir()

    etrans = GOceanExtractTrans()
    psy, invoke = get_invoke("driver_test.f90",
                             GOCEAN_API, idx=0, dist_mem=False)
    schedule = invoke.schedule

    schedule, _ = etrans.apply(schedule.children[0],
                               {'create_driver': True})
    # We are only interested in the driver, so ignore results.
    str(psy.gen)

    driver = tmpdir.join("driver-psy_extract_example_with_various_variable_"
                         "access_patterns-invoke_0_compute_kernel:compute_"
                         "kernel_code:r0.f90")
    assert driver.isfile()

    with driver.open("r") as driver_file:
        driver_code = driver_file.read()

    # This is an excerpt of the code that should get created.
    # It is tested line by line since there is other code in between
    # which is not important, and the order might also change.
    expected = '''      IMPLICIT NONE
      REAL(KIND=8), allocatable, dimension(:,:) :: u_fld
      REAL(KIND=8), allocatable, dimension(:,:) :: p_fld_post
      REAL(KIND=8), allocatable, dimension(:,:) :: p_fld
      REAL(KIND=8), allocatable, dimension(:,:) :: cu_fld_post
      REAL(KIND=8), allocatable, dimension(:,:) :: cu_fld
      TYPE(PSyDataType) psy_data
      CALL psy_data%OpenRead("psy_extract_example_with_various_variable''' \
      '''_access_patterns", "invoke_0_compute_kernel:compute_kernel_code:r0")
      CALL psy_data%ReadVariable("cu_fld_post", cu_fld_post)
      ALLOCATE (cu_fld, mold=cu_fld_post)
      cu_fld = 0.0
      CALL psy_data%ReadVariable("p_fld", p_fld)
      CALL psy_data%ReadVariable("p_fld_post", p_fld_post)
      CALL psy_data%ReadVariable("u_fld", u_fld)
      ! RegionStart
      DO j=2,jstop
        DO i=2,istop+1
          CALL compute_kernel_code(i, j, cu_fld, p_fld, u_fld)
        END DO
      END DO
      ! RegionEnd
      !
      ! Check cu_fld
      ! Check i
      ! Check j
      ! Check p_fld'''

    expected_lines = expected.split("\n")

    for line in expected_lines:
        assert line in driver_code


<<<<<<< HEAD
# -----------------------------------------------------------------------------
@pytest.mark.xfail(reason="Loop var should not be stored - #641 and #644")
=======
>>>>>>> 53fbc626
def test_driver_loop_variables(tmpdir):
    '''Test that loop variables are not stored. ATM this test
    fails because of #641 but also because of #644 (scalars are considered
    to be arrays)

    '''
    # Use tmpdir so that the driver is created in tmp
    tmpdir.chdir()

    etrans = GOceanExtractTrans()
    psy, invoke = get_invoke("driver_test.f90",
                             GOCEAN_API, idx=0, dist_mem=False)
    schedule = invoke.schedule

    schedule, _ = etrans.apply(schedule.children[0],
                               {'creat_-driver': True})
    # We are only interested in the driver, so ignore results.
    str(psy.gen)

    driver = tmpdir.join("driver-psy_extract_example_with_various_variable_"
                         "access_patterns-invoke_0_compute_kernel:compute_"
                         "kernel_code:r0.f90")

    assert driver.isfile()

    with open(str(driver), "r") as driver_file:
        driver_code = driver_file.read()

    # Since atm types are not handled, scalars are actually considered
    # to be arrays. Once this is fixed, none of those lines should be
    # in the code anymore (j_post should be declared as scalar):
    unexpected = '''      REAL(KIND=8), allocatable, dimension(:,:) :: j_post
      ALLOCATE (j, mold=j_post)'''
    unexpected_lines = unexpected.split("\n")

    for line in unexpected_lines:
        if line in driver_code:
            pytest.xfail("#641 Loop variables are stored.")
    assert False, "X-failing test working: #641 Loop variables."


<<<<<<< HEAD
# -----------------------------------------------------------------------------
@pytest.mark.xfail(reason="Scalars not yet supported - #644")
=======
>>>>>>> 53fbc626
def test_driver_scalars(tmpdir):
    '''
    This tests the extraction and driver scalars.
    '''
    # Use tmpdir so that the driver is created in tmp
    tmpdir.chdir()

    etrans = GOceanExtractTrans()
    psy, invoke = get_invoke("single_invoke_scalar_float_arg.f90",
                             GOCEAN_API, idx=0, dist_mem=False)

    etrans.apply(invoke.schedule.children[0], {'create_driver': True})

    # First test extraction code
    # --------------------------
    extract_code = str(psy.gen)

    # Test the handling of scalar parameter in extraction code:
    expected_lines = ['CALL psy_data%PreDeclareVariable("a_scalar", '
                      'a_scalar)',
                      'CALL psy_data%ProvideVariable("a_scalar", a_scalar)']

    # Check that the above lines occur in the same order. There might be
    # other lines between the expected lines, which will be ignored in
    # 'ordered_linex_in_text'.
    ordered_lines_in_text(expected_lines, extract_code)

    # Now test the created driver:
    # ----------------------------
    driver_name = tmpdir.join("driver-psy_single_invoke_scalar_float_test-"
                              "invoke_0_bc_ssh:bc_ssh_code:r0.f90")
    with open(str(driver_name), "r") as driver_file:
        driver_code = driver_file.read()

    expected_lines = ['REAL(KIND=8) :: a_scalar',
                      'CALL psy_data%OpenRead("kernel_scalar_float", '
                      '"bc_ssh_code")',
                      'CALL psy_data%ReadVariable("a_scalar", a_scalar)']

    # Check that the above lines occur in the same order. There might be
    # other lines between the expected lines, which will be ignored in
    # 'ordered_linex_in_text'.
    with pytest.raises(ValueError):
        ordered_lines_in_text(expected_lines, driver_code)
    pytest.xfail("#644 Scalars not supported yet.")


# -----------------------------------------------------------------------------
@pytest.mark.xfail(reason="Grid properties not yet supported - #638")
def test_driver_grid_properties(tmpdir):
    '''
    This tests the extraction and driver generated for grid properties.
    '''
    # Use tmpdir so that the driver is created in tmp
    tmpdir.chdir()

    etrans = GOceanExtractTrans()
    psy, invoke = get_invoke("single_invoke_scalar_float_arg.f90",
                             GOCEAN_API, idx=0, dist_mem=False)

    etrans.apply(invoke.schedule.children[0], {'create_driver': True})

    # First test extraction code
    # --------------------------
    extract_code = str(psy.gen)

    # Test the handling of scalar and array grid properties
    expected_lines = ['CALL psy_data%PreDeclareVariable("ssh_fld%grid%'
                      'subdomain%internal%xstop", ssh_fld%grid%subdomain%'
                      'internal%xstop)',
                      'CALL psy_data%PreDeclareVariable("ssh_fld%grid%tmask", '
                      'ssh_fld%grid%tmask)',
                      'CALL psy_data%ProvideVariable("ssh_fld%grid%subdomain%'
                      'internal%xstop", ssh_fld%grid%subdomain%internal%'
                      'xstop)',
                      'CALL psy_data%ProvideVariable("ssh_fld%grid%tmask", '
                      'ssh_fld%grid%tmask)']

    # Check that the above lines occur in the same order. There might be
    # other lines between the expected lines, which will be ignored in
    # 'ordered_linex_in_text'.
    ordered_lines_in_text(expected_lines, extract_code)

    # Now test the created driver:
    # ----------------------------
    driver_name = tmpdir.join("driver-psy_single_invoke_scalar_float_test-"
                              "invoke_0_bc_ssh:bc_ssh_code:r0.f90")
    with open(str(driver_name), "r") as driver_file:
        driver_code = driver_file.read()

    expected_lines = ['REAL(KIND=8), allocatable, dimension(:,:) :: tmask',
                      'INTEGER :: xstop',
                      'CALL psy_data%OpenRead(',
                      '"psy_single_invoke_scalar_float_test", '
                      '"invoke_0_bc_ssh:bc_ssh_code:r0")',
                      'CALL psy_data%ReadVariable("ssh_fld%grid%subdomain%'
                      'internal%xstop", xstop)',
                      'CALL psy_data%ReadVariable("ssh_fld%grid%tmask", '
                      'tmask)']
<<<<<<< HEAD
    indx = 0
    for line in expected_lines:
        # index will raise an exception if the string is not found
        new_index = driver_code[indx:].index(line)
        indx += new_index


# -----------------------------------------------------------------------------
def test_rename_region(tmpdir):
    '''
    This tests that an extract region can be renamed, and that the created
    driver will use the new names.
    '''
    # Use tmpdir so that the driver is created in tmp
    tmpdir.chdir()

    etrans = GOceanExtractTrans()
    psy, invoke = get_invoke("single_invoke_scalar_float_arg.f90",
                             GOCEAN_API, idx=0, dist_mem=False)

    etrans.apply(invoke.schedule.children[0],
                 {'create_driver': True, 'region_name': ("main", "update")})

    # Test that the extraction code contains the right names
    assert 'CALL psy_data%PreStart("main", "update", 4, 3)' in str(psy.gen)

    # Now test if the created driver has the right name, and will open the
    # right file:
    driver_name = tmpdir.join("driver-main-update.f90")
    with open(str(driver_name), "r") as driver_file:
        driver_code = driver_file.read()
    assert 'CALL psy_data%OpenRead("main", "update")' in driver_code
=======
    # Check that the above lines occur in the same order. There might be
    # other lines between the expected lines, which will be ignored in
    # 'ordered_linex_in_text'.
    ordered_lines_in_text(expected_lines, driver_code)
>>>>>>> 53fbc626
<|MERGE_RESOLUTION|>--- conflicted
+++ resolved
@@ -413,11 +413,7 @@
         assert line in driver_code
 
 
-<<<<<<< HEAD
-# -----------------------------------------------------------------------------
-@pytest.mark.xfail(reason="Loop var should not be stored - #641 and #644")
-=======
->>>>>>> 53fbc626
+# -----------------------------------------------------------------------------
 def test_driver_loop_variables(tmpdir):
     '''Test that loop variables are not stored. ATM this test
     fails because of #641 but also because of #644 (scalars are considered
@@ -433,7 +429,7 @@
     schedule = invoke.schedule
 
     schedule, _ = etrans.apply(schedule.children[0],
-                               {'creat_-driver': True})
+                               {'create_driver': True})
     # We are only interested in the driver, so ignore results.
     str(psy.gen)
 
@@ -459,11 +455,7 @@
     assert False, "X-failing test working: #641 Loop variables."
 
 
-<<<<<<< HEAD
-# -----------------------------------------------------------------------------
-@pytest.mark.xfail(reason="Scalars not yet supported - #644")
-=======
->>>>>>> 53fbc626
+# -----------------------------------------------------------------------------
 def test_driver_scalars(tmpdir):
     '''
     This tests the extraction and driver scalars.
@@ -563,12 +555,11 @@
                       'internal%xstop", xstop)',
                       'CALL psy_data%ReadVariable("ssh_fld%grid%tmask", '
                       'tmask)']
-<<<<<<< HEAD
-    indx = 0
-    for line in expected_lines:
-        # index will raise an exception if the string is not found
-        new_index = driver_code[indx:].index(line)
-        indx += new_index
+
+    # Check that the above lines occur in the same order. There might be
+    # other lines between the expected lines, which will be ignored in
+    # 'ordered_linex_in_text'.
+    ordered_lines_in_text(expected_lines, driver_code)
 
 
 # -----------------------------------------------------------------------------
@@ -595,10 +586,4 @@
     driver_name = tmpdir.join("driver-main-update.f90")
     with open(str(driver_name), "r") as driver_file:
         driver_code = driver_file.read()
-    assert 'CALL psy_data%OpenRead("main", "update")' in driver_code
-=======
-    # Check that the above lines occur in the same order. There might be
-    # other lines between the expected lines, which will be ignored in
-    # 'ordered_linex_in_text'.
-    ordered_lines_in_text(expected_lines, driver_code)
->>>>>>> 53fbc626
+    assert 'CALL psy_data%OpenRead("main", "update")' in driver_code