# -----------------------------------------------------------------------------
# BSD 3-Clause License
#
# Copyright (c) 2022-2024, Science and Technology Facilities Council.
# All rights reserved.
#
# Redistribution and use in source and binary forms, with or without
# modification, are permitted provided that the following conditions are met:
#
# * Redistributions of source code must retain the above copyright notice, this
#   list of conditions and the following disclaimer.
#
# * Redistributions in binary form must reproduce the above copyright notice,
#   this list of conditions and the following disclaimer in the documentation
#   and/or other materials provided with the distribution.
#
# * Neither the name of the copyright holder nor the names of its
#   contributors may be used to endorse or promote products derived from
#   this software without specific prior written permission.
#
# THIS SOFTWARE IS PROVIDED BY THE COPYRIGHT HOLDERS AND CONTRIBUTORS
# "AS IS" AND ANY EXPRESS OR IMPLIED WARRANTIES, INCLUDING, BUT NOT
# LIMITED TO, THE IMPLIED WARRANTIES OF MERCHANTABILITY AND FITNESS
# FOR A PARTICULAR PURPOSE ARE DISCLAIMED. IN NO EVENT SHALL THE
# COPYRIGHT HOLDER OR CONTRIBUTORS BE LIABLE FOR ANY DIRECT, INDIRECT,
# INCIDENTAL, SPECIAL, EXEMPLARY, OR CONSEQUENTIAL DAMAGES (INCLUDING,
# BUT NOT LIMITED TO, PROCUREMENT OF SUBSTITUTE GOODS OR SERVICES;
# LOSS OF USE, DATA, OR PROFITS; OR BUSINESS INTERRUPTION) HOWEVER
# CAUSED AND ON ANY THEORY OF LIABILITY, WHETHER IN CONTRACT, STRICT
# LIABILITY, OR TORT (INCLUDING NEGLIGENCE OR OTHERWISE) ARISING IN
# ANY WAY OUT OF THE USE OF THIS SOFTWARE, EVEN IF ADVISED OF THE
# POSSIBILITY OF SUCH DAMAGE.
# -----------------------------------------------------------------------------
# Authors R. W. Ford, A. R. Porter, S. Siso and N. Nobre, STFC Daresbury Lab
# Modified I. Kavcic, A. Coughtrie and L. Turner, Met Office
#          C.M. Maynard, Met Office / University of Reading
# Modified J. Henrichs, Bureau of Meteorology
# Modified A. B. G. Chalk, STFC Daresbury Lab

''' Tests of the KernelModuleInlineTrans PSyIR transformation. '''

import os
import pytest
from fparser.common.readfortran import FortranStringReader
from psyclone.configuration import Config
from psyclone.domain.common.transformations import KernelModuleInlineTrans
from psyclone.errors import InternalError
from psyclone.psyGen import CodedKern, Kern
from psyclone.psyir.nodes import (
    Container, Routine, CodeBlock, Call, IntrinsicCall)
from psyclone.psyir.symbols import (
    ContainerSymbol, DataSymbol, ImportInterface, RoutineSymbol, REAL_TYPE,
    Symbol, SymbolError, SymbolTable)
from psyclone.psyir.transformations import TransformationError
from psyclone.tests.gocean_build import GOceanBuild
from psyclone.tests.lfric_build import LFRicBuild
from psyclone.tests.utilities import count_lines, get_invoke


def test_module_inline_constructor_and_str():
    ''' Test that the transformation can be created and stringified. '''
    inline_trans = KernelModuleInlineTrans()
    assert (str(inline_trans) == "Copy the routine associated with a (Kernel) "
            "call into the Container of the call site.")


<<<<<<< HEAD
def test_validate_inline_error_if_not_kernel(fortran_reader):
    '''Test that the inline transformation fails if the object being
    passed is not a kernel or a Call or if it is an IntrinsicCall.'''
    _, invoke = get_invoke("single_invoke_three_kernels.f90", "gocean1.0",
=======
def test_validate_inline_error_if_not_kernel():
    ''' Test that the inline transformation fails if the object being
    passed is not a kernel'''
    _, invoke = get_invoke("single_invoke_three_kernels.f90", "gocean",
>>>>>>> 08e762d3
                           idx=0, dist_mem=False)
    schedule = invoke.schedule
    kern_call = schedule.children[0].loop_body[0]
    inline_trans = KernelModuleInlineTrans()
    with pytest.raises(TransformationError) as err:
        inline_trans.apply(kern_call)
    assert ("Target of a KernelModuleInlineTrans must be a sub-class of "
            "psyGen.CodedKern or psyir.nodes.Call but got 'GOLoop'" in
            str(err.value))
    # Test when it is an IntrinsicCall.
    psyir = fortran_reader.psyir_from_source('''\
module my_mod
  contains
subroutine my_sub
  real :: a, b
  a = sin(b)
end subroutine my_sub
end module my_mod
''')
    call = psyir.walk(Call)[0]
    with pytest.raises(TransformationError) as err:
        inline_trans.apply(call)
    assert ("Cannot module-inline a call to an intrinsic (got 'SIN(b)')"
            in str(err.value))


def test_validate_with_imported_subroutine_call():
    ''' Test that the module inline transformation supports kernels with
<<<<<<< HEAD
    call nodes that reference an imported symbol. '''
    _, invoke = get_invoke("single_invoke_three_kernels.f90", "gocean1.0",
=======
    call nodes that reference and imported symbol. '''
    _, invoke = get_invoke("single_invoke_three_kernels.f90", "gocean",
>>>>>>> 08e762d3
                           idx=0, dist_mem=False)
    schedule = invoke.schedule
    kern_call = schedule.walk(CodedKern)[0]
    # Create a call to made up subroutine and module symbols
    kern_schedule = kern_call.get_kernel_schedule()
    mymod = kern_schedule.symbol_table.new_symbol(
            "mymod",
            symbol_type=ContainerSymbol)
    myfunc = kern_schedule.symbol_table.new_symbol(
            "myfunc",
            symbol_type=RoutineSymbol,
            interface=ImportInterface(mymod))
    kern_schedule.addchild(Call.create(myfunc))

    # The validate should succeed
    inline_trans = KernelModuleInlineTrans()
    inline_trans.validate(kern_call)


def test_validate_invalid_get_kernel_schedule(monkeypatch):
    '''Check that the validate method in the class KernelTrans raises an
    exception if the kernel code can not be retrieved.

    '''
    kernel_trans = KernelModuleInlineTrans()
    _, invoke = get_invoke("single_invoke_kern_with_global.f90",
                           api="gocean", idx=0)
    sched = invoke.schedule
    kernels = sched.walk(Kern)
    kernel = kernels[0]

    def raise_symbol_error():
        '''Simple function that raises SymbolError.'''
        raise SymbolError("error")
    monkeypatch.setattr(kernel, "get_kernel_schedule", raise_symbol_error)
    with pytest.raises(TransformationError) as err:
        kernel_trans.apply(kernel)
    assert ("KernelModuleInlineTrans failed to retrieve PSyIR for Kernel "
            "'kernel_with_global_code' due to: " in str(err.value))


def test_validate_no_inline_global_var(parser):
    ''' Check that we refuse to in-line a kernel that accesses a global
    variable. '''
    inline_trans = KernelModuleInlineTrans()
    _, invoke = get_invoke("single_invoke_kern_with_global.f90",
                           api="gocean", idx=0)
    sched = invoke.schedule
    kernels = sched.walk(Kern)
    with pytest.raises(TransformationError) as err:
        inline_trans.validate(kernels[0])
    assert ("Kernel 'kernel_with_global_code' contains accesses to 'alpha' "
            "which is declared in the same module scope. Cannot inline such a "
            "Kernel." in str(err.value))

    # Check that the issue is also reported if the symbol is inside a
    # Codeblock
    reader = FortranStringReader('''
    subroutine mytest
        alpha = alpha + 1
    end subroutine mytest''')
    stmt = parser(reader).children[0].children[1]
    block = CodeBlock([stmt], CodeBlock.Structure.STATEMENT)
    kernels[0].get_kernel_schedule().pop_all_children()
    kernels[0].get_kernel_schedule().addchild(block)

    with pytest.raises(TransformationError) as err:
        inline_trans.validate(kernels[0])
    assert ("'kernel_with_global_code' contains accesses to 'alpha' in a "
            "CodeBlock that is declared in the same module scope. Cannot "
            "inline such a Kernel." in str(err.value))

    # Check that a symbol of unknown origin within a CodeBlock is caught.
    reader = FortranStringReader('''
    subroutine mytest
        unknown = unknown + 1
    end subroutine mytest''')
    stmt = parser(reader).children[0].children[1]
    block = CodeBlock([stmt], CodeBlock.Structure.STATEMENT)
    kernels[0].get_kernel_schedule().pop_all_children()
    kernels[0].get_kernel_schedule().addchild(block)
    with pytest.raises(TransformationError) as err:
        inline_trans.validate(kernels[0])
    assert ("Kernel 'kernel_with_global_code' contains accesses to 'unknown' "
            "in a CodeBlock but the origin of this symbol is unknown" in
            str(err.value))

    # But make sure that an IntrinsicCall routine name is not considered
    # a global symbol, as they are implicitly declared everywhere
    kernels[0].get_kernel_schedule().pop_all_children()
    kernels[0].get_kernel_schedule().addchild(
        IntrinsicCall.create(IntrinsicCall.Intrinsic.DATE_AND_TIME, []))
    inline_trans.validate(kernels[0])


def test_validate_name_clashes():
    ''' Test that if the module-inline transformation finds the kernel name
    already used in the Container scope, it raises the appropriate error'''
    # Use LFRic example with a repeated CodedKern
    psy, _ = get_invoke("4.6_multikernel_invokes.f90", "lfric", idx=0,
                        dist_mem=False)
    schedule = psy.invokes.invoke_list[0].schedule
    coded_kern = schedule.children[0].loop_body[0]
    inline_trans = KernelModuleInlineTrans()

    # Check that name clashes which are not subroutines are detected
    schedule.symbol_table.add(DataSymbol("ru_code", REAL_TYPE))
    with pytest.raises(TransformationError) as err:
        inline_trans.apply(coded_kern)
    assert ("Cannot module-inline Kernel 'ru_code' because symbol "
            "'ru_code: DataSymbol<Scalar<REAL, UNDEFINED>, Automatic>' with "
            "the same name already exists and changing the name of "
            "module-inlined subroutines is not supported yet."
            in str(err.value))

    # TODO # 898. Manually force removal of previous imported symbol
    # symbol_table.remove() is not implemented yet.
    schedule.symbol_table._symbols.pop("ru_code")

    # Check that if a subroutine with the same name already exists and it is
    # not identical, it fails.
    new_symbol = RoutineSymbol("ru_code")
    schedule.parent.symbol_table.add(new_symbol)
    schedule.parent.addchild(Routine(new_symbol.name))
    with pytest.raises(TransformationError) as err:
        inline_trans.apply(coded_kern)
    assert ("Cannot inline subroutine 'ru_code' because another, different, "
            "subroutine with the same name already exists and versioning of "
            "module-inlined subroutines is not implemented "
            "yet.") in str(err.value)


def test_validate_unsupported_symbol_shadowing(fortran_reader, monkeypatch):
    ''' Test that the validate method refuses to transform a kernel which
    contains local variables that shadow a module name that would need to
    be brought into the subroutine scope.'''

    _, invoke = get_invoke("single_invoke_three_kernels.f90", "gocean",
                           idx=0, dist_mem=False)
    schedule = invoke.schedule
    kern_call = schedule.children[1].loop_body[0].loop_body[0]

    # Manually set the kernel to the desired problematic code
    psyir = fortran_reader.psyir_from_source('''
    module my_mod
        use external_mod, only: r_def
        contains
        subroutine compute_cv_code()
            real :: external_mod
            real(kind=r_def) :: a
            a = external_mod + 1
        end subroutine compute_cv_code
    end module my_mod
    ''')
    routine = psyir.walk(Routine)[0]
    monkeypatch.setattr(kern_call, "_kern_schedule", routine)

    # and try to apply the transformation
    inline_trans = KernelModuleInlineTrans()
    with pytest.raises(TransformationError) as err:
        inline_trans.apply(kern_call)
    assert ("Kernel 'compute_cv_code' cannot be module-inlined because the "
            "subroutine shadows the symbol name of the module container "
            "'external_mod'." in str(err.value))

    # Repeat the same with a wildcard imports
    psyir = fortran_reader.psyir_from_source('''
    module my_mod
        use external_mod
        contains
        subroutine compute_cv_code()
            real :: external_mod
            real(kind=r_def) :: a
            a = external_mod + 1
        end subroutine compute_cv_code
    end module my_mod
    ''')
    routine = psyir.walk(Routine)[0]
    monkeypatch.setattr(kern_call, "_kern_schedule", routine)

    # and try to apply the transformation
    with pytest.raises(TransformationError) as err:
        inline_trans.apply(kern_call)
    assert ("Kernel 'compute_cv_code' cannot be module-inlined because the "
            "subroutine shadows the symbol name of the module container "
            "'external_mod'." in str(err.value))

    # But it is fine if it shadows itself
    psyir = fortran_reader.psyir_from_source('''
    module my_mod
        use external_mod
        contains
        subroutine compute_cv_code()
            use external_mod
            real(kind=r_def) :: a
            a = external_mod + 1
        end subroutine compute_cv_code
    end module my_mod
    ''')
    routine = psyir.walk(Routine)[0]
    monkeypatch.setattr(kern_call, "_kern_schedule", routine)

    container = kern_call.ancestor(Container)
    assert "compute_cv_code" not in container.symbol_table

    inline_trans.apply(kern_call)

    # A RoutineSymbol should have been added to the Container symbol table.
    rsym = container.symbol_table.lookup("compute_cv_code")
    assert isinstance(rsym, RoutineSymbol)
    assert rsym.visibility == Symbol.Visibility.PRIVATE


def test_validate_local_routine(fortran_reader):
    '''Test that validate rejects a call to a routine that is already present
    in the current Container.'''
    psyir = fortran_reader.psyir_from_source('''
    module my_mod
        integer, parameter :: r_def = kind(1.0d0)
        contains
        subroutine compute_cv_code()
            real(kind=r_def) :: a
            call do_something(a)
        end subroutine compute_cv_code
        subroutine do_something(arg)
          real(kind=r_def), intent(inout) :: arg
          arg = arg + 3.14592_r_def
        end subroutine do_something
    end module my_mod
    ''')
    call = psyir.walk(Call)[0]
    inline_trans = KernelModuleInlineTrans()
    with pytest.raises(TransformationError) as err:
        inline_trans.validate(call)
    assert ("routine 'do_something' cannot be module inlined into Container "
            "'my_mod' because there is no explicit import of it ('USE ..., "
            "ONLY: do_something' in Fortran) and a Routine with that name is "
            "already present in the Container." in str(err.value))


def test_module_inline_apply_transformation(tmpdir, fortran_writer):
    ''' Test that we can succesfully inline a basic kernel subroutine
    routine into the PSy layer module using a transformation '''
    psy, invoke = get_invoke("single_invoke_three_kernels.f90", "gocean",
                             idx=0, dist_mem=False)
    schedule = invoke.schedule

    # Apply the inline transformation
    kern_call = schedule.children[1].loop_body[0].loop_body[0]
    inline_trans = KernelModuleInlineTrans()
    inline_trans.apply(kern_call)

    # The new inlined routine must now exist and be private.
    routine_sym = kern_call.ancestor(Container).symbol_table.lookup(
        "compute_cv_code")
    assert routine_sym
    assert routine_sym.visibility == Symbol.Visibility.PRIVATE
    assert kern_call.ancestor(Container).children[1].name == "compute_cv_code"
    assert (kern_call.ancestor(Container).symbol_table.
            lookup("compute_cv_code").is_modulevar)

    # We should see it in the output of both:
    # - the backend
    code = fortran_writer(schedule.root)
    assert 'subroutine compute_cv_code(i, j, cv, p, v)' in code

    # - the gen_code
    gen = str(psy.gen)
    assert 'SUBROUTINE compute_cv_code(i, j, cv, p, v)' in gen

    # And the import has been remove from both
    # check that the associated use no longer exists
    assert 'use compute_cv_mod, only: compute_cv_code' not in code
    assert 'USE compute_cv_mod, ONLY: compute_cv_code' not in gen

    # Do the gen_code check again because repeating the call resets some
    # aspects and we need to see if the second call still works as expected
    gen = str(psy.gen)
    assert 'SUBROUTINE compute_cv_code(i, j, cv, p, v)' in gen
    assert 'USE compute_cv_mod, ONLY: compute_cv_code' not in gen
    assert gen.count("SUBROUTINE compute_cv_code(") == 1

    # And it is valid code
    assert GOceanBuild(tmpdir).code_compiles(psy)


def test_module_inline_apply_kernel_in_multiple_invokes(tmpdir):
    ''' Check that module-inline works as expected when the same kernel
    is provided in different invokes'''
    # Use LFRic example with the kernel 'testkern_qr_mod' repeated once in
    # the first invoke and 3 times in the second invoke.
    psy, _ = get_invoke("3.1_multi_functions_multi_invokes.f90", "lfric",
                        idx=0, dist_mem=False)

    # By default the kernel is imported once per invoke
    gen = str(psy.gen)
    assert gen.count("USE testkern_qr_mod, ONLY: testkern_qr_code") == 2
    assert gen.count("END SUBROUTINE testkern_qr_code") == 0

    # Module inline kernel in invoke 1
    inline_trans = KernelModuleInlineTrans()
    schedule1 = psy.invokes.invoke_list[0].schedule
    for coded_kern in schedule1.walk(CodedKern):
        if coded_kern.name == "testkern_qr_code":
            inline_trans.apply(coded_kern)
    gen = str(psy.gen)

    # After this, one invoke uses the inlined top-level subroutine
    # and the other imports it (shadowing the top-level symbol)
    assert gen.count("USE testkern_qr_mod, ONLY: testkern_qr_code") == 1
    assert gen.count("END SUBROUTINE testkern_qr_code") == 1

    # Module inline kernel in invoke 2
    schedule1 = psy.invokes.invoke_list[1].schedule
    for coded_kern in schedule1.walk(CodedKern):
        if coded_kern.name == "testkern_qr_code":
            inline_trans.apply(coded_kern)
    gen = str(psy.gen)
    # After this, no imports are remaining and both use the same
    # top-level implementation
    assert gen.count("USE testkern_qr_mod, ONLY: testkern_qr_code") == 0
    assert gen.count("END SUBROUTINE testkern_qr_code") == 1

    # And it is valid code
    assert LFRicBuild(tmpdir).code_compiles(psy)


def test_module_inline_apply_with_sub_use(tmpdir):
    ''' Test that we can module inline a kernel subroutine which
    contains a use statement'''
    psy, invoke = get_invoke("single_invoke_scalar_int_arg.f90", "gocean",
                             idx=0, dist_mem=False)
    schedule = invoke.schedule
    kern_call = schedule.children[0].loop_body[0].loop_body[0]
    inline_trans = KernelModuleInlineTrans()
    inline_trans.apply(kern_call)
    gen = str(psy.gen)
    # check that the subroutine has been inlined
    assert 'SUBROUTINE bc_ssh_code(ji, jj, istep, ssha, tmask)' in gen
    # check that the use within the subroutine exists
    assert 'USE grid_mod' in gen
    # check that the associated psy use does not exist
    assert 'USE bc_ssh_mod, ONLY: bc_ssh_code' not in gen
    assert GOceanBuild(tmpdir).code_compiles(psy)


def test_module_inline_apply_same_kernel(tmpdir):
    '''Tests that correct results are obtained when an invoke that uses
    the same kernel subroutine more than once has that kernel
    inlined'''
    psy, invoke = get_invoke("test14_module_inline_same_kernel.f90",
                             "gocean", idx=0)
    schedule = invoke.schedule
    kern_call = schedule.coded_kernels()[0]
    inline_trans = KernelModuleInlineTrans()
    inline_trans.apply(kern_call)
    gen = str(psy.gen)
    # check that the subroutine has been inlined
    assert 'SUBROUTINE compute_cu_code(' in gen
    # check that the associated psy "use" does not exist
    assert 'USE compute_cu_mod, ONLY: compute_cu_code' not in gen
    # check that the subroutine has only been inlined once
    count = count_lines(gen, "SUBROUTINE compute_cu_code(")
    assert count == 1, "Expecting subroutine to be inlined once"
    assert GOceanBuild(tmpdir).code_compiles(psy)


def test_module_inline_apply_bring_in_non_local_symbols(
        fortran_reader, fortran_writer):
    ''' Test that when the inlined routine uses non local symbols, it brings
    them inside the subroutine when feasible. '''

    inline_trans = KernelModuleInlineTrans()

    # Bring all imports when we can't guarantee where symbols come from
    psyir = fortran_reader.psyir_from_source('''
    module my_mod
        use external_mod1
        use external_mod2
        use not_needed, only: not_used
        implicit none
        contains
        subroutine code()
            a = b + c
        end subroutine code
    end module my_mod
    ''')

    routine = psyir.walk(Routine)[0]
    inline_trans._prepare_code_to_inline(routine)
    result = fortran_writer(routine)
    assert "use external_mod1" in result
    assert "use external_mod2" in result
    assert "not_needed" not in result
    assert "not_used" not in result

    # Also if they are imports with 'only' and '=>' keywords
    psyir = fortran_reader.psyir_from_source('''
    module my_mod
        use external_mod1, only: a
        use external_mod2, only: b => var1, c => var2
        use not_needed, only: not_used
        implicit none
        contains
        subroutine code()
            a = b + c
        end subroutine code
    end module my_mod
    ''')

    routine = psyir.walk(Routine)[0]
    inline_trans._prepare_code_to_inline(routine)
    result = fortran_writer(routine)
    assert "use external_mod1, only : a" in result
    assert "use external_mod2, only : b=>var1, c=>var2" in result
    assert "not_needed" not in result
    assert "not_used" not in result

    # Same but now with some pre-existing module clashes
    psyir = fortran_reader.psyir_from_source('''
    module my_mod
        use external_mod1, only: a
        use external_mod2, only: b => var1, c => var2
        use not_needed, only: not_used
        implicit none
        contains
        subroutine code()
             use external_mod1, only : d
             use external_mod2, only : var1
            a = b + c
        end subroutine code
    end module my_mod
    ''')

    routine = psyir.walk(Routine)[0]
    inline_trans._prepare_code_to_inline(routine)
    result = fortran_writer(routine)
    assert "use external_mod1, only : a, d" in result
    assert "use external_mod2, only : b=>var1, c=>var2, var1" in result
    assert "not_needed" not in result
    assert "not_used" not in result

    # Also, if they are in datatype precision expressions
    psyir = fortran_reader.psyir_from_source('''
    module my_mod
        use external_mod1, only: r_def
        use external_mod2, only: my_user_type
        use not_needed
        implicit none
        contains
        subroutine code()
            real(kind=r_def) :: a,b
            type(my_user_type) :: x
            a = b + x%data
        end subroutine code
    end module my_mod
    ''')

    routine = psyir.walk(Routine)[0]
    inline_trans._prepare_code_to_inline(routine)
    result = fortran_writer(routine)
    assert "use external_mod1, only : r_def" in result
    assert "use external_mod2, only : my_user_type" in result
    assert "use not_needed" not in result

    # Also, if they are literal precision expressions
    psyir = fortran_reader.psyir_from_source('''
    module my_mod
        use external_mod1, only: r_def
        use not_needed
        implicit none
        contains
        subroutine code()
            real :: a,b
            a = b + 1.0_r_def
        end subroutine code
    end module my_mod
    ''')

    routine = psyir.walk(Routine)[0]
    inline_trans._prepare_code_to_inline(routine)
    result = fortran_writer(routine)
    assert "use external_mod1, only : r_def" in result
    assert "use not_needed" not in result

    # Also, if they are routine names
    psyir = fortran_reader.psyir_from_source('''
    module my_mod
        use external_mod1, only: my_sub
        implicit none
        contains
        subroutine code()
            real :: a
            call random_number(a) !intrinsic
            call my_sub(a)
        end subroutine code
    end module my_mod
    ''')

    routine = psyir.walk(Routine)[0]
    inline_trans._prepare_code_to_inline(routine)
    result = fortran_writer(routine)
    assert "use external_mod1, only : my_sub" in result

    # Also, if they are inside CodeBlocks
    psyir = fortran_reader.psyir_from_source('''
    module my_mod
        use external_mod1, only: a, b
        implicit none
        contains
        subroutine code()
            a => b
        end subroutine code
    end module my_mod
    ''')

    routine = psyir.walk(Routine)[0]
    inline_trans._prepare_code_to_inline(routine)
    result = fortran_writer(routine)
    assert "use external_mod1, only : a, b" in result

    # Check that symbol shadowing is respected (in this example
    # only 'c' must be brought into the subroutine)
    psyir = fortran_reader.psyir_from_source('''
    module my_mod
        use external_mod1, only: a,b,c
        use not_needed
        implicit none
        contains
        subroutine code()
            real :: a,b
            a = b + c
        end subroutine code
    end module my_mod
    ''')

    routine = psyir.walk(Routine)[0]
    inline_trans._prepare_code_to_inline(routine)
    result = fortran_writer(routine)
    assert "use external_mod1, only : c" in result

    # Another shadowing example where the local module should be
    # promoted to a wildcard import
    psyir = fortran_reader.psyir_from_source('''
    module my_mod
        use external_mod
        contains
        subroutine code()
            use external_mod, only : r_def
            real(kind=r_def) :: a
            a = another_unresolved + 1
        end subroutine code
    end module my_mod
    ''')
    routine = psyir.walk(Routine)[0]
    inline_trans._prepare_code_to_inline(routine)
    result = fortran_writer(routine)
    assert "use external_mod\n" in result
    assert "use external_mod, only : r_def" not in result

    # Routine References (in Calls) are also brought into the subroutine
    psyir = fortran_reader.psyir_from_source('''
    module my_mod
        use external_mod, only: a
        contains
        subroutine code()
            call a()
        end subroutine code
    end module my_mod
    ''')
    routine = psyir.walk(Routine)[0]
    inline_trans._prepare_code_to_inline(routine)
    result = fortran_writer(routine)
    assert "use external_mod, only : a" in result


def test_module_inline_lfric(tmpdir, monkeypatch, annexed, dist_mem):
    '''Tests that correct results are obtained when a kernel is inlined
    into the psy-layer in the LFRic API. All previous tests
    use GOcean for testing.

    We also test when annexed is False and True as it affects how many halo
    exchanges are generated.

    '''
    config = Config.get()
    dyn_config = config.api_conf("lfric")
    monkeypatch.setattr(dyn_config, "_compute_annexed_dofs", annexed)
    psy, invoke = get_invoke("4.6_multikernel_invokes.f90", "lfric",
                             name="invoke_0", dist_mem=dist_mem)
    kern_call = invoke.schedule.walk(CodedKern)[0]
    inline_trans = KernelModuleInlineTrans()
    inline_trans.apply(kern_call)
    gen = str(psy.gen)
    # check that the subroutine has been inlined
    assert 'SUBROUTINE ru_code(' in gen
    # check that the associated psy "use" does not exist
    assert 'USE ru_kernel_mod, only : ru_code' not in gen

    # And it is valid code
    assert LFRicBuild(tmpdir).code_compiles(psy)


def test_module_inline_with_interfaces(tmpdir):
    ''' Test the module-inlining when the kernel points to an interface, we
    use an LFRic mixed-precision kernel as an example of this.

    '''
    psy, invoke = get_invoke("26.8_mixed_precision_args.f90", "lfric",
                             name="invoke_0", dist_mem=False)
    kern_call = invoke.schedule.walk(CodedKern)[0]
    inline_trans = KernelModuleInlineTrans()
    inline_trans.apply(kern_call)
    gen = str(psy.gen)
    # Both the caller and the callee are in the file and use the specialized
    # implementation name.
    assert "CALL mixed_code_64(" in gen
    assert "SUBROUTINE mixed_code_64(" in gen

    # And it is valid code
    assert LFRicBuild(tmpdir).code_compiles(psy)


def test_mod_inline_validate_no_container(fortran_reader):
    '''
    Test that validation fails when the Call is within a Program (i.e.
    without an enclosing module).

    '''
    intrans = KernelModuleInlineTrans()
    code = '''\
    program my_prog
      use my_mod, only: my_sub
      real, dimension(10) :: a
      call my_sub(a)
    end program my_prog
    '''
    prog_psyir = fortran_reader.psyir_from_source(code)
    call = prog_psyir.walk(Call)[0]
    with pytest.raises(TransformationError) as err:
        intrans.validate(call)
    assert ("must be within a Container (Fortran module) but "
            "routine 'my_sub' is not" in str(err.value))


def test_psyir_mod_inline_fail_to_get_psyir(fortran_reader):
    '''
    Test that the validate() method raises the expected error if the
    PSyIR for the called routine cannot be found.

    '''
    intrans = KernelModuleInlineTrans()
    code = '''\
    module a_mod
      use my_mod
      use other_mod
    contains
      subroutine a_sub()
        real, dimension(10) :: a
        call my_sub(a)
      end subroutine a_sub
    end module a_mod
    '''
    psyir = fortran_reader.psyir_from_source(code)
    call = psyir.walk(Call)[0]
    with pytest.raises(TransformationError) as err:
        intrans.validate(call)
    assert ("failed to retrieve PSyIR for routine 'my_sub' due to: Failed to "
            "find the source code of the unresolved routine 'my_sub' - looked"
            " at any routines in the same source file and attempted to "
            "resolve the wildcard imports from ['my_mod', 'other_mod']. "
            "However, failed to find the source for ['my_mod', 'other_mod']. "
            "The module search path is set to []" in str(err.value))


def test_get_psyir_to_inline(monkeypatch):
    '''
    Test that _get_psyir_to_inline() raises the expected error if more than
    one potential routine implementation is found.

    '''
    sym = RoutineSymbol("my_sym")
    rout = Routine.create("my_sym", SymbolTable(), [])
    node = Call.create(sym)
    # For simplicity we just monkeypatch Call.get_callees() so that it appears
    # to return more than one Routine.
    monkeypatch.setattr(node, "get_callees", lambda: [rout, rout])
    with pytest.raises(TransformationError) as err:
        KernelModuleInlineTrans._get_psyir_to_inline(node)
    assert ("The target of the call to 'my_sym' cannot be inserted because "
            "multiple implementations were found: ['my_sym', 'my_sym']." in
            str(err.value))


@pytest.mark.parametrize("mod_use, sub_use",
                         [("use my_mod, only: my_sub, my_other_sub", ""),
                          ("", "use my_mod, only: my_sub, my_other_sub")])
def test_psyir_mod_inline(fortran_reader, fortran_writer, tmpdir,
                          monkeypatch, mod_use, sub_use):
    '''
    Test module inlining a subroutine in generic PSyIR when the Call is
    within a Routine in a Container.

    '''
    intrans = KernelModuleInlineTrans()
    code = f'''\
    module a_mod
      {mod_use}
    contains
      subroutine a_sub()
        {sub_use}
        real, dimension(10) :: a
        call my_sub(a)
        call my_other_sub(a)
      end subroutine a_sub
    end module a_mod
    '''
    # Create the module containing the subroutine definition, write it to
    # file and set the search path so that PSyclone can find it.
    path = str(tmpdir)
    monkeypatch.setattr(Config.get(), '_include_paths', [path])

    with open(os.path.join(path, "my_mod.f90"),
              "w", encoding="utf-8") as mfile:
        mfile.write('''\
    module my_mod
    contains
      subroutine my_sub(arg)
        real, dimension(10), intent(inout) :: arg
        arg(1:10) = 1.0
      end subroutine my_sub
      subroutine my_other_sub(arg)
        real, dimension(10), intent(inout) :: arg
        arg(1:10) = 1.0
      end subroutine my_other_sub
    end module my_mod
    ''')
    psyir = fortran_reader.psyir_from_source(code)
    container = psyir.children[0]
    calls = psyir.walk(Call)
    intrans.apply(calls[0])

    routines = container.walk(Routine)
    assert len(routines) == 2
    assert routines[0].name in ["a_sub", "my_sub"]
    assert routines[1].name in ["a_sub", "my_sub"]
    # Local copy of routine must be private and in Container symbol table.
    rsym = container.symbol_table.lookup("my_sub")
    assert rsym.visibility == Symbol.Visibility.PRIVATE
    output = fortran_writer(psyir)
    assert "subroutine a_sub" in output
    assert "subroutine my_sub" in output
    assert "use my_mod, only : my_other_sub\n" in output
    # We can't test the compilation of this code because of the 'use my_mod.'

    # Check that we raise the expected error if the name of the obtained
    # subroutine doesn't match that of the caller. It is not
    # possible to create this situation (because _get_psyir_to_inline
    # will raise an exception) so we monkeypatch.
    # TODO #924 - ultimately we should be able to support this.
    def fake_get_code(node):
        '''
        :param node: the routine for which to get PSyIR.
        :type node: :py:class:`psyclone.psyir.symbols.RoutineSymbol`

        :returns: a fake routine name and the routine PSyIR.
        :rtype: Tuple(str, :py:class:`psyclone.psyir.nodes.Routine`)
        '''
        code_to_inline = node.get_callees()[0]
        return "broken", code_to_inline

    monkeypatch.setattr(KernelModuleInlineTrans, "_get_psyir_to_inline",
                        fake_get_code)
    with pytest.raises(InternalError) as err:
        intrans.apply(calls[1])
    assert ("Cannot module-inline call to 'broken' because its name does not "
            "match that of the callee: 'my_other_sub'. TODO #924."
            in str(err.value))<|MERGE_RESOLUTION|>--- conflicted
+++ resolved
@@ -64,17 +64,10 @@
             "call into the Container of the call site.")
 
 
-<<<<<<< HEAD
-def test_validate_inline_error_if_not_kernel(fortran_reader):
-    '''Test that the inline transformation fails if the object being
-    passed is not a kernel or a Call or if it is an IntrinsicCall.'''
-    _, invoke = get_invoke("single_invoke_three_kernels.f90", "gocean1.0",
-=======
 def test_validate_inline_error_if_not_kernel():
     ''' Test that the inline transformation fails if the object being
-    passed is not a kernel'''
+    passed is not a kernel or a Call or if it is an IntrinsicCall.'''
     _, invoke = get_invoke("single_invoke_three_kernels.f90", "gocean",
->>>>>>> 08e762d3
                            idx=0, dist_mem=False)
     schedule = invoke.schedule
     kern_call = schedule.children[0].loop_body[0]
@@ -103,13 +96,9 @@
 
 def test_validate_with_imported_subroutine_call():
     ''' Test that the module inline transformation supports kernels with
-<<<<<<< HEAD
+
     call nodes that reference an imported symbol. '''
-    _, invoke = get_invoke("single_invoke_three_kernels.f90", "gocean1.0",
-=======
-    call nodes that reference and imported symbol. '''
     _, invoke = get_invoke("single_invoke_three_kernels.f90", "gocean",
->>>>>>> 08e762d3
                            idx=0, dist_mem=False)
     schedule = invoke.schedule
     kern_call = schedule.walk(CodedKern)[0]
