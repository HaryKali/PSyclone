--- conflicted
+++ resolved
@@ -226,11 +226,7 @@
             "  call dia_ptr_hst(jn, 'ldf', zftv(:,:,:))\n"
             "  !$acc update if_present host(checksum,zftv)\n"
             "  checksum = SUM(zftv)\n"
-<<<<<<< HEAD
-            "  !$acc update if_present device(checksum)\n" == code)
-=======
             "  !$acc update if_present device(checksum,jn,zftv)\n" in code)
->>>>>>> cc063c18
 
 
 def test_call_within_if(parser, fortran_writer):
