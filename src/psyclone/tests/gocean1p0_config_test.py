--- conflicted
+++ resolved
@@ -211,11 +211,7 @@
 def test_valid_config_files():
     ''' Test if valid config files lead to the expected new loop boundaries
     '''
-<<<<<<< HEAD
-    from .psyclone_test_utils import get_invoke
-=======
     from psyclone.tests.utilities import get_invoke
->>>>>>> 609ece47
 
     config_file = os.path.join(os.path.dirname(os.path.abspath(__file__)),
                                "test_files", "gocean1p0",
