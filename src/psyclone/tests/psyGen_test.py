--- conflicted
+++ resolved
@@ -3526,10 +3526,7 @@
 def test_symbol_initialisation():
     '''Test that a Symbol instance can be created when valid arguments are
     given, otherwise raise relevant exceptions.'''
-<<<<<<< HEAD
-=======
     # pylint: disable=too-many-statements
->>>>>>> 04480e31
     # Test with valid arguments
     assert isinstance(Symbol('a', 'real'), Symbol)
     assert isinstance(Symbol('a', 'real', precision=Symbol.Precision.DOUBLE),
