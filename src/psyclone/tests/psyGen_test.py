# -----------------------------------------------------------------------------
# BSD 3-Clause License
#
# Copyright (c) 2017-2019, Science and Technology Facilities Council.
# All rights reserved.
#
# Redistribution and use in source and binary forms, with or without
# modification, are permitted provided that the following conditions are met:
#
# * Redistributions of source code must retain the above copyright notice, this
#   list of conditions and the following disclaimer.
#
# * Redistributions in binary form must reproduce the above copyright notice,
#   this list of conditions and the following disclaimer in the documentation
#   and/or other materials provided with the distribution.
#
# * Neither the name of the copyright holder nor the names of its
#   contributors may be used to endorse or promote products derived from
#   this software without specific prior written permission.
#
# THIS SOFTWARE IS PROVIDED BY THE COPYRIGHT HOLDERS AND CONTRIBUTORS
# "AS IS" AND ANY EXPRESS OR IMPLIED WARRANTIES, INCLUDING, BUT NOT
# LIMITED TO, THE IMPLIED WARRANTIES OF MERCHANTABILITY AND FITNESS
# FOR A PARTICULAR PURPOSE ARE DISCLAIMED. IN NO EVENT SHALL THE
# COPYRIGHT HOLDER OR CONTRIBUTORS BE LIABLE FOR ANY DIRECT, INDIRECT,
# INCIDENTAL, SPECIAL, EXEMPLARY, OR CONSEQUENTIAL DAMAGES (INCLUDING,
# BUT NOT LIMITED TO, PROCUREMENT OF SUBSTITUTE GOODS OR SERVICES;
# LOSS OF USE, DATA, OR PROFITS; OR BUSINESS INTERRUPTION) HOWEVER
# CAUSED AND ON ANY THEORY OF LIABILITY, WHETHER IN CONTRACT, STRICT
# LIABILITY, OR TORT (INCLUDING NEGLIGENCE OR OTHERWISE) ARISING IN
# ANY WAY OUT OF THE USE OF THIS SOFTWARE, EVEN IF ADVISED OF THE
# POSSIBILITY OF SUCH DAMAGE.
# -----------------------------------------------------------------------------
# Authors R. W. Ford, A. R. Porter and S. Siso, STFC Daresbury Lab
# Modified I. Kavcic, Met Office
# -----------------------------------------------------------------------------

''' Performs py.test tests on the psygen module '''


# internal classes requiring tests
# PSy,Invokes,Dependencies,NameSpaceFactory,NameSpace,Invoke,Node,Schedule,
# LoopDirective,OMPLoopDirective,Loop,Call,Inf,SetInfCall,Kern,Arguments,
# InfArguments,Argument,KernelArgument,InfArgument

# user classes requiring tests
# PSyFactory, TransInfo, Transformation
from __future__ import absolute_import, print_function
import os
import re
import pytest
from fparser import api as fpapi
from psyclone.core.access_type import AccessType
from psyclone.psyGen import TransInfo, Transformation, PSyFactory, NameSpace, \
    NameSpaceFactory, OMPParallelDoDirective, \
    OMPParallelDirective, OMPDoDirective, OMPDirective, Directive, CodeBlock, \
    Assignment, Reference, BinaryOperation, Array, Literal, Node, IfBlock, \
    KernelSchedule, Schedule, UnaryOperation, NaryOperation, Return, \
    ACCEnterDataDirective, ACCKernelsDirective, Container
from psyclone.psyGen import GenerationError, FieldNotFoundError, \
     InternalError, HaloExchange, Invoke, DataAccess
from psyclone.psyGen import Symbol, SymbolTable
from psyclone.psyGen import Kern, Arguments, CodedKern
from psyclone.dynamo0p3 import DynKern, DynKernMetadata, DynInvokeSchedule
from psyclone.parse.algorithm import parse, InvokeCall
from psyclone.transformations import OMPParallelLoopTrans, \
    DynamoLoopFuseTrans, Dynamo0p3RedundantComputationTrans, \
    ACCEnterDataTrans, ACCParallelTrans, ACCLoopTrans, ACCKernelsTrans
from psyclone.generator import generate
from psyclone.configuration import Config
from psyclone.tests.utilities import get_invoke

BASE_PATH = os.path.join(os.path.dirname(os.path.abspath(__file__)),
                         "test_files", "dynamo0p3")
GOCEAN_BASE_PATH = os.path.join(os.path.dirname(os.path.abspath(__file__)),
                                "test_files", "gocean1p0")


# Module fixtures

@pytest.fixture(scope="module", autouse=True)
def setup():
    '''Make sure that all tests here use dynamo0.3 as API.'''
    Config.get().api = "dynamo0.3"

# Tests for utilities


def test_object_index():
    ''' Tests for the object_index() utility. '''
    from psyclone.psyGen import object_index
    two = "two"
    my_list = ["one", two, "three"]
    assert object_index(my_list, two) == 1
    with pytest.raises(InternalError) as err:
        _ = object_index(my_list, None)
    assert "Cannot search for None item in list" in str(err)

# PSyFactory class unit tests


def test_invalid_api():
    '''test that psyfactory raises appropriate error when an invalid api
    is supplied'''
    with pytest.raises(GenerationError):
        _ = PSyFactory(api="invalid")


def test_psyfactory_valid_return_object():
    '''test that psyfactory returns a psyfactory object for all supported
    inputs'''
    psy_factory = PSyFactory()
    assert isinstance(psy_factory, PSyFactory)
    _config = Config.get()
    apis = _config.supported_apis[:]
    apis.insert(0, "")
    for api in apis:
        psy_factory = PSyFactory(api=api)
        assert isinstance(psy_factory, PSyFactory)


def test_psyfactory_valid_dm_flag():
    '''test that a PSyFactory instance raises an exception if the
    optional distributed_memory flag is set to an invalid value
    and does not if the value is valid '''
    with pytest.raises(GenerationError) as excinfo:
        _ = PSyFactory(distributed_memory="ellie")
    assert "distributed_memory flag" in str(excinfo.value)
    _ = PSyFactory(distributed_memory=True)
    _ = PSyFactory(distributed_memory=False)


# Transformation class unit tests

def test_base_class_not_callable():
    '''make sure we can not instantiate abstract Transformation class
    directly'''
    with pytest.raises(TypeError):
        _ = Transformation()  # pylint: disable=abstract-class-instantiated


# TransInfo class unit tests

def test_new_module():
    '''check that we can change the module where we look for
    transformations.  There should be no transformations
    available as the new module uses a different
    transformation base class'''
    from .test_files import dummy_transformations
    trans = TransInfo(module=dummy_transformations)
    assert trans.num_trans == 0


def test_new_baseclass():
    '''check that we can change the transformations baseclass. There
    should be no transformations available as the default
    transformations module does not use the specified base
    class'''
    from .test_files.dummy_transformations import \
        LocalTransformation
    trans = TransInfo(base_class=LocalTransformation)
    assert trans.num_trans == 0


def test_new_module_and_baseclass():
    '''check that we can change the module where we look for
    transformations and the baseclass. There should be one
    transformation available as the module specifies one test
    transformation using the specified base class '''
    from .test_files import dummy_transformations
    trans = TransInfo(module=dummy_transformations,
                      base_class=dummy_transformations.LocalTransformation)
    assert trans.num_trans == 1


def test_list_valid_return_object():
    ''' check the list method returns the valid type '''
    trans = TransInfo()
    assert isinstance(trans.list, str)


def test_list_return_data():
    ''' check the list method returns sensible information '''
    trans = TransInfo()
    assert trans.list.find("available") != -1


def test_invalid_low_number():
    '''check an out-of-range low number for get_trans_num method raises
    correct exception'''
    trans = TransInfo()
    with pytest.raises(GenerationError):
        _ = trans.get_trans_num(0)


def test_invalid_high_number():
    '''check an out-of-range high number for get_trans_num method raises
    correct exception'''
    trans = TransInfo()
    with pytest.raises(GenerationError):
        _ = trans.get_trans_num(999)


def test_valid_return_object_from_number():
    ''' check get_trans_num method returns expected type of instance '''
    trans = TransInfo()
    transform = trans.get_trans_num(1)
    assert isinstance(transform, Transformation)


def test_invalid_name():
    '''check get_trans_name method fails correctly when an invalid name
    is provided'''
    trans = TransInfo()
    with pytest.raises(GenerationError):
        _ = trans.get_trans_name("invalid")


def test_valid_return_object_from_name():
    ''' check get_trans_name method return the correct object type '''
    trans = TransInfo()
    transform = trans.get_trans_name("LoopFuse")
    assert isinstance(transform, Transformation)


# NameSpace class unit tests

def test_fail_context_label():
    '''check an error is raised if one of context and label is not None'''
    namespace = NameSpace()
    with pytest.raises(RuntimeError):
        namespace.create_name(context="dummy_context")
    with pytest.raises(RuntimeError):
        namespace.create_name(label="dummy_context")


def test_case_sensitive_names():
    ''' tests that in the case sensitive option, names that only differ by
    case are treated as being distinct'''
    namespace_cs = NameSpace(case_sensitive=True)
    name = "Rupert"
    name1 = namespace_cs.create_name(root_name=name)
    name2 = namespace_cs.create_name(root_name=name.lower())
    assert name1 == name
    assert name2 == name.lower()


def test_case_insensitive_names():
    ''' tests that in the case insensitive option (the default), names that
    only differ by case are treated as being the same '''
    namespace = NameSpace()
    name = "Rupert"
    name1 = namespace.create_name(root_name=name)
    name2 = namespace.create_name(root_name=name.lower())
    assert name1 == name.lower()
    assert name2 == name1 + "_1"


def test_new_labels():
    '''tests that different labels and contexts are treated as being
    distinct'''
    namespace = NameSpace()
    name = "Rupert"
    name1 = namespace.create_name(root_name=name, context="home",
                                  label="me")
    name2 = namespace.create_name(root_name=name, context="work",
                                  label="me")
    name3 = namespace.create_name(root_name=name, context="home",
                                  label="a bear")
    name4 = namespace.create_name(root_name=name, context="work",
                                  label="a bear")
    assert name1 == name.lower()
    assert name2 == name1+"_1"
    assert name3 == name1+"_2"
    assert name4 == name1+"_3"


def test_new_labels_case_sensitive():
    '''tests that different labels and contexts are treated as being
    distinct for case sensitive names'''
    namespace = NameSpace(case_sensitive=True)
    name = "Rupert"
    name1 = namespace.create_name(root_name=name, context="home",
                                  label="me")
    name2 = namespace.create_name(root_name=name, context="work",
                                  label="me")
    name3 = namespace.create_name(root_name=name, context="home",
                                  label="Me")
    name4 = namespace.create_name(root_name=name, context="Work",
                                  label="me")
    assert name1 == name
    assert name2 == name1+"_1"
    assert name3 == name1+"_2"
    assert name4 == name1+"_3"


def test_existing_labels():
    '''tests that existing labels and contexts return the previous name'''
    namespace = NameSpace()
    name = "Rupert"
    name1 = namespace.create_name(root_name=name, context="home",
                                  label="me")
    name2 = namespace.create_name(root_name=name, context="work",
                                  label="me")
    name3 = namespace.create_name(root_name=name, context="home",
                                  label="Me")
    name4 = namespace.create_name(root_name=name, context="Work",
                                  label="me")
    assert name1 == name.lower()
    assert name2 == name1+"_1"
    assert name3 == name1
    assert name4 == name2


def test_existing_labels_case_sensitive():
    '''tests that existing labels and contexts return the previous name'''
    namespace = NameSpace(case_sensitive=True)
    name = "Rupert"
    name1 = namespace.create_name(root_name=name, context="home",
                                  label="me")
    name2 = namespace.create_name(root_name=name, context="Work",
                                  label="Me")
    name3 = namespace.create_name(root_name=name, context="home",
                                  label="me")
    name4 = namespace.create_name(root_name=name, context="Work",
                                  label="Me")
    assert name1 == name
    assert name2 == name1+"_1"
    assert name3 == name1
    assert name4 == name2


def test_reserved_names():
    '''tests that reserved names are not returned by the name space
    manager'''
    namea = "PSyclone"
    nameb = "Dynamo"
    namespace = NameSpace()
    namespace.add_reserved_name(namea)
    name1 = namespace.create_name(root_name=namea.lower())
    assert name1 == namea.lower()+"_1"
    namespace.add_reserved_names([nameb.lower()])
    name1 = namespace.create_name(root_name=nameb)
    assert name1 == nameb.lower()+"_1"


def test_reserved_names_case_sensitive():
    '''tests that reserved names are not returned by the case sensitive
    name space manager'''
    namea = "PSyclone"
    nameb = "Dynamo"
    namespace = NameSpace(case_sensitive=True)
    namespace.add_reserved_name(namea)
    name1 = namespace.create_name(root_name=namea)
    assert name1 == namea+"_1"
    name1 = namespace.create_name(root_name=namea.lower())
    assert name1 == namea.lower()
    namespace.add_reserved_names([nameb])
    name1 = namespace.create_name(root_name=nameb)
    assert name1 == nameb+"_1"
    name1 = namespace.create_name(root_name=nameb.lower())
    assert name1 == nameb.lower()


def test_reserved_name_exists():
    '''tests that an error is generated if a reserved name has already
    been used as a name'''
    name = "PSyclone"
    namespace = NameSpace()
    _ = namespace.create_name(root_name=name)
    with pytest.raises(RuntimeError):
        namespace.add_reserved_name(name)
    with pytest.raises(RuntimeError):
        namespace.add_reserved_name(name.lower())


def test_reserved_name_exists_case_sensitive():
    '''tests that an error is generated if a reserved name has already
    been used as a name'''
    name = "PSyclone"
    namespace = NameSpace(case_sensitive=True)
    _ = namespace.create_name(root_name=name)
    namespace.add_reserved_name(name.lower())
    with pytest.raises(RuntimeError):
        namespace.add_reserved_name(name)
    with pytest.raises(RuntimeError):
        namespace.add_reserved_names([name])


def test_anonymous_name():
    ''' tests that anonymous names are successfully created '''
    namespace = NameSpace()
    name1 = namespace.create_name()
    assert name1 == "anon"
    name2 = namespace.create_name()
    assert name2 == "anon_1"


def test_internal_name_clashes():
    ''' tests that names that are generated internally by the namespace
    manager can be used as root names'''
    anon_name = "Anon"
    namespace = NameSpace()
    name1 = namespace.create_name()
    name2 = namespace.create_name(root_name=anon_name)
    assert name1 == anon_name.lower()
    assert name2 == name1+"_1"
    name3 = namespace.create_name(root_name=anon_name+"_1")
    assert name3 == name2+"_1"


def test_intern_name_clash_case_sensitive():
    '''tests that names that are generated internally by the case
    sensitive namespace manager can be used as root names'''
    anon_name = "Anon"
    namespace = NameSpace(case_sensitive=True)
    _ = namespace.create_name()
    name2 = namespace.create_name(root_name=anon_name)
    assert name2 == anon_name
    name3 = namespace.create_name(root_name=anon_name.lower())
    assert name3 == anon_name.lower()+"_1"


# tests that the NameSpaceFactory class is working correctly

def test_create():
    '''tests that a NameSpace object is returned from the create method'''
    nsf = NameSpaceFactory()
    nspace = nsf.create()
    assert isinstance(nspace, NameSpace)


def test_singleton():
    '''test that the same NameSpace object is returned from different
    NameSpaceFactory's by default'''
    nsf = NameSpaceFactory()
    ns1 = nsf.create()
    nsf = NameSpaceFactory()
    ns2 = nsf.create()
    assert ns1 == ns2


def test_reset():
    ''' test that different NameSpace objects are returned from different
    NameSpaceFactory's when the reset option is set'''
    nsf = NameSpaceFactory()
    ns1 = nsf.create()
    nsf = NameSpaceFactory(reset=True)
    ns2 = nsf.create()
    assert ns1 != ns2

# tests for class Call


def test_invokes_can_always_be_printed():
    '''Test that an Invoke instance can always be printed (i.e. is
    initialised fully)'''
    inv = Invoke(None, None, None)
    assert inv.__str__() == "invoke()"

    invoke_call = InvokeCall([], "TestName")
    inv = Invoke(invoke_call, 12, DynInvokeSchedule)
    # Name is converted to lower case if set in constructor of InvokeCall:
    assert inv.__str__() == "invoke_testname()"

    invoke_call._name = None
    inv = Invoke(invoke_call, 12, DynInvokeSchedule)
    assert inv.__str__() == "invoke_12()"

    # Last test case: one kernel call - to avoid constructing
    # the InvokeCall, parse an existing Fortran file"

    _, invoke = parse(
        os.path.join(BASE_PATH, "1.12_single_invoke_deref_name_clash.f90"),
        api="dynamo0.3")

    alg_invocation = invoke.calls[0]
    inv = Invoke(alg_invocation, 0, DynInvokeSchedule)
    assert inv.__str__() == \
        "invoke_0_testkern_type(a, f1_my_field, f1 % my_field, m1, m2)"


def test_same_name_invalid():
    '''test that we raise an error if the same name is passed into the
    same kernel or built-in instance. We need to choose a particular
    API to check this although the code is in psyGen.py '''
    with pytest.raises(GenerationError) as excinfo:
        _, _ = generate(
            os.path.join(BASE_PATH, "1.10_single_invoke_same_name.f90"),
            api="dynamo0.3")
    assert ("Argument 'f1' is passed into kernel 'testkern_code' code "
            "more than once") in str(excinfo.value)


def test_same_name_invalid_array():
    '''test that we raise an error if the same name is passed into the
    same kernel or built-in instance. In this case arguments have
    array references and mixed case. We need to choose a particular
    API to check this although the code is in psyGen.py. '''
    with pytest.raises(GenerationError) as excinfo:
        _, _ = generate(
            os.path.join(BASE_PATH, "1.11_single_invoke_same_name_array.f90"),
            api="dynamo0.3")
    assert ("Argument 'f1(1, n)' is passed into kernel 'testkern_code' code "
            "more than once") in str(excinfo.value)


def test_derived_type_deref_naming():
    ''' Test that we do not get a name clash for dummy arguments in the PSy
    layer when the name generation for the component of a derived type
    may lead to a name already taken by another argument. '''
    _, invoke = parse(
        os.path.join(BASE_PATH, "1.12_single_invoke_deref_name_clash.f90"),
        api="dynamo0.3")
    psy = PSyFactory("dynamo0.3", distributed_memory=True).create(invoke)
    generated_code = str(psy.gen)
    print(generated_code)
    output = (
        "    SUBROUTINE invoke_0_testkern_type"
        "(a, f1_my_field, f1_my_field_1, m1, m2)\n"
        "      USE testkern_mod, ONLY: testkern_code\n"
        "      USE mesh_mod, ONLY: mesh_type\n"
        "      REAL(KIND=r_def), intent(in) :: a\n"
        "      TYPE(field_type), intent(inout) :: f1_my_field\n"
        "      TYPE(field_type), intent(in) :: f1_my_field_1, m1, m2\n")
    assert output in generated_code


FAKE_KERNEL_METADATA = '''
module dummy_mod
  type, extends(kernel_type) :: dummy_type
     type(arg_type), meta_args(3) =                    &
          (/ arg_type(gh_field, gh_write,     w3),     &
             arg_type(gh_field, gh_readwrite, wtheta), &
             arg_type(gh_field, gh_inc,       w1)      &
           /)
     integer :: iterates_over = cells
   contains
     procedure, nopass :: code => dummy_code
  end type dummy_type
contains
  subroutine dummy_code()
  end subroutine dummy_code
end module dummy_mod
'''


# Schedule class tests

def test_sched_node_str():
    ''' Check the node_str method of the Schedule class'''
    from psyclone.psyGen import colored, SCHEDULE_COLOUR_MAP
    sched = Schedule()
    assert colored("Schedule", SCHEDULE_COLOUR_MAP["Schedule"]) in \
        sched.node_str()


def test_sched_getitem():
    '''Test that Schedule has the [int] operator overloaded to return the
    given index child'''
    _, invoke_info = parse(os.path.join(BASE_PATH,
                                        "15.9.1_X_innerproduct_Y_builtin.f90"),
                           api="dynamo0.3")
    psy = PSyFactory("dynamo0.3", distributed_memory=True).create(invoke_info)

    sched = psy.invokes.invoke_list[0].schedule
    for indx in range(len(sched._children)):
        assert sched[indx] is sched._children[indx]

    # Test range indexing
    children = sched[:]
    assert len(children) == 2
    assert children[0] is sched._children[0]
    assert children[1] is sched._children[1]

    # Test index out-of-bounds Error
    with pytest.raises(IndexError) as err:
        _ = sched[len(sched._children)]
    assert "list index out of range" in str(err)


def test_sched_can_be_printed():
    ''' Check the schedule class can always be printed'''
    _, invoke_info = parse(os.path.join(BASE_PATH,
                                        "15.9.1_X_innerproduct_Y_builtin.f90"),
                           api="dynamo0.3")
    psy = PSyFactory("dynamo0.3", distributed_memory=True).create(invoke_info)

    # For this test use the generic class
    psy.invokes.invoke_list[0].schedule.__class__ = Schedule
    output = str(psy.invokes.invoke_list[0].schedule)

    assert "Schedule:\n" in output


# InvokeSchedule class tests

def test_invokeschedule_node_str():
    ''' Check the node_str method of the InvokeSchedule class. We need an
    Invoke object for this which we get using the dynamo0.3 API. '''
    from psyclone.psyGen import colored, SCHEDULE_COLOUR_MAP, InvokeSchedule
    _, invoke_info = parse(os.path.join(BASE_PATH,
                                        "15.9.1_X_innerproduct_Y_builtin.f90"),
                           api="dynamo0.3")
    psy = PSyFactory("dynamo0.3", distributed_memory=True).create(invoke_info)
    # Create a plain InvokeSchedule
    sched = InvokeSchedule(None, None)
    # Manually supply it with an Invoke object created with the Dynamo API.
    sched._invoke = psy.invokes.invoke_list[0]
    output = sched.node_str()
    assert colored("InvokeSchedule", SCHEDULE_COLOUR_MAP["Schedule"]) in output


def test_sched_ocl_setter():
    ''' Check that the opencl setter raises the expected error if not passed
    a bool. '''
    _, invoke_info = parse(os.path.join(BASE_PATH,
                                        "15.9.1_X_innerproduct_Y_builtin.f90"),
                           api="dynamo0.3")
    psy = PSyFactory("dynamo0.3", distributed_memory=True).create(invoke_info)
    with pytest.raises(ValueError) as err:
        psy.invokes.invoke_list[0].schedule.opencl = "a string"
    assert "Schedule.opencl must be a bool but got " in str(err)


def test_invokeschedule_can_be_printed():
    ''' Check the InvokeSchedule class can always be printed'''
    from psyclone.psyGen import InvokeSchedule
    _, invoke_info = parse(os.path.join(BASE_PATH,
                                        "15.9.1_X_innerproduct_Y_builtin.f90"),
                           api="dynamo0.3")
    psy = PSyFactory("dynamo0.3", distributed_memory=True).create(invoke_info)

    # For this test use the generic class
    psy.invokes.invoke_list[0].schedule.__class__ = InvokeSchedule
    output = str(psy.invokes.invoke_list[0].schedule)

    assert "InvokeSchedule:\n" in output


# Kern class test

def test_kern_get_kernel_schedule():
    ''' Tests the get_kernel_schedule method in the Kern class.
    '''
    ast = fpapi.parse(FAKE_KERNEL_METADATA, ignore_comments=False)
    metadata = DynKernMetadata(ast)
    my_kern = DynKern()
    my_kern.load_meta(metadata)
    schedule = my_kern.get_kernel_schedule()
    assert isinstance(schedule, KernelSchedule)


def test_codedkern_node_str():
    ''' Tests the node_str method in the CodedKern class. The simplest way to
    do this is via the dynamo0.3 subclass '''
    from psyclone.psyGen import colored, SCHEDULE_COLOUR_MAP
    ast = fpapi.parse(FAKE_KERNEL_METADATA, ignore_comments=False)
    metadata = DynKernMetadata(ast)
    my_kern = DynKern()
    my_kern.load_meta(metadata)
    out = my_kern.node_str()
    expected_output = (
        colored("CodedKern", SCHEDULE_COLOUR_MAP["CodedKern"]) +
        " dummy_code(field_1,field_2,field_3) [module_inline=False]")
    assert expected_output in out


def test_kern_coloured_text():
    ''' Check that the coloured_name method of both CodedKern and
    BuiltIn return what we expect. '''
    from psyclone.psyGen import colored, SCHEDULE_COLOUR_MAP
    # Use a Dynamo example that has both a CodedKern and a BuiltIn
    _, invoke_info = parse(
        os.path.join(BASE_PATH,
                     "15.14.4_builtin_and_normal_kernel_invoke.f90"),
        api="dynamo0.3")
    psy = PSyFactory("dynamo0.3", distributed_memory=False).create(invoke_info)
    invoke = psy.invokes.invoke_list[0]
    schedule = invoke.schedule
    ckern = schedule.children[0].loop_body[0]
    bkern = schedule.children[1].loop_body[0]
    ret_str = ckern.coloured_name(True)
    assert colored("CodedKern", SCHEDULE_COLOUR_MAP["CodedKern"]) in ret_str
    ret_str = bkern.coloured_name(True)
    assert colored("BuiltIn", SCHEDULE_COLOUR_MAP["BuiltIn"]) in ret_str


def test_kern_abstract_methods():
    ''' Check that the abstract methods of the Kern class raise the
    NotImplementedError. '''
    # We need to get a valid kernel object
    from psyclone import dynamo0p3
    ast = fpapi.parse(FAKE_KERNEL_METADATA, ignore_comments=False)
    metadata = DynKernMetadata(ast)
    my_kern = DynKern()
    my_kern.load_meta(metadata)
    with pytest.raises(NotImplementedError) as err:
        super(dynamo0p3.DynKern, my_kern).gen_arg_setter_code(None)
    assert "gen_arg_setter_code must be implemented by sub-class" in str(err)


def test_call_abstract_methods():
    ''' Check that calling the abstract methods of Kern raises
    the expected exceptions '''
    my_arguments = Arguments(None)

    class KernType(object):
        ''' temporary dummy class '''
        def __init__(self):
            self.iterates_over = "stuff"
    my_ktype = KernType()

    class DummyClass(object):
        ''' temporary dummy class '''
        def __init__(self, ktype):
            self.module_name = "dummy_module"
            self.ktype = ktype

    dummy_call = DummyClass(my_ktype)
    my_call = Kern(None, dummy_call, "dummy", my_arguments)
    with pytest.raises(NotImplementedError) as excinfo:
        my_call.local_vars()
    assert "Kern.local_vars should be implemented" in str(excinfo.value)

    with pytest.raises(NotImplementedError) as excinfo:
        my_call.__str__()
    assert "Kern.__str__ should be implemented" in str(excinfo.value)

    with pytest.raises(NotImplementedError) as excinfo:
        my_call.gen_code(None)
    assert "Kern.gen_code should be implemented" in str(excinfo.value)


def test_arguments_abstract():
    ''' Check that we raise NotImplementedError if any of the virtual methods
    of the Arguments class are called. '''
    my_arguments = Arguments(None)
    with pytest.raises(NotImplementedError) as err:
        _ = my_arguments.acc_args
    assert "Arguments.acc_args must be implemented in sub-class" in str(err)
    with pytest.raises(NotImplementedError) as err:
        _ = my_arguments.scalars
    assert "Arguments.scalars must be implemented in sub-class" in str(err)
    with pytest.raises(NotImplementedError) as err:
        _ = my_arguments.raw_arg_list()
    assert ("Arguments.raw_arg_list must be implemented in sub-class"
            in str(err))


def test_incremented_arg():
    ''' Check that we raise the expected exception when
    CodedKern.incremented_arg() is called for a kernel that does not have
    an argument that is incremented '''
    # Change the kernel metadata so that the the incremented kernel
    # argument has read access
    import fparser
    fparser.logging.disable(fparser.logging.CRITICAL)
    # If we change the meta-data then we trip the check in the parser.
    # Therefore, we change the object produced by parsing the meta-data
    # instead
    ast = fpapi.parse(FAKE_KERNEL_METADATA, ignore_comments=False)
    metadata = DynKernMetadata(ast)
    for descriptor in metadata.arg_descriptors:
        if descriptor.access == AccessType.INC:
            descriptor._access = AccessType.READ
    my_kern = DynKern()
    my_kern.load_meta(metadata)
    with pytest.raises(FieldNotFoundError) as excinfo:
        CodedKern.incremented_arg(my_kern)
    assert ("does not have an argument with gh_inc access"
            in str(excinfo.value))


def test_ompdo_constructor():
    ''' Check that we can make an OMPDoDirective with and without
    children '''
    _, invoke_info = parse(os.path.join(BASE_PATH, "1_single_invoke.f90"),
                           api="dynamo0.3")
    psy = PSyFactory("dynamo0.3", distributed_memory=False).create(invoke_info)
    schedule = psy.invokes.invoke_list[0].schedule
    ompdo = OMPDoDirective(parent=schedule)
    # A Directive always has a Schedule
    assert len(ompdo.children) == 1
    assert isinstance(ompdo.children[0], Schedule)
    # Check the dir_body property
    assert isinstance(ompdo.dir_body, Schedule)
    # Break the directive
    ompdo.children[0] = "not-a-schedule"
    with pytest.raises(InternalError) as err:
        ompdo.dir_body
    assert ("malformed or incomplete. It should have a single Schedule as a "
            "child but found: ['str']" in str(err.value))
    ompdo = OMPDoDirective(parent=schedule, children=[schedule.children[0]])
    assert len(ompdo.dir_body.children) == 1


def test_ompdo_directive_class_node_str(dist_mem):
    '''Tests the node_str method in the OMPDoDirective class. We create a
    sub-class object then call this method from it '''
    from psyclone.psyGen import colored, SCHEDULE_COLOUR_MAP
    _, invoke_info = parse(os.path.join(BASE_PATH, "1_single_invoke.f90"),
                           api="dynamo0.3")

    cases = [
        {"current_class": OMPParallelDoDirective,
         "current_string": "[OMP parallel do]"},
        {"current_class": OMPDoDirective, "current_string": "[OMP do]"},
        {"current_class": OMPParallelDirective,
         "current_string": "[OMP parallel]"},
        {"current_class": OMPDirective, "current_string": "[OMP]"},
        {"current_class": Directive, "current_string": ""}]
    otrans = OMPParallelLoopTrans()

    psy = PSyFactory("dynamo0.3", distributed_memory=dist_mem).\
        create(invoke_info)
    schedule = psy.invokes.invoke_list[0].schedule

    if dist_mem:
        idx = 3
    else:
        idx = 0

    _, _ = otrans.apply(schedule.children[idx])
    omp_parallel_loop = schedule.children[idx]

    for case in cases:
        # call the OMPDirective node_str method
        out = case["current_class"].node_str(omp_parallel_loop)

        directive = colored("Directive", SCHEDULE_COLOUR_MAP["Directive"])
        expected_output = directive + case["current_string"]

        assert expected_output in out


def test_acc_dir_node_str():
    ''' Test the node_str() method of OpenACC directives '''
    from psyclone.psyGen import colored, SCHEDULE_COLOUR_MAP

    acclt = ACCLoopTrans()
    accdt = ACCEnterDataTrans()
    accpt = ACCParallelTrans()
    _, invoke = get_invoke("single_invoke.f90", "gocean1.0", idx=0)
    colour = SCHEDULE_COLOUR_MAP["Directive"]
    schedule = invoke.schedule

    # Enter-data
    new_sched, _ = accdt.apply(schedule)
    out = new_sched[0].node_str()
    assert out.startswith(
        colored("Directive", colour)+"[ACC enter data]")

    # Parallel region around outermost loop
    new_sched, _ = accpt.apply(new_sched[1])
    out = new_sched[1].node_str()
    assert out.startswith(
        colored("Directive", colour)+"[ACC Parallel]")

    # Loop directive on outermost loop
    new_sched, _ = acclt.apply(new_sched[1].dir_body[0])
    out = new_sched[1].dir_body[0].node_str()
    assert out.startswith(
        colored("Directive", colour)+"[ACC Loop, independent]")

    # Loop directive with collapse
<<<<<<< HEAD
    new_sched, _ = acclt.apply(new_sched[1].dir_body[0].dir_body[0],
                               collapse=2)
    out = new_sched[1].dir_body[0].dir_body[0].node_str()
=======
    new_sched, _ = acclt.apply(new_sched.children[1].children[0].children[0],
                               {"collapse": 2})
    new_sched.children[1].children[0].children[0].view()
    out, _ = capsys.readouterr()
>>>>>>> 18d732ee
    assert out.startswith(
        colored("Directive", colour) + "[ACC Loop, collapse=2, independent]")


def test_haloexchange_unknown_halo_depth():
    '''test the case when the halo exchange base class is called without
    a halo depth'''
    halo_exchange = HaloExchange(None)
    assert halo_exchange._halo_depth is None


def test_globalsum_node_str():
    '''test the node_str method in the GlobalSum class. The simplest way to do
    this is to use a dynamo0p3 builtin example which contains a scalar and
    then call node_str() on that.'''
    from psyclone.psyGen import colored, SCHEDULE_COLOUR_MAP
    from psyclone import dynamo0p3
    _, invoke_info = parse(os.path.join(BASE_PATH,
                                        "15.9.1_X_innerproduct_Y_builtin.f90"),
                           api="dynamo0.3")
    psy = PSyFactory("dynamo0.3", distributed_memory=True).create(invoke_info)
    gsum = None
    for child in psy.invokes.invoke_list[0].schedule.children:
        if isinstance(child, dynamo0p3.DynGlobalSum):
            gsum = child
            break
    assert gsum
    output = gsum.node_str()
    expected_output = (colored("GlobalSum",
                               SCHEDULE_COLOUR_MAP["GlobalSum"]) +
                       "[scalar='asum']")
    assert expected_output in output


def test_args_filter():
    '''the args_filter() method is in both Loop() and Arguments() classes
    with the former method calling the latter. This example tests the
    case when unique is set to True and therefore any replicated names
    are not returned. The simplest way to do this is to use a
    dynamo0p3 example which includes two kernels which share argument
    names. We choose dm=False to make it easier to fuse the loops.'''
    _, invoke_info = parse(os.path.join(BASE_PATH, "1.2_multi_invoke.f90"),
                           api="dynamo0.3")
    psy = PSyFactory("dynamo0.3",
                     distributed_memory=False).create(invoke_info)
    # fuse our loops so we have more than one Kernel in a loop
    schedule = psy.invokes.invoke_list[0].schedule
    ftrans = DynamoLoopFuseTrans()
    schedule, _ = ftrans.apply(schedule.children[0],
                               schedule.children[1])
    # get our loop and call our method ...
    loop = schedule.children[0]
    args = loop.args_filter(unique=True)
    expected_output = ["a", "f1", "f2", "m1", "m2", "f3"]
    for arg in args:
        assert arg.name in expected_output
    assert len(args) == len(expected_output)


def test_args_filter2():
    '''the args_filter() method is in both Loop() and Arguments() classes
    with the former method calling the latter. This example tests the cases
    when one or both of the intent and type arguments are not specified.'''
    _, invoke_info = parse(os.path.join(BASE_PATH, "10_operator.f90"),
                           api="dynamo0.3")
    psy = PSyFactory("dynamo0.3", distributed_memory=True).create(invoke_info)
    schedule = psy.invokes.invoke_list[0].schedule
    loop = schedule.children[3]

    # arg_accesses
    args = loop.args_filter(arg_accesses=[AccessType.READ])
    expected_output = ["chi", "a"]
    for arg in args:
        assert arg.name in expected_output
    assert len(args) == len(expected_output)

    # arg_types
    args = loop.args_filter(arg_types=["gh_operator", "gh_integer"])
    expected_output = ["mm_w0", "a"]
    for arg in args:
        assert arg.name in expected_output
    assert len(args) == len(expected_output)

    # neither
    args = loop.args_filter()
    expected_output = ["chi", "mm_w0", "a"]
    for arg in args:
        assert arg.name in expected_output
    assert len(args) == len(expected_output)


def test_reduction_var_error():
    '''Check that we raise an exception if the zero_reduction_variable()
    method is provided with an incorrect type of argument'''
    _, invoke_info = parse(os.path.join(BASE_PATH, "1_single_invoke.f90"),
                           api="dynamo0.3")
    for dist_mem in [False, True]:
        psy = PSyFactory("dynamo0.3",
                         distributed_memory=dist_mem).create(invoke_info)
        schedule = psy.invokes.invoke_list[0].schedule
        call = schedule.kernels()[0]
        # args[1] is of type gh_field
        call._reduction_arg = call.arguments.args[1]
        with pytest.raises(GenerationError) as err:
            call.zero_reduction_variable(None)
        assert ("zero_reduction variable should be one of ['gh_real', "
                "'gh_integer']") in str(err)


def test_reduction_sum_error():
    '''Check that we raise an exception if the reduction_sum_loop()
    method is provided with an incorrect type of argument'''
    _, invoke_info = parse(os.path.join(BASE_PATH, "1_single_invoke.f90"),
                           api="dynamo0.3")
    for dist_mem in [False, True]:
        psy = PSyFactory("dynamo0.3",
                         distributed_memory=dist_mem).create(invoke_info)
        schedule = psy.invokes.invoke_list[0].schedule
        call = schedule.kernels()[0]
        # args[1] is of type gh_field
        call._reduction_arg = call.arguments.args[1]
        with pytest.raises(GenerationError) as err:
            call.reduction_sum_loop(None)
        assert (
            "unsupported reduction access 'gh_write' found in DynBuiltin:"
            "reduction_sum_loop(). Expected one of '['gh_sum']") in str(err)


def test_call_multi_reduction_error(monkeypatch):
    '''Check that we raise an exception if we try to create a Call (a
    Kernel or a Builtin) with more than one reduction in it. Since we have
    a rule that only Builtins can write to scalars we need a built-in that
    attempts to perform two reductions. '''
    from psyclone import dynamo0p3_builtins
    monkeypatch.setattr(dynamo0p3_builtins, "BUILTIN_DEFINITIONS_FILE",
                        value=os.path.join(BASE_PATH,
                                           "multi_reduction_builtins_mod.f90"))
    for dist_mem in [False, True]:
        _, invoke_info = parse(
            os.path.join(BASE_PATH, "16.4.1_multiple_scalar_sums2.f90"),
            api="dynamo0.3")
        with pytest.raises(GenerationError) as err:
            _ = PSyFactory("dynamo0.3",
                           distributed_memory=dist_mem).create(invoke_info)
        assert (
            "PSyclone currently only supports a single reduction in a kernel "
            "or builtin" in str(err))


def test_invoke_name():
    ''' Check that specifying the name of an invoke in the Algorithm
    layer results in a correctly-named routine in the PSy layer '''
    _, invoke_info = parse(os.path.join(BASE_PATH,
                                        "1.0.1_single_named_invoke.f90"),
                           api="dynamo0.3")
    psy = PSyFactory("dynamo0.3", distributed_memory=True).create(invoke_info)
    gen = str(psy.gen)
    print(gen)
    assert "SUBROUTINE invoke_important_invoke" in gen


def test_multi_kern_named_invoke():
    ''' Check that specifying the name of an invoke containing multiple
    kernel invocations result in a correctly-named routine in the PSy layer '''
    _, invoke_info = parse(os.path.join(BASE_PATH,
                                        "4.9_named_multikernel_invokes.f90"),
                           api="dynamo0.3")
    psy = PSyFactory("dynamo0.3", distributed_memory=True).create(invoke_info)
    gen = str(psy.gen)
    print(gen)
    assert "SUBROUTINE invoke_some_name" in gen


def test_named_multi_invokes():
    ''' Check that we generate correct code when we have more than one
    named invoke in an Algorithm file '''
    _, invoke_info = parse(
        os.path.join(BASE_PATH,
                     "3.2_multi_functions_multi_named_invokes.f90"),
        api="dynamo0.3")
    psy = PSyFactory("dynamo0.3", distributed_memory=True).create(invoke_info)
    gen = str(psy.gen)
    print(gen)
    assert "SUBROUTINE invoke_my_first(" in gen
    assert "SUBROUTINE invoke_my_second(" in gen


def test_named_invoke_name_clash():
    ''' Check that we do not get a name clash when the name of a variable
    in the PSy layer would normally conflict with the name given to the
    subroutine generated by an Invoke. '''
    _, invoke_info = parse(os.path.join(BASE_PATH,
                                        "4.11_named_invoke_name_clash.f90"),
                           api="dynamo0.3")
    psy = PSyFactory("dynamo0.3", distributed_memory=True).create(invoke_info)
    gen = str(psy.gen)
    print(gen)
    assert "SUBROUTINE invoke_a(invoke_a_1, b, c, istp, rdt," in gen
    assert "TYPE(field_type), intent(inout) :: invoke_a_1" in gen


def test_invalid_reprod_pad_size(monkeypatch, dist_mem):
    '''Check that we raise an exception if the pad size in psyclone.cfg is
    set to an invalid value '''
    # Make sure we monkey patch the correct Config object
    config = Config.get()
    monkeypatch.setattr(config._instance, "_reprod_pad_size", 0)
    _, invoke_info = parse(os.path.join(BASE_PATH,
                                        "15.9.1_X_innerproduct_Y_builtin.f90"),
                           api="dynamo0.3")
    psy = PSyFactory("dynamo0.3",
                     distributed_memory=dist_mem).create(invoke_info)
    invoke = psy.invokes.invoke_list[0]
    schedule = invoke.schedule
    from psyclone.transformations import Dynamo0p3OMPLoopTrans, \
        OMPParallelTrans
    otrans = Dynamo0p3OMPLoopTrans()
    rtrans = OMPParallelTrans()
    # Apply an OpenMP do directive to the loop
    schedule, _ = otrans.apply(schedule.children[0], {"reprod": True})
    # Apply an OpenMP Parallel directive around the OpenMP do directive
    schedule, _ = rtrans.apply(schedule.children[0])
    invoke.schedule = schedule
    with pytest.raises(GenerationError) as excinfo:
        _ = str(psy.gen)
    assert (
        "REPROD_PAD_SIZE in {0} should be a positive "
        "integer".format(Config.get().filename) in str(excinfo.value))


def test_argument_depends_on():
    '''Check that the depends_on method returns the appropriate boolean
    value for arguments with combinations of read and write access'''
    _, invoke_info = parse(os.path.join(BASE_PATH,
                                        "4.5_multikernel_invokes.f90"),
                           api="dynamo0.3")
    psy = PSyFactory("dynamo0.3", distributed_memory=False).create(invoke_info)
    invoke = psy.invokes.invoke_list[0]
    schedule = invoke.schedule
    arg_f1_inc_1 = schedule.children[0].loop_body[0].arguments.args[0]
    arg_f1_inc_2 = schedule.children[2].loop_body[0].arguments.args[0]
    arg_f2_read_1 = schedule.children[0].loop_body[0].arguments.args[2]
    arg_f2_inc = schedule.children[1].loop_body[0].arguments.args[0]
    arg_f2_read_2 = schedule.children[2].loop_body[0].arguments.args[1]
    # different names returns False
    assert not arg_f2_inc._depends_on(arg_f1_inc_1)
    # same name both reads returns False
    assert not arg_f2_read_1._depends_on(arg_f2_read_2)
    # same name both incs (write to read) returns True
    assert arg_f1_inc_2._depends_on(arg_f1_inc_1)
    # read to write returns True
    assert arg_f2_read_1._depends_on(arg_f2_inc)
    # write to read returns True
    assert arg_f2_inc._depends_on(arg_f2_read_1)
    # same name both writes (the 4.5 example only uses inc) returns True
    _, invoke_info = parse(
        os.path.join(BASE_PATH,
                     "15.14.4_builtin_and_normal_kernel_invoke.f90"),
        api="dynamo0.3")
    psy = PSyFactory("dynamo0.3", distributed_memory=False).create(invoke_info)
    invoke = psy.invokes.invoke_list[0]
    schedule = invoke.schedule
    arg_f1_write_1 = schedule.children[0].loop_body[0].arguments.args[1]
    arg_f1_write_2 = schedule.children[1].loop_body[0].arguments.args[0]
    assert arg_f1_write_1._depends_on(arg_f1_write_2)


def test_argument_find_argument():
    '''Check that the find_argument method returns the first dependent
    argument in a list of nodes, or None if none are found'''
    _, invoke_info = parse(
        os.path.join(BASE_PATH, "15.14.1_multi_aX_plus_Y_builtin.f90"),
        api="dynamo0.3")
    psy = PSyFactory("dynamo0.3", distributed_memory=True).create(invoke_info)
    invoke = psy.invokes.invoke_list[0]
    schedule = invoke.schedule
    # 1: returns none if none found
    f1_first_read = schedule.children[0].loop_body[0].arguments.args[2]
    # a) empty node list
    assert not f1_first_read._find_argument([])
    # b) check many reads
    call_nodes = schedule.kernels()
    assert not f1_first_read._find_argument(call_nodes)
    # 2: returns first dependent kernel arg when there are many
    # dependencies (check first read returned)
    f3_write = schedule.children[3].loop_body[0].arguments.args[0]
    f3_first_read = schedule.children[0].loop_body[0].arguments.args[3]
    result = f3_write._find_argument(call_nodes)
    assert result == f3_first_read
    # 3: haloexchange node
    _, invoke_info = parse(
        os.path.join(BASE_PATH,
                     "15.14.4_builtin_and_normal_kernel_invoke.f90"),
        api="dynamo0.3")
    psy = PSyFactory("dynamo0.3", distributed_memory=True).create(invoke_info)
    invoke = psy.invokes.invoke_list[0]
    schedule = invoke.schedule
    # a) kern arg depends on halo arg
    m2_read_arg = schedule.children[3].loop_body[0].arguments.args[4]
    m2_halo_field = schedule.children[2].field
    result = m2_read_arg._find_argument(schedule.children)
    assert result == m2_halo_field
    # b) halo arg depends on kern arg
    result = m2_halo_field._find_argument([schedule.children[3].loop_body[0]])
    assert result == m2_read_arg
    # 4: globalsum node
    _, invoke_info = parse(
        os.path.join(BASE_PATH, "15.14.3_sum_setval_field_builtin.f90"),
        api="dynamo0.3")
    psy = PSyFactory("dynamo0.3", distributed_memory=True).create(invoke_info)
    invoke = psy.invokes.invoke_list[0]
    schedule = invoke.schedule
    # a) globalsum arg depends on kern arg
    kern_asum_arg = schedule.children[3].loop_body[0].arguments.args[1]
    glob_sum_arg = schedule.children[2].scalar
    result = kern_asum_arg._find_argument(schedule.children)
    assert result == glob_sum_arg
    # b) kern arg depends on globalsum arg
    result = glob_sum_arg._find_argument([schedule.children[3].loop_body[0]])
    assert result == kern_asum_arg


def test_argument_find_read_arguments():
    '''Check that the find_read_arguments method returns the appropriate
    arguments in a list of nodes.'''
    _, invoke_info = parse(
        os.path.join(BASE_PATH, "15.14.1_multi_aX_plus_Y_builtin.f90"),
        api="dynamo0.3")
    psy = PSyFactory("dynamo0.3", distributed_memory=True).create(invoke_info)
    invoke = psy.invokes.invoke_list[0]
    schedule = invoke.schedule
    # 1: returns [] if not a writer. f1 is read, not written.
    f1_first_read = schedule.children[0].loop_body[0].arguments.args[2]
    call_nodes = schedule.kernels()
    assert f1_first_read._find_read_arguments(call_nodes) == []
    # 2: return list of readers (f3 is written to and then read by
    # three following calls)
    f3_write = schedule.children[3].loop_body[0].arguments.args[0]
    result = f3_write._find_read_arguments(call_nodes[4:])
    assert len(result) == 3
    for idx in range(3):
        loop = schedule.children[idx+4]
        assert result[idx] == loop.loop_body[0].arguments.args[3]
    # 3: Return empty list if no readers (f2 is written to but not
    # read)
    f2_write = schedule.children[0].loop_body[0].arguments.args[0]
    assert f2_write._find_read_arguments(call_nodes[1:]) == []
    # 4: Return list of readers before a subsequent writer
    f3_write = schedule.children[3].loop_body[0].arguments.args[0]
    result = f3_write._find_read_arguments(call_nodes)
    assert len(result) == 3
    for idx in range(3):
        loop = schedule.children[idx]
        assert result[idx] == loop.loop_body[0].arguments.args[3]


def test_globalsum_arg():
    ''' Check that the globalsum argument is defined as gh_readwrite and
    points to the GlobalSum node '''
    _, invoke_info = parse(
        os.path.join(BASE_PATH, "15.14.3_sum_setval_field_builtin.f90"),
        api="dynamo0.3")
    psy = PSyFactory("dynamo0.3", distributed_memory=True).create(invoke_info)
    invoke = psy.invokes.invoke_list[0]
    schedule = invoke.schedule
    glob_sum = schedule.children[2]
    glob_sum_arg = glob_sum.scalar
    assert glob_sum_arg.access == AccessType.READWRITE
    assert glob_sum_arg.call == glob_sum


def test_haloexchange_arg():
    '''Check that the HaloExchange argument is defined as gh_readwrite and
    points to the HaloExchange node'''
    _, invoke_info = parse(
        os.path.join(BASE_PATH,
                     "15.14.4_builtin_and_normal_kernel_invoke.f90"),
        api="dynamo0.3")
    psy = PSyFactory("dynamo0.3", distributed_memory=True).create(invoke_info)
    invoke = psy.invokes.invoke_list[0]
    schedule = invoke.schedule
    halo_exchange = schedule.children[2]
    halo_exchange_arg = halo_exchange.field
    assert halo_exchange_arg.access == AccessType.READWRITE
    assert halo_exchange_arg.call == halo_exchange


def test_argument_forward_read_dependencies():
    '''Check that the forward_read_dependencies method returns the appropriate
    arguments in a schedule.'''
    _, invoke_info = parse(
        os.path.join(BASE_PATH, "15.14.1_multi_aX_plus_Y_builtin.f90"),
        api="dynamo0.3")
    psy = PSyFactory("dynamo0.3", distributed_memory=True).create(invoke_info)
    invoke = psy.invokes.invoke_list[0]
    schedule = invoke.schedule
    # 1: returns [] if not a writer. f1 is read, not written.
    f1_first_read = schedule.children[0].loop_body[0].arguments.args[2]
    _ = schedule.kernels()
    assert f1_first_read.forward_read_dependencies() == []
    # 2: return list of readers (f3 is written to and then read by
    # three following calls)
    f3_write = schedule.children[3].loop_body[0].arguments.args[0]
    result = f3_write.forward_read_dependencies()
    assert len(result) == 3
    for idx in range(3):
        loop = schedule.children[idx+4]
        assert result[idx] == loop.loop_body[0].arguments.args[3]
    # 3: Return empty list if no readers (f2 is written to but not
    # read)
    f2_write = schedule.children[0].loop_body[0].arguments.args[0]
    assert f2_write.forward_read_dependencies() == []


def test_argument_forward_dependence(monkeypatch, annexed):
    '''Check that forward_dependence method returns the first dependent
    argument after the current Node in the schedule or None if none
    are found. We also test when annexed is False and True as it
    affects how many halo exchanges are generated.

    '''
    config = Config.get()
    dyn_config = config.api_conf("dynamo0.3")
    monkeypatch.setattr(dyn_config, "_compute_annexed_dofs", annexed)
    _, invoke_info = parse(
        os.path.join(BASE_PATH, "15.14.1_multi_aX_plus_Y_builtin.f90"),
        api="dynamo0.3")
    psy = PSyFactory("dynamo0.3", distributed_memory=True).create(invoke_info)
    invoke = psy.invokes.invoke_list[0]
    schedule = invoke.schedule
    f1_first_read = schedule.children[0].loop_body[0].arguments.args[2]
    # 1: returns none if none found (check many reads)
    assert not f1_first_read.forward_dependence()
    # 2: returns first dependent kernel arg when there are many
    # dependencies (check first read returned)
    f3_write = schedule.children[3].loop_body[0].arguments.args[0]
    f3_next_read = schedule.children[4].loop_body[0].arguments.args[3]
    result = f3_write.forward_dependence()
    assert result == f3_next_read
    # 3: haloexchange dependencies
    _, invoke_info = parse(
        os.path.join(BASE_PATH, "4.5_multikernel_invokes.f90"),
        api="dynamo0.3")
    psy = PSyFactory("dynamo0.3", distributed_memory=True).create(invoke_info)
    invoke = psy.invokes.invoke_list[0]
    schedule = invoke.schedule
    if annexed:
        index = 7
    else:
        index = 8
    f2_prev_arg = schedule.children[index-1].loop_body[0].arguments.args[0]
    f2_halo_field = schedule.children[index].field
    f2_next_arg = schedule.children[index+1].loop_body[0].arguments.args[1]
    # a) previous kern arg depends on halo arg
    result = f2_prev_arg.forward_dependence()
    assert result == f2_halo_field
    # b) halo arg depends on following kern arg
    result = f2_halo_field.forward_dependence()
    assert result == f2_next_arg
    # 4: globalsum dependencies
    _, invoke_info = parse(
        os.path.join(BASE_PATH, "15.14.3_sum_setval_field_builtin.f90"),
        api="dynamo0.3")
    psy = PSyFactory("dynamo0.3", distributed_memory=True).create(invoke_info)
    invoke = psy.invokes.invoke_list[0]
    schedule = invoke.schedule
    prev_arg = schedule.children[0].loop_body[0].arguments.args[1]
    sum_arg = schedule.children[1].loop_body[0].arguments.args[0]
    global_sum_arg = schedule.children[2].scalar
    next_arg = schedule.children[3].loop_body[0].arguments.args[1]
    # a) prev kern arg depends on sum
    result = prev_arg.forward_dependence()
    assert result == sum_arg
    # b) sum arg depends on global sum arg
    result = sum_arg.forward_dependence()
    assert result == global_sum_arg
    # c) global sum arg depends on next kern arg
    result = global_sum_arg.forward_dependence()
    assert result == next_arg


def test_argument_backward_dependence(monkeypatch, annexed):
    '''Check that backward_dependence method returns the first dependent
    argument before the current Node in the schedule or None if none
    are found. We also test when annexed is False and True as it
    affects how many halo exchanges are generated.

    '''
    config = Config.get()
    dyn_config = config.api_conf("dynamo0.3")
    monkeypatch.setattr(dyn_config, "_compute_annexed_dofs", annexed)
    _, invoke_info = parse(
        os.path.join(BASE_PATH, "15.14.1_multi_aX_plus_Y_builtin.f90"),
        api="dynamo0.3")
    psy = PSyFactory("dynamo0.3", distributed_memory=True).create(invoke_info)
    invoke = psy.invokes.invoke_list[0]
    schedule = invoke.schedule
    f1_last_read = schedule.children[6].loop_body[0].arguments.args[2]
    # 1: returns none if none found (check many reads)
    assert not f1_last_read.backward_dependence()
    # 2: returns first dependent kernel arg when there are many
    # dependencies (check first read returned)
    f3_write = schedule.children[3].loop_body[0].arguments.args[0]
    f3_prev_read = schedule.children[2].loop_body[0].arguments.args[3]
    result = f3_write.backward_dependence()
    assert result == f3_prev_read
    # 3: haloexchange dependencies
    _, invoke_info = parse(
        os.path.join(BASE_PATH, "4.5_multikernel_invokes.f90"),
        api="dynamo0.3")
    psy = PSyFactory("dynamo0.3", distributed_memory=True).create(invoke_info)
    invoke = psy.invokes.invoke_list[0]
    schedule = invoke.schedule
    if annexed:
        index = 7
    else:
        index = 8
    f2_prev_arg = schedule.children[index-1].loop_body[0].arguments.args[0]
    f2_halo_field = schedule.children[index].field
    f2_next_arg = schedule.children[index+1].loop_body[0].arguments.args[1]
    # a) following kern arg depends on halo arg
    result = f2_next_arg.backward_dependence()
    assert result == f2_halo_field
    # b) halo arg depends on previous kern arg
    result = f2_halo_field.backward_dependence()
    assert result == f2_prev_arg
    # 4: globalsum dependencies
    _, invoke_info = parse(
        os.path.join(BASE_PATH, "15.14.3_sum_setval_field_builtin.f90"),
        api="dynamo0.3")
    psy = PSyFactory("dynamo0.3", distributed_memory=True).create(invoke_info)
    invoke = psy.invokes.invoke_list[0]
    schedule = invoke.schedule
    prev_arg = schedule.children[0].loop_body[0].arguments.args[1]
    sum_arg = schedule.children[1].loop_body[0].arguments.args[0]
    global_sum_arg = schedule.children[2].scalar
    next_arg = schedule.children[3].loop_body[0].arguments.args[1]
    # a) next kern arg depends on global sum arg
    result = next_arg.backward_dependence()
    assert result == global_sum_arg
    # b) global sum arg depends on sum arg
    result = global_sum_arg.backward_dependence()
    assert result == sum_arg
    # c) sum depends on prev kern arg
    result = sum_arg.backward_dependence()
    assert result == prev_arg


def test_node_depth():
    '''
    Test that the Node class depth method returns the correct value for a
    Node in a tree. The start depth to determine a Node's depth is set to
    0. Depth of a Schedule is 1 and increases for its descendants.
    '''
    _, invoke_info = parse(
        os.path.join(BASE_PATH, "1_single_invoke.f90"),
        api="dynamo0.3")
    psy = PSyFactory("dynamo0.3", distributed_memory=True).create(invoke_info)
    invoke = psy.invokes.invoke_list[0]
    schedule = invoke.schedule
    # Assert that start_depth of any Node (including Schedule) is 0
    assert schedule.START_DEPTH == 0
    # Assert that Schedule depth is 1
    assert schedule.depth == 1
    # Depth increases by 1 for descendants at each level
    for child in schedule.children:
        assert child.depth == 2
    for child in schedule.children[3].children:
        assert child.depth == 3


def test_node_position():
    '''
    Test that the Node class position and abs_position methods return
    the correct value for a Node in a tree. The start position is
    set to 0. Relative position starts from 0 and absolute from 1.
    '''
    _, invoke_info = parse(
        os.path.join(BASE_PATH, "4.7_multikernel_invokes.f90"),
        api="dynamo0.3")
    psy = PSyFactory("dynamo0.3", distributed_memory=True).create(invoke_info)
    invoke = psy.invokes.invoke_list[0]
    schedule = invoke.schedule
    child = schedule.children[6]
    # Assert that position of a Schedule (no parent Node) is 0
    assert schedule.position == 0
    # Assert that start_position of any Node is 0
    assert child.START_POSITION == 0
    # Assert that relative and absolute positions return correct values
    assert child.position == 6
    assert child.abs_position == 7
    # Test InternalError for _find_position with an incorrect position
    with pytest.raises(InternalError) as excinfo:
        _, _ = child._find_position(child.root.children, -2)
    assert "started from -2 instead of 0" in str(excinfo.value)
    # Test InternalError for abs_position with a Node that does
    # not belong to the Schedule
    ompdir = OMPDoDirective()
    with pytest.raises(InternalError) as excinfo:
        _ = ompdir.abs_position
    assert ("PSyclone internal error: Error in search for Node position "
            "in the tree") in str(excinfo.value)


def test_node_root():
    '''
    Test that the Node class root method returns the correct instance
    for a Node in a tree.
    '''
    _, invoke_info = parse(
        os.path.join(BASE_PATH, "4.7_multikernel_invokes.f90"),
        api="dynamo0.3")
    psy = PSyFactory("dynamo0.3", distributed_memory=False).create(invoke_info)
    invoke = psy.invokes.invoke_list[0]
    ru_schedule = invoke.schedule
    # Select a loop and the kernel inside
    ru_loop = ru_schedule.children[1]
    ru_kern = ru_loop.children[0]
    # Assert that the absolute root is a Schedule
    assert isinstance(ru_kern.root, Schedule)


def test_node_args():
    '''Test that the Node class args method returns the correct arguments
    for Nodes that do not have arguments themselves'''
    _, invoke_info = parse(
        os.path.join(BASE_PATH, "4_multikernel_invokes.f90"),
        api="dynamo0.3")
    psy = PSyFactory("dynamo0.3", distributed_memory=False).create(invoke_info)
    invoke = psy.invokes.invoke_list[0]
    schedule = invoke.schedule
    loop1 = schedule.children[0]
    kern1 = loop1.loop_body[0]
    loop2 = schedule.children[1]
    kern2 = loop2.loop_body[0]
    # 1) Schedule (not that this is useful)
    all_args = kern1.arguments.args
    all_args.extend(kern2.arguments.args)
    schedule_args = schedule.args
    for idx, arg in enumerate(all_args):
        assert arg == schedule_args[idx]
    # 2) Loop1
    loop1_args = loop1.args
    for idx, arg in enumerate(kern1.arguments.args):
        assert arg == loop1_args[idx]
    # 3) Loop2
    loop2_args = loop2.args
    for idx, arg in enumerate(kern2.arguments.args):
        assert arg == loop2_args[idx]
    # 4) Loop fuse
    ftrans = DynamoLoopFuseTrans()
    ftrans.same_space = True
    schedule, _ = ftrans.apply(schedule.children[0], schedule.children[1])
    loop = schedule.children[0]
    kern1 = loop.loop_body[0]
    kern2 = loop.loop_body[1]
    loop_args = loop.args
    kern_args = kern1.arguments.args
    kern_args.extend(kern2.arguments.args)
    for idx, arg in enumerate(kern_args):
        assert arg == loop_args[idx]


def test_call_args():
    '''Test that the call class args method returns the appropriate
    arguments '''
    _, invoke_info = parse(
        os.path.join(BASE_PATH,
                     "15.14.4_builtin_and_normal_kernel_invoke.f90"),
        api="dynamo0.3")
    psy = PSyFactory("dynamo0.3", distributed_memory=False).create(invoke_info)
    invoke = psy.invokes.invoke_list[0]
    schedule = invoke.schedule
    kern = schedule.children[0].loop_body[0]
    builtin = schedule.children[1].loop_body[0]
    # 1) kern
    for idx, arg in enumerate(kern.args):
        assert arg == kern.arguments.args[idx]
    # 2) builtin
    for idx, arg in enumerate(builtin.args):
        assert arg == builtin.arguments.args[idx]


def test_haloexchange_can_be_printed():
    '''Test that the HaloExchange class can always be printed'''
    _, invoke_info = parse(
        os.path.join(BASE_PATH, "1_single_invoke.f90"),
        api="dynamo0.3")
    psy = PSyFactory("dynamo0.3", distributed_memory=True).create(invoke_info)
    invoke = psy.invokes.invoke_list[0]
    schedule = invoke.schedule
    for haloexchange in schedule.children[:2]:
        assert "HaloExchange[field='" in str(haloexchange)
        assert "', type='" in str(haloexchange)
        assert "', depth=" in str(haloexchange)
        assert ", check_dirty=" in str(haloexchange)


def test_haloexchange_node_str():
    ''' Test the node_str() method of HaloExchange. '''
    from psyclone.psyGen import colored, SCHEDULE_COLOUR_MAP
    # We have to use the dynamo0.3 API as that's currently the only one
    # that supports halo exchanges.
    _, invoke_info = parse(
        os.path.join(BASE_PATH, "1_single_invoke.f90"),
        api="dynamo0.3")
    psy = PSyFactory("dynamo0.3", distributed_memory=True).create(invoke_info)
    invoke = psy.invokes.invoke_list[0]
    schedule = invoke.schedule
    # We have to manually call the correct node_str() method as the one we want
    # to test is overidden in DynHaloExchange.
    out = HaloExchange.node_str(schedule.children[1])
    colour = SCHEDULE_COLOUR_MAP["HaloExchange"]
    assert (colored("HaloExchange", colour) +
            "[field='m1', type='None', depth=None, check_dirty=True]" in out)


def test_haloexchange_args():
    '''Test that the haloexchange class args method returns the appropriate
    argument '''
    _, invoke_info = parse(
        os.path.join(BASE_PATH, "1_single_invoke.f90"),
        api="dynamo0.3")
    psy = PSyFactory("dynamo0.3", distributed_memory=True).create(invoke_info)
    invoke = psy.invokes.invoke_list[0]
    schedule = invoke.schedule
    for haloexchange in schedule.children[:2]:
        assert len(haloexchange.args) == 1
        assert haloexchange.args[0] == haloexchange.field


def test_globalsum_args():
    '''Test that the globalsum class args method returns the appropriate
    argument '''
    _, invoke_info = parse(
        os.path.join(BASE_PATH, "15.14.3_sum_setval_field_builtin.f90"),
        api="dynamo0.3")
    psy = PSyFactory("dynamo0.3", distributed_memory=True).create(invoke_info)
    invoke = psy.invokes.invoke_list[0]
    schedule = invoke.schedule
    global_sum = schedule.children[2]
    assert len(global_sum.args) == 1
    assert global_sum.args[0] == global_sum.scalar


def test_node_forward_dependence():
    '''Test that the Node class forward_dependence method returns the
    closest dependent Node after the current Node in the schedule or
    None if none are found.'''
    _, invoke_info = parse(
        os.path.join(BASE_PATH, "15.14.1_multi_aX_plus_Y_builtin.f90"),
        api="dynamo0.3")
    psy = PSyFactory("dynamo0.3", distributed_memory=True).create(invoke_info)
    invoke = psy.invokes.invoke_list[0]
    schedule = invoke.schedule
    read4 = schedule.children[4]
    # 1: returns none if none found
    # a) check many reads
    assert not read4.forward_dependence()
    # b) check no dependencies for a call
    assert not read4.children[0].forward_dependence()
    # 2: returns first dependent kernel arg when there are many
    # dependencies
    # a) check first read returned
    writer = schedule.children[3]
    next_read = schedule.children[4]
    assert writer.forward_dependence() == next_read
    # a) check writer returned
    first_loop = schedule.children[0]
    assert first_loop.forward_dependence() == writer
    # 3: haloexchange dependencies
    _, invoke_info = parse(
        os.path.join(BASE_PATH, "4.5_multikernel_invokes.f90"),
        api="dynamo0.3")
    psy = PSyFactory("dynamo0.3", distributed_memory=True).create(invoke_info)
    invoke = psy.invokes.invoke_list[0]
    schedule = invoke.schedule
    prev_loop = schedule.children[7]
    halo_field = schedule.children[8]
    next_loop = schedule.children[9]
    # a) previous loop depends on halo exchange
    assert prev_loop.forward_dependence() == halo_field
    # b) halo exchange depends on following loop
    assert halo_field.forward_dependence() == next_loop

    # 4: globalsum dependencies
    _, invoke_info = parse(
        os.path.join(BASE_PATH, "15.14.3_sum_setval_field_builtin.f90"),
        api="dynamo0.3")
    psy = PSyFactory("dynamo0.3", distributed_memory=True).create(invoke_info)
    invoke = psy.invokes.invoke_list[0]
    schedule = invoke.schedule
    prev_loop = schedule.children[0]
    sum_loop = schedule.children[1]
    global_sum_loop = schedule.children[2]
    next_loop = schedule.children[3]
    # a) prev loop depends on sum loop
    assert prev_loop.forward_dependence() == sum_loop
    # b) sum loop depends on global sum loop
    assert sum_loop.forward_dependence() == global_sum_loop
    # c) global sum loop depends on next loop
    assert global_sum_loop.forward_dependence() == next_loop


def test_node_backward_dependence():
    '''Test that the Node class backward_dependence method returns the
    closest dependent Node before the current Node in the schedule or
    None if none are found.'''
    _, invoke_info = parse(
        os.path.join(BASE_PATH, "15.14.1_multi_aX_plus_Y_builtin.f90"),
        api="dynamo0.3")
    psy = PSyFactory("dynamo0.3", distributed_memory=True).create(invoke_info)
    invoke = psy.invokes.invoke_list[0]
    schedule = invoke.schedule
    # 1: loop no backwards dependence
    loop3 = schedule.children[2]
    assert not loop3.backward_dependence()
    # 2: loop to loop backward dependence
    # a) many steps
    last_loop_node = schedule.children[6]
    prev_dep_loop_node = schedule.children[3]
    assert last_loop_node.backward_dependence() == prev_dep_loop_node
    # b) previous
    assert prev_dep_loop_node.backward_dependence() == loop3
    # 3: haloexchange dependencies
    _, invoke_info = parse(
        os.path.join(BASE_PATH, "4.5_multikernel_invokes.f90"),
        api="dynamo0.3")
    psy = PSyFactory("dynamo0.3", distributed_memory=True).create(invoke_info)
    invoke = psy.invokes.invoke_list[0]
    schedule = invoke.schedule
    loop2 = schedule.children[7]
    halo_exchange = schedule.children[8]
    loop3 = schedule.children[9]
    # a) following loop node depends on halo exchange node
    result = loop3.backward_dependence()
    assert result == halo_exchange
    # b) halo exchange node depends on previous loop node
    result = halo_exchange.backward_dependence()
    assert result == loop2
    # 4: globalsum dependencies
    _, invoke_info = parse(
        os.path.join(BASE_PATH, "15.14.3_sum_setval_field_builtin.f90"),
        api="dynamo0.3")
    psy = PSyFactory("dynamo0.3", distributed_memory=True).create(invoke_info)
    invoke = psy.invokes.invoke_list[0]
    schedule = invoke.schedule
    loop1 = schedule.children[0]
    loop2 = schedule.children[1]
    global_sum = schedule.children[2]
    loop3 = schedule.children[3]
    # a) loop3 depends on global sum
    assert loop3.backward_dependence() == global_sum
    # b) global sum depends on loop2
    assert global_sum.backward_dependence() == loop2
    # c) loop2 (sum) depends on loop1
    assert loop2.backward_dependence() == loop1


def test_call_forward_dependence():
    '''Test that the Call class forward_dependence method returns the
    closest dependent call after the current call in the schedule or
    None if none are found. This is achieved by loop fusing first.'''
    _, invoke_info = parse(
        os.path.join(BASE_PATH, "15.14.1_multi_aX_plus_Y_builtin.f90"),
        api="dynamo0.3")
    psy = PSyFactory("dynamo0.3", distributed_memory=False).create(invoke_info)
    invoke = psy.invokes.invoke_list[0]
    schedule = invoke.schedule
    ftrans = DynamoLoopFuseTrans()
    ftrans.same_space = True
    for _ in range(6):
        schedule, _ = ftrans.apply(schedule.children[0], schedule.children[1])
    read4 = schedule.children[0].loop_body[4]
    # 1: returns none if none found
    # a) check many reads
    assert not read4.forward_dependence()
    # 2: returns first dependent kernel arg when there are many
    # dependencies
    # a) check first read returned
    writer = schedule.children[0].loop_body[3]
    next_read = schedule.children[0].loop_body[4]
    assert writer.forward_dependence() == next_read
    # a) check writer returned
    first_loop = schedule.children[0].loop_body[0]
    assert first_loop.forward_dependence() == writer


def test_call_backward_dependence():
    '''Test that the Call class backward_dependence method returns the
    closest dependent call before the current call in the schedule or
    None if none are found. This is achieved by loop fusing first.'''
    _, invoke_info = parse(
        os.path.join(BASE_PATH, "15.14.1_multi_aX_plus_Y_builtin.f90"),
        api="dynamo0.3")
    psy = PSyFactory("dynamo0.3", distributed_memory=False).create(invoke_info)
    invoke = psy.invokes.invoke_list[0]
    schedule = invoke.schedule
    ftrans = DynamoLoopFuseTrans()
    ftrans.same_space = True
    for _ in range(6):
        schedule, _ = ftrans.apply(schedule.children[0], schedule.children[1])
    # 1: loop no backwards dependence
    call3 = schedule.children[0].loop_body[2]
    assert not call3.backward_dependence()
    # 2: call to call backward dependence
    # a) many steps
    last_call_node = schedule.children[0].loop_body[6]
    prev_dep_call_node = schedule.children[0].loop_body[3]
    assert last_call_node.backward_dependence() == prev_dep_call_node
    # b) previous
    assert prev_dep_call_node.backward_dependence() == call3


def test_omp_forward_dependence():
    '''Test that the forward_dependence method works for Directives,
    returning the closest dependent Node after the current Node in the
    schedule or None if none are found. '''
    _, invoke_info = parse(
        os.path.join(BASE_PATH, "15.14.1_multi_aX_plus_Y_builtin.f90"),
        api="dynamo0.3")
    psy = PSyFactory("dynamo0.3", distributed_memory=True).create(invoke_info)
    invoke = psy.invokes.invoke_list[0]
    schedule = invoke.schedule
    from psyclone.transformations import DynamoOMPParallelLoopTrans
    otrans = DynamoOMPParallelLoopTrans()
    for child in schedule.children:
        schedule, _ = otrans.apply(child)
    read4 = schedule.children[4]
    # 1: returns none if none found
    # a) check many reads
    assert not read4.forward_dependence()
    # b) check no dependencies for the loop
    assert not read4.children[0].forward_dependence()
    # 2: returns first dependent kernel arg when there are many
    # dependencies
    # a) check first read returned
    writer = schedule.children[3]
    next_read = schedule.children[4]
    assert writer.forward_dependence() == next_read
    # b) check writer returned
    first_omp = schedule.children[0]
    assert first_omp.forward_dependence() == writer
    # 3: directive and globalsum dependencies
    _, invoke_info = parse(
        os.path.join(BASE_PATH, "15.14.3_sum_setval_field_builtin.f90"),
        api="dynamo0.3")
    psy = PSyFactory("dynamo0.3", distributed_memory=True).create(invoke_info)
    invoke = psy.invokes.invoke_list[0]
    schedule = invoke.schedule
    schedule, _ = otrans.apply(schedule.children[0])
    schedule, _ = otrans.apply(schedule.children[1])
    schedule, _ = otrans.apply(schedule.children[3])
    prev_omp = schedule.children[0]
    sum_omp = schedule.children[1]
    global_sum_loop = schedule.children[2]
    next_omp = schedule.children[3]
    # a) prev omp depends on sum omp
    assert prev_omp.forward_dependence() == sum_omp
    # b) sum omp depends on global sum loop
    assert sum_omp.forward_dependence() == global_sum_loop
    # c) global sum loop depends on next omp
    assert global_sum_loop.forward_dependence() == next_omp


def test_directive_backward_dependence():
    '''Test that the backward_dependence method works for Directives,
    returning the closest dependent Node before the current Node in
    the schedule or None if none are found.'''
    _, invoke_info = parse(
        os.path.join(BASE_PATH, "15.14.1_multi_aX_plus_Y_builtin.f90"),
        api="dynamo0.3")
    psy = PSyFactory("dynamo0.3", distributed_memory=True).create(invoke_info)
    invoke = psy.invokes.invoke_list[0]
    schedule = invoke.schedule
    from psyclone.transformations import DynamoOMPParallelLoopTrans
    otrans = DynamoOMPParallelLoopTrans()
    for child in schedule.children:
        schedule, _ = otrans.apply(child)
    # 1: omp directive no backwards dependence
    omp3 = schedule.children[2]
    assert not omp3.backward_dependence()
    # 2: omp to omp backward dependence
    # a) many steps
    last_omp_node = schedule.children[6]
    prev_dep_omp_node = schedule.children[3]
    assert last_omp_node.backward_dependence() == prev_dep_omp_node
    # b) previous
    assert prev_dep_omp_node.backward_dependence() == omp3
    # 3: globalsum dependencies
    _, invoke_info = parse(
        os.path.join(BASE_PATH, "15.14.3_sum_setval_field_builtin.f90"),
        api="dynamo0.3")
    psy = PSyFactory("dynamo0.3", distributed_memory=True).create(invoke_info)
    invoke = psy.invokes.invoke_list[0]
    schedule = invoke.schedule
    schedule, _ = otrans.apply(schedule.children[0])
    schedule, _ = otrans.apply(schedule.children[1])
    schedule, _ = otrans.apply(schedule.children[3])
    omp1 = schedule.children[0]
    omp2 = schedule.children[1]
    global_sum = schedule.children[2]
    omp3 = schedule.children[3]
    # a) omp3 depends on global sum
    assert omp3.backward_dependence() == global_sum
    # b) global sum depends on omp2
    assert global_sum.backward_dependence() == omp2
    # c) omp2 (sum) depends on omp1
    assert omp2.backward_dependence() == omp1


def test_directive_get_private(monkeypatch):
    ''' Tests for the _get_private_list() method of OMPParallelDirective. '''
    _, invoke_info = parse(
        os.path.join(BASE_PATH, "1_single_invoke.f90"), api="dynamo0.3")
    psy = PSyFactory("dynamo0.3",
                     distributed_memory=False).create(invoke_info)
    invoke = psy.invokes.invoke_list[0]
    schedule = invoke.schedule
    # We use Transformations to introduce the necessary directives
    from psyclone.transformations import Dynamo0p3OMPLoopTrans, \
        OMPParallelTrans
    otrans = Dynamo0p3OMPLoopTrans()
    rtrans = OMPParallelTrans()
    # Apply an OpenMP do directive to the loop
    schedule, _ = otrans.apply(schedule.children[0], {"reprod": True})
    # Apply an OpenMP Parallel directive around the OpenMP do directive
    schedule, _ = rtrans.apply(schedule.children[0])
    directive = schedule.children[0]
    assert isinstance(directive, OMPParallelDirective)
    # Now check that _get_private_list returns what we expect
    pvars = directive._get_private_list()
    assert pvars == ['cell']
    # Now use monkeypatch to break the Call within the loop
    call = directive.dir_body[0].dir_body[0].loop_body[0]
    monkeypatch.setattr(call, "local_vars", lambda: [""])
    with pytest.raises(InternalError) as err:
        _ = directive._get_private_list()
    assert ("call 'testkern_code' has a local variable but its name is "
            "not set" in str(err))


def test_node_is_valid_location():
    '''Test that the Node class is_valid_location method returns True if
    the new location does not break any data dependencies, otherwise it
    returns False'''
    _, invoke_info = parse(
        os.path.join(BASE_PATH, "1_single_invoke.f90"),
        api="dynamo0.3")
    psy = PSyFactory("dynamo0.3", distributed_memory=True).create(invoke_info)
    invoke = psy.invokes.invoke_list[0]
    schedule = invoke.schedule
    # 1: new node argument is invalid
    node = schedule.children[0]
    with pytest.raises(GenerationError) as excinfo:
        node.is_valid_location("invalid_node_argument")
    assert "argument is not a Node, it is a 'str'." in str(excinfo.value)
    # 2: optional position argument is invalid
    with pytest.raises(GenerationError) as excinfo:
        node.is_valid_location(node, position="invalid_node_argument")
    assert "The position argument in the psyGen" in str(excinfo.value)
    assert "method must be one of" in str(excinfo.value)
    # 3: parents of node and new_node are not the same
    with pytest.raises(GenerationError) as excinfo:
        node.is_valid_location(schedule.children[3].children[0])
    assert ("the node and the location do not have the same "
            "parent") in str(excinfo.value)
    # 4: positions are the same
    prev_node = schedule.children[0]
    node = schedule.children[1]
    next_node = schedule.children[2]
    # a) before this node
    with pytest.raises(GenerationError) as excinfo:
        node.is_valid_location(node, position="before")
    assert "the node and the location are the same" in str(excinfo.value)
    # b) after this node
    with pytest.raises(GenerationError) as excinfo:
        node.is_valid_location(node, position="after")
    assert "the node and the location are the same" in str(excinfo.value)
    # c) after previous node
    with pytest.raises(GenerationError) as excinfo:
        node.is_valid_location(prev_node, position="after")
    assert "the node and the location are the same" in str(excinfo.value)
    # d) before next node
    with pytest.raises(GenerationError) as excinfo:
        node.is_valid_location(next_node, position="before")
    assert "the node and the location are the same" in str(excinfo.value)
    # 5: valid no previous dependency
    _, invoke_info = parse(
        os.path.join(BASE_PATH, "15.14.1_multi_aX_plus_Y_builtin.f90"),
        api="dynamo0.3")
    psy = PSyFactory("dynamo0.3", distributed_memory=True).create(invoke_info)
    invoke = psy.invokes.invoke_list[0]
    schedule = invoke.schedule
    # 6: valid no prev dep
    node = schedule.children[2]
    assert node.is_valid_location(schedule.children[0])
    # 7: valid prev dep (after)
    node = schedule.children[6]
    assert node.is_valid_location(schedule.children[3], position="after")
    # 8: invalid prev dep (before)
    assert not node.is_valid_location(schedule.children[3], position="before")
    # 9: valid no following dep
    node = schedule.children[4]
    assert node.is_valid_location(schedule.children[6], position="after")
    # 10: valid following dep (before)
    node = schedule.children[0]
    assert node.is_valid_location(schedule.children[3], position="before")
    # 11: invalid following dep (after)
    node = schedule.children[0]
    assert not node.is_valid_location(schedule.children[3], position="after")


def test_node_ancestor():
    ''' Test the Node.ancestor() method '''
    _, invoke = get_invoke("single_invoke.f90", "gocean1.0", idx=0)
    sched = invoke.schedule
    kern = sched.children[0].loop_body[0].loop_body[0]
    node = kern.ancestor(Node)
    assert isinstance(node, Schedule)
    node = kern.ancestor(Node, excluding=[Schedule])
    assert node is sched.children[0].loop_body[0]


def test_dag_names():
    '''test that the dag_name method returns the correct value for the
    node class and its specialisations'''
    _, invoke_info = parse(
        os.path.join(BASE_PATH, "1_single_invoke.f90"),
        api="dynamo0.3")
    psy = PSyFactory("dynamo0.3", distributed_memory=True).create(invoke_info)
    invoke = psy.invokes.invoke_list[0]
    schedule = invoke.schedule
    assert super(Schedule, schedule).dag_name == "node_0"
    assert schedule.dag_name == "InvokeSchedule"
    assert schedule.children[0].dag_name == "checkHaloExchange(f2)_0"
    assert schedule.children[3].dag_name == "loop_4"
    schedule.children[3].loop_type = "colour"
    assert schedule.children[3].dag_name == "loop_[colour]_4"
    schedule.children[3].loop_type = ""
    assert (schedule.children[3].loop_body[0].dag_name ==
            "kernel_testkern_code_9")
    _, invoke_info = parse(
        os.path.join(BASE_PATH, "15.14.3_sum_setval_field_builtin.f90"),
        api="dynamo0.3")
    psy = PSyFactory("dynamo0.3", distributed_memory=True).create(invoke_info)
    invoke = psy.invokes.invoke_list[0]
    schedule = invoke.schedule
    global_sum = schedule.children[2]
    assert global_sum.dag_name == "globalsum(asum)_2"
    builtin = schedule.children[1].loop_body[0]
    assert builtin.dag_name == "builtin_sum_x_12"


def test_openmp_pdo_dag_name():
    '''Test that we generate the correct dag name for the OpenMP parallel
    do node'''
    _, info = parse(os.path.join(BASE_PATH,
                                 "15.7.2_setval_X_builtin.f90"),
                    api="dynamo0.3")
    psy = PSyFactory("dynamo0.3", distributed_memory=False).create(info)
    invoke = psy.invokes.invoke_list[0]
    schedule = invoke.schedule
    from psyclone.transformations import DynamoOMPParallelLoopTrans
    otrans = DynamoOMPParallelLoopTrans()
    # Apply OpenMP parallelisation to the loop
    schedule, _ = otrans.apply(schedule.children[0])
    assert schedule.children[0].dag_name == "OMP_parallel_do_1"


def test_omp_dag_names():
    '''Test that we generate the correct dag names for omp parallel, omp
    do, omp directive and directive nodes'''
    _, info = parse(os.path.join(os.path.dirname(os.path.abspath(__file__)),
                                 "test_files", "dynamo0p3",
                                 "1_single_invoke.f90"),
                    api="dynamo0.3")
    psy = PSyFactory("dynamo0.3", distributed_memory=False).create(info)
    invoke = psy.invokes.get('invoke_0_testkern_type')
    schedule = invoke.schedule
    from psyclone.transformations import Dynamo0p3OMPLoopTrans, \
        OMPParallelTrans
    olooptrans = Dynamo0p3OMPLoopTrans()
    ptrans = OMPParallelTrans()
    # Put an OMP PARALLEL around this loop
    child = schedule.children[0]
    oschedule, _ = ptrans.apply(child)
    # Put an OMP DO around this loop
    schedule, _ = olooptrans.apply(oschedule[0].dir_body[0])
    # Replace the original loop schedule with the transformed one
    omp_par_node = schedule.children[0]
    assert omp_par_node.dag_name == "OMP_parallel_1"
    assert omp_par_node.dir_body[0].dag_name == "OMP_do_3"
    omp_directive = super(OMPParallelDirective, omp_par_node)
    assert omp_directive.dag_name == "OMP_directive_1"
    print(type(omp_directive))
    directive = super(OMPDirective, omp_par_node)
    assert directive.dag_name == "directive_1"


def test_acc_dag_names():
    ''' Check that we generate the correct dag names for ACC parallel,
    ACC enter-data and ACC loop directive Nodes '''
    _, invoke = get_invoke("single_invoke.f90", "gocean1.0", idx=0)
    schedule = invoke.schedule

    acclt = ACCLoopTrans()
    accdt = ACCEnterDataTrans()
    accpt = ACCParallelTrans()
    # Enter-data
    new_sched, _ = accdt.apply(schedule)
    assert schedule[0].dag_name == "ACC_data_1"
    # Parallel region
    new_sched, _ = accpt.apply(new_sched[1])
    assert schedule[1].dag_name == "ACC_parallel_3"
    # Loop directive
    new_sched, _ = acclt.apply(new_sched[1].dir_body[0])
    assert schedule[1].dir_body[0].dag_name == "ACC_loop_5"
    # Base class
    name = super(ACCEnterDataDirective, schedule[0]).dag_name
    assert name == "ACC_directive_1"

# Class ACCKernelsDirective start


# (1/1) Method __init__
def test_acckernelsdirective_init():
    '''Test an ACCKernelsDirective can be created and that the optional
    arguments are set and can be set as expected.

    '''
    directive = ACCKernelsDirective()
    assert directive._default_present
    assert directive.parent is None
    assert len(directive.children) == 1
    assert isinstance(directive.children[0], Schedule)
    directive = ACCKernelsDirective(default_present=False)
    assert not directive._default_present


# (1/1) Method dag_name
def test_acckernelsdirective_dagname():
    '''Check that the dag_name method in the ACCKernelsDirective class
    behaves as expected.

    '''
    _, info = parse(os.path.join(BASE_PATH, "1_single_invoke.f90"))
    psy = PSyFactory(distributed_memory=False).create(info)
    sched = psy.invokes.get('invoke_0_testkern_type').schedule

    trans = ACCKernelsTrans()
    _, _ = trans.apply(sched)
    assert sched.children[0].dag_name == "ACC_kernels_1"


# (1/1) Method node_str
def test_acckernelsdirective_node_str():
    '''Check that the node_str method in the ACCKernelsDirective class behaves
    as expected.

    '''
    from psyclone.psyGen import colored, SCHEDULE_COLOUR_MAP

    _, info = parse(os.path.join(BASE_PATH, "1_single_invoke.f90"))
    psy = PSyFactory(distributed_memory=False).create(info)
    sched = psy.invokes.get('invoke_0_testkern_type').schedule

    dcolour = SCHEDULE_COLOUR_MAP["Directive"]
    lcolour = SCHEDULE_COLOUR_MAP["Loop"]

    trans = ACCKernelsTrans()
    _, _ = trans.apply(sched)

    out = sched[0].node_str()
    assert out.startswith(
        colored("Directive", dcolour)+"[ACC Kernels]")
    assert colored("Loop", lcolour) in sched[0].dir_body[0].node_str()
    assert "CodedKern" in sched[0].dir_body[0].loop_body[0].node_str()


# (1/1) Method gen_code
@pytest.mark.parametrize("default_present", [False, True])
def test_acckernelsdirective_gencode(default_present):
    '''Check that the gen_code method in the ACCKernelsDirective class
    generates the expected code. Use the dynamo0.3 API.

    '''
    _, info = parse(os.path.join(BASE_PATH, "1_single_invoke.f90"))
    psy = PSyFactory(distributed_memory=False).create(info)
    sched = psy.invokes.get('invoke_0_testkern_type').schedule

    trans = ACCKernelsTrans()
    _, _ = trans.apply(sched, {"default_present": default_present})

    code = str(psy.gen)
    string = ""
    if default_present:
        string = " default(present)"
    assert (
        "      !$acc kernels{0}\n"
        "      DO cell=1,f1_proxy%vspace%get_ncell()\n".format(string) in code)
    assert (
        "      END DO \n"
        "      !$acc end kernels\n" in code)


# (1/1) Method update
@pytest.mark.parametrize("default_present", [False, True])
def test_acckernelsdirective_update(parser, default_present):
    '''Check that the update method in the ACCKernelsDirective class
    generates the expected code. Use the nemo API.

    '''
    from fparser.common.readfortran import FortranStringReader
    reader = FortranStringReader("program implicit_loop\n"
                                 "real(kind=wp) :: sto_tmp(5,5)\n"
                                 "sto_tmp(:,:) = 0.0_wp\n"
                                 "end program implicit_loop\n")
    code = parser(reader)
    psy = PSyFactory("nemo", distributed_memory=False).create(code)
    schedule = psy.invokes.invoke_list[0].schedule
    kernels_trans = ACCKernelsTrans()
    schedule, _ = kernels_trans.apply(schedule.children[0:1],
                                      {"default_present": default_present})
    gen_code = str(psy.gen)
    string = ""
    if default_present:
        string = " DEFAULT(PRESENT)"
    assert ("  !$ACC KERNELS{0}\n"
            "  sto_tmp(:, :) = 0.0_wp\n"
            "  !$ACC END KERNELS\n".format(string) in gen_code)

# Class ACCKernelsDirective end

# Class ACCEnterDataDirective start


# (1/1) Method __init__
def test_acc_datadevice_virtual():
    ''' Check that we can't instantiate an instance of
    ACCEnterDataDirective. '''
    # pylint:disable=abstract-class-instantiated
    with pytest.raises(TypeError) as err:
        ACCEnterDataDirective()
    # pylint:enable=abstract-class-instantiated
    assert ("instantiate abstract class ACCEnterDataDirective with abstract "
            "methods data_on_device" in str(err))

# (1/1) Method node_str
# Covered in test test_acc_dir_node_str

# (1/1) Method dag_name
# Covered in test_acc_dag_names


# (1/4) Method gen_code
def test_accenterdatadirective_gencode_1():
    '''Test that an OpenACC Enter Data directive, when added to a schedule
    with a single loop, raises the expected exception as there is no
    following OpenACC Parallel directive and at least one is
    required. This test uses the dynamo0.3 API.

    '''
    acc_enter_trans = ACCEnterDataTrans()
    _, info = parse(os.path.join(BASE_PATH, "1_single_invoke.f90"))
    psy = PSyFactory(distributed_memory=False).create(info)
    sched = psy.invokes.get('invoke_0_testkern_type').schedule
    acc_enter_trans.apply(sched)
    with pytest.raises(GenerationError) as excinfo:
        str(psy.gen)
    assert ("ACCEnterData directive did not find any data to copyin. Perhaps "
            "there are no ACCParallel directives within the region."
            in str(excinfo.value))


# (2/4) Method gen_code
def test_accenterdatadirective_gencode_2():
    '''Test that an OpenACC Enter Data directive, when added to a schedule
    with multiple loops, raises the expected exception, as there is no
    following OpenACC Parallel directive and at least one is
    required. This test uses the dynamo0.3 API.

    '''
    acc_enter_trans = ACCEnterDataTrans()
    _, info = parse(os.path.join(BASE_PATH, "1.2_multi_invoke.f90"))
    psy = PSyFactory(distributed_memory=False).create(info)
    sched = psy.invokes.get('invoke_0').schedule
    acc_enter_trans.apply(sched)
    with pytest.raises(GenerationError) as excinfo:
        str(psy.gen)
    assert ("ACCEnterData directive did not find any data to copyin. Perhaps "
            "there are no ACCParallel directives within the region."
            in str(excinfo.value))


# (3/4) Method gen_code
def test_accenterdatadirective_gencode_3():
    '''Test that an OpenACC Enter Data directive, when added to a schedule
    with a single loop, produces the expected code (there should be
    "copy in" data as there is a following OpenACC parallel
    directive). This test uses the dynamo0.3 API.

    '''
    acc_par_trans = ACCParallelTrans()
    acc_enter_trans = ACCEnterDataTrans()
    _, info = parse(os.path.join(BASE_PATH, "1_single_invoke.f90"))
    psy = PSyFactory(distributed_memory=False).create(info)
    sched = psy.invokes.get('invoke_0_testkern_type').schedule
    _ = acc_par_trans.apply(sched.children)
    _ = acc_enter_trans.apply(sched)
    code = str(psy.gen)
    assert (
        "      !$acc enter data copyin(nlayers,a,f1_proxy,f1_proxy%data,"
        "f2_proxy,f2_proxy%data,m1_proxy,m1_proxy%data,m2_proxy,"
        "m2_proxy%data,ndf_w1,undf_w1,map_w1,ndf_w2,undf_w2,map_w2,"
        "ndf_w3,undf_w3,map_w3)\n" in code)


# (4/4) Method gen_code
def test_accenterdatadirective_gencode_4():
    '''Test that an OpenACC Enter Data directive, when added to a schedule
    with multiple loops and multiple OpenACC parallel directives,
    produces the expected code (when the same argument is used in
    multiple loops there should only be one entry). This test uses the
    dynamo0.3 API.

    '''
    acc_par_trans = ACCParallelTrans()
    acc_enter_trans = ACCEnterDataTrans()
    _, info = parse(os.path.join(BASE_PATH, "1.2_multi_invoke.f90"))
    psy = PSyFactory(distributed_memory=False).create(info)
    sched = psy.invokes.get('invoke_0').schedule
    _ = acc_par_trans.apply(sched.children[1])
    _ = acc_par_trans.apply(sched.children[0])
    _ = acc_enter_trans.apply(sched)
    code = str(psy.gen)
    assert (
        "      !$acc enter data copyin(nlayers,a,f1_proxy,f1_proxy%data,"
        "f2_proxy,f2_proxy%data,m1_proxy,m1_proxy%data,m2_proxy,m2_proxy%data,"
        "ndf_w1,undf_w1,map_w1,ndf_w2,undf_w2,map_w2,ndf_w3,undf_w3,map_w3,"
        "f3_proxy,f3_proxy%data)\n" in code)

# Class ACCEnterDataDirective end


def test_node_dag_no_graphviz(tmpdir, monkeypatch):
    '''test that dag generation does nothing if graphviz is not
    installed. We monkeypatch sys.modules to ensure that it always
    appears that graphviz is not installed on this system. '''
    import sys
    monkeypatch.setitem(sys.modules, 'graphviz', None)
    _, invoke_info = parse(
        os.path.join(BASE_PATH, "1_single_invoke.f90"),
        api="dynamo0.3")
    psy = PSyFactory("dynamo0.3",
                     distributed_memory=False).create(invoke_info)
    invoke = psy.invokes.invoke_list[0]
    schedule = invoke.schedule
    my_file = tmpdir.join('test')
    schedule.dag(file_name=my_file.strpath)
    assert not os.path.exists(my_file.strpath)


# Use a regex to allow for whitespace differences between graphviz
# versions. Need a raw-string (r"") to get new-lines handled nicely.
EXPECTED2 = re.compile(
    r"digraph {\n"
    r"\s*InvokeSchedule_start\n"
    r"\s*InvokeSchedule_end\n"
    r"\s*loop_1_start\n"
    r"\s*loop_1_end\n"
    r"\s*loop_1_end -> loop_3_start \[color=green\]\n"
    r"\s*InvokeSchedule_start -> loop_1_start \[color=blue\]\n"
    r"\s*kernel_testkern_qr_code_2\n"
    r"\s*kernel_testkern_qr_code_2 -> loop_1_end \[color=blue\]\n"
    r"\s*loop_1_start -> kernel_testkern_qr_code_2 \[color=blue\]\n"
    r"\s*loop_3_start\n"
    r"\s*loop_3_end\n"
    r"\s*loop_3_end -> schedule_end \[color=blue\]\n"
    r"\s*loop_1_end -> loop_3_start \[color=red\]\n"
    r"\s*kernel_testkern_qr_code_4\n"
    r"\s*kernel_testkern_qr_code_4 -> loop_3_end \[color=blue\]\n"
    r"\s*loop_3_start -> kernel_testkern_qr_code_4 \[color=blue\]\n"
    r"}")
# pylint: enable=anomalous-backslash-in-string


def test_node_dag(tmpdir, have_graphviz):
    '''test that dag generation works correctly. Skip the test if
    graphviz is not installed'''
    if not have_graphviz:
        return
    _, invoke_info = parse(
        os.path.join(BASE_PATH, "4.1_multikernel_invokes.f90"),
        api="dynamo0.3")
    psy = PSyFactory("dynamo0.3",
                     distributed_memory=False).create(invoke_info)
    invoke = psy.invokes.invoke_list[0]
    schedule = invoke.schedule
    my_file = tmpdir.join('test')
    schedule.dag(file_name=my_file.strpath)
    result = my_file.read()
    print(result)
    assert EXPECTED2.match(result)
    my_file = tmpdir.join('test.svg')
    result = my_file.read()
    for name in ["<title>schedule_start</title>",
                 "<title>schedule_end</title>",
                 "<title>loop_1_start</title>",
                 "<title>loop_1_end</title>",
                 "<title>kernel_testkern_qr_code_2</title>",
                 "<title>kernel_testkern_qr_code_4</title>",
                 "<svg", "</svg>", ]:
        assert name in result
    for colour_name, colour_code in [("blue", "#0000ff"),
                                     ("green", "#00ff00"),
                                     ("red", "#ff0000")]:
        assert colour_name in result or colour_code in result

    with pytest.raises(GenerationError) as excinfo:
        schedule.dag(file_name=my_file.strpath, file_format="rubbish")
    assert "unsupported graphviz file format" in str(excinfo.value)


def test_haloexchange_halo_depth_get_set():
    '''test that the halo_exchange getter and setter work correctly '''
    halo_depth = 4
    halo_exchange = HaloExchange(None)
    # getter
    assert halo_exchange.halo_depth is None
    # setter
    halo_exchange.halo_depth = halo_depth
    assert halo_exchange.halo_depth == halo_depth


def test_haloexchange_vector_index_depend():
    '''check that _find_read_arguments does not return a haloexchange as a
    read dependence if the source node is a halo exchange and its
    field is a vector and the other halo exchange accesses a different
    element of the vector

    '''
    _, invoke_info = parse(os.path.join(BASE_PATH,
                                        "4.9_named_multikernel_invokes.f90"),
                           api="dynamo0.3")
    psy = PSyFactory("dynamo0.3", distributed_memory=True).create(invoke_info)
    invoke = psy.invokes.invoke_list[0]
    schedule = invoke.schedule
    first_d_field_halo_exchange = schedule.children[3]
    field = first_d_field_halo_exchange.field
    all_nodes = schedule.walk(Node)
    following_nodes = all_nodes[5:]
    result_list = field._find_read_arguments(following_nodes)
    assert len(result_list) == 1
    assert result_list[0].call.name == 'ru_code'


def test_find_write_arguments_for_write():
    '''when backward_write_dependencies is called from an field argument
    that does not read then we should return an empty list. This test
    checks this functionality. We use the dynamo0p3 api to create the
    required objects

    '''
    _, invoke_info = parse(
        os.path.join(BASE_PATH, "1_single_invoke.f90"),
        api="dynamo0.3")
    psy = PSyFactory("dynamo0.3",
                     distributed_memory=True).create(invoke_info)
    invoke = psy.invokes.invoke_list[0]
    schedule = invoke.schedule
    loop = schedule.children[3]
    kernel = loop.loop_body[0]
    field_writer = kernel.arguments.args[1]
    node_list = field_writer.backward_write_dependencies()
    assert node_list == []


def test_find_w_args_hes_no_vec(monkeypatch, annexed):
    '''when backward_write_dependencies, or forward_read_dependencies, are
    called and a dependence is found between two halo exchanges, then
    the field must be a vector field. If the field is not a vector
    then an exception is raised. This test checks that the exception
    is raised correctly. Also test with and without annexed dofs being
    computed as this affects the generated code.

    '''
    config = Config.get()
    dyn_config = config.api_conf("dynamo0.3")
    monkeypatch.setattr(dyn_config, "_compute_annexed_dofs", annexed)
    _, invoke_info = parse(
        os.path.join(BASE_PATH, "4.9_named_multikernel_invokes.f90"),
        api="dynamo0.3")
    psy = PSyFactory("dynamo0.3",
                     distributed_memory=True).create(invoke_info)
    invoke = psy.invokes.invoke_list[0]
    schedule = invoke.schedule
    if annexed:
        index = 4
    else:
        index = 5
    halo_exchange_d_v3 = schedule.children[index]
    field_d_v3 = halo_exchange_d_v3.field
    monkeypatch.setattr(field_d_v3, "_vector_size", 1)
    with pytest.raises(InternalError) as excinfo:
        _ = field_d_v3.backward_write_dependencies()
    assert ("DataAccess.overlaps(): vector sizes differ for field 'd' in two "
            "halo exchange calls. Found '1' and '3'" in str(excinfo.value))


def test_find_w_args_hes_diff_vec(monkeypatch, annexed):
    '''when backward_write_dependencies, or forward_read_dependencies, are
    called and a dependence is found between two halo exchanges, then
    the associated fields must be equal size vectors . If the fields
    are not vectors of equal size then an exception is raised. This
    test checks that the exception is raised correctly. Also test with
    and without annexed dofs being computed as this affects the
    generated code.

    '''
    config = Config.get()
    dyn_config = config.api_conf("dynamo0.3")
    monkeypatch.setattr(dyn_config, "_compute_annexed_dofs", annexed)
    _, invoke_info = parse(
        os.path.join(BASE_PATH, "4.9_named_multikernel_invokes.f90"),
        api="dynamo0.3")
    psy = PSyFactory("dynamo0.3",
                     distributed_memory=True).create(invoke_info)
    invoke = psy.invokes.invoke_list[0]
    schedule = invoke.schedule
    if annexed:
        index = 4
    else:
        index = 5
    halo_exchange_d_v3 = schedule.children[index]
    field_d_v3 = halo_exchange_d_v3.field
    monkeypatch.setattr(field_d_v3, "_vector_size", 2)
    with pytest.raises(InternalError) as excinfo:
        _ = field_d_v3.backward_write_dependencies()
    assert ("DataAccess.overlaps(): vector sizes differ for field 'd' in two "
            "halo exchange calls. Found '2' and '3'" in str(excinfo.value))


def test_find_w_args_hes_vec_idx(monkeypatch, annexed):
    '''when backward_write_dependencies, or forward_read_dependencies are
    called, and a dependence is found between two halo exchanges, then
    the vector indices of the two halo exchanges must be different. If
    the vector indices have the same value then an exception is
    raised. This test checks that the exception is raised
    correctly. Also test with and without annexed dofs being computed
    as this affects the generated code.

    '''
    config = Config.get()
    dyn_config = config.api_conf("dynamo0.3")
    monkeypatch.setattr(dyn_config, "_compute_annexed_dofs", annexed)
    _, invoke_info = parse(
        os.path.join(BASE_PATH, "4.9_named_multikernel_invokes.f90"),
        api="dynamo0.3")
    psy = PSyFactory("dynamo0.3",
                     distributed_memory=True).create(invoke_info)
    invoke = psy.invokes.invoke_list[0]
    schedule = invoke.schedule
    if annexed:
        index = 4
    else:
        index = 5
    halo_exchange_d_v3 = schedule.children[index]
    field_d_v3 = halo_exchange_d_v3.field
    halo_exchange_d_v2 = schedule.children[index-1]
    monkeypatch.setattr(halo_exchange_d_v2, "_vector_index", 3)
    with pytest.raises(InternalError) as excinfo:
        _ = field_d_v3.backward_write_dependencies()
    assert ("DataAccess:update_coverage() The halo exchange vector indices "
            "for 'd' are the same. This should never happen"
            in str(excinfo.value))


def test_find_w_args_hes_vec_no_dep():
    '''when _find_write_arguments, or _find_read_arguments, are called,
    halo exchanges with the same field but a different index should
    not depend on each other. This test checks that this behaviour is
    working correctly
    '''

    _, invoke_info = parse(
        os.path.join(BASE_PATH, "4.9_named_multikernel_invokes.f90"),
        api="dynamo0.3")
    psy = PSyFactory("dynamo0.3",
                     distributed_memory=True).create(invoke_info)
    invoke = psy.invokes.invoke_list[0]
    schedule = invoke.schedule
    halo_exchange_d_v3 = schedule.children[5]
    field_d_v3 = halo_exchange_d_v3.field
    # there are two halo exchanges before d_v3 which should not count
    # as dependencies
    node_list = field_d_v3.backward_write_dependencies()
    assert node_list == []


def test_check_vect_hes_differ_wrong_argtype():
    '''when the check_vector_halos_differ method is called from a halo
    exchange object the argument being passed should be a halo
    exchange. If this is not the case an exception should be
    raised. This test checks that this exception is working correctly.
    '''

    _, invoke_info = parse(os.path.join(BASE_PATH, "1_single_invoke.f90"),
                           api="dynamo0.3")
    psy = PSyFactory("dynamo0.3",
                     distributed_memory=True).create(invoke_info)
    invoke = psy.invokes.invoke_list[0]
    schedule = invoke.schedule
    halo_exchange = schedule.children[0]
    with pytest.raises(GenerationError) as excinfo:
        # pass an incorrect object to the method
        halo_exchange.check_vector_halos_differ(psy)
    assert (
        "the argument passed to HaloExchange.check_vector_halos_differ() "
        "is not a halo exchange object" in str(excinfo.value))


def test_check_vec_hes_differ_diff_names():
    '''when the check_vector_halos_differ method is called from a halo
    exchange object the argument being passed should be a halo
    exchange with an argument having the same name as the local halo
    exchange argument name. If this is not the case an exception
    should be raised. This test checks that this exception is working
    correctly.
    '''

    _, invoke_info = parse(os.path.join(BASE_PATH, "1_single_invoke.f90"),
                           api="dynamo0.3")
    psy = PSyFactory("dynamo0.3",
                     distributed_memory=True).create(invoke_info)
    invoke = psy.invokes.invoke_list[0]
    schedule = invoke.schedule
    halo_exchange = schedule.children[0]
    # obtain another halo exchange object which has an argument with a
    # different name
    different_halo_exchange = schedule.children[1]
    with pytest.raises(GenerationError) as excinfo:
        # pass halo exchange with different name to the method
        halo_exchange.check_vector_halos_differ(different_halo_exchange)
    assert (
        "the halo exchange object passed to "
        "HaloExchange.check_vector_halos_differ() has a "
        "different field name 'm1' to self 'f2'" in str(excinfo.value))


def test_find_w_args_multiple_deps_error(monkeypatch, annexed):
    '''when _find_write_arguments finds a write that causes it to return
    there should not be any previous dependencies. This test checks
    that an error is raised if this is not the case. We test with
    annexed dofs is True and False as different numbers of halo
    exchanges are created.

    '''

    config = Config.get()
    dyn_config = config.api_conf("dynamo0.3")
    monkeypatch.setattr(dyn_config, "_compute_annexed_dofs", annexed)

    _, invoke_info = parse(
        os.path.join(BASE_PATH, "8.3_multikernel_invokes_vector.f90"),
        api="dynamo0.3")
    psy = PSyFactory("dynamo0.3",
                     distributed_memory=True).create(invoke_info)
    invoke = psy.invokes.invoke_list[0]
    schedule = invoke.schedule
    # create halo exchanges between the two loops via redundant
    # computation
    if annexed:
        index = 1
    else:
        index = 4
    rc_trans = Dynamo0p3RedundantComputationTrans()
    rc_trans.apply(schedule.children[index], {"depth": 2})
    del schedule.children[index]
    loop = schedule.children[index+2]
    kernel = loop.loop_body[0]
    d_field = kernel.arguments.args[0]
    with pytest.raises(InternalError) as excinfo:
        d_field.backward_write_dependencies()
    assert (
        "Found a writer dependence but there are already dependencies"
        in str(excinfo.value))


def test_find_write_arguments_no_more_nodes(monkeypatch, annexed):
    '''when _find_write_arguments has looked through all nodes but has not
    returned it should mean that is has not found any write
    dependencies. This test checks that an error is raised if this is
    not the case. We test with and without computing annexed dofs as
    different numbers of halo exchanges are created.

    '''

    config = Config.get()
    dyn_config = config.api_conf("dynamo0.3")
    monkeypatch.setattr(dyn_config, "_compute_annexed_dofs", annexed)

    _, invoke_info = parse(
        os.path.join(BASE_PATH, "4.9_named_multikernel_invokes.f90"),
        api="dynamo0.3")
    psy = PSyFactory("dynamo0.3",
                     distributed_memory=True).create(invoke_info)
    invoke = psy.invokes.invoke_list[0]
    schedule = invoke.schedule
    if annexed:
        index = 3
    else:
        index = 4
    del schedule.children[index]
    loop = schedule.children[index+1]
    kernel = loop.loop_body[0]
    d_field = kernel.arguments.args[5]
    with pytest.raises(InternalError) as excinfo:
        d_field.backward_write_dependencies()
    assert (
        "no more nodes but there are already dependencies"
        in str(excinfo.value))


def test_find_w_args_multiple_deps(monkeypatch, annexed):
    '''_find_write_arguments should return as many halo exchange
    dependencies as the vector size of the associated field. This test
    checks that this is the case and that the returned objects are
    what is expected. We test with annexed dofs is True and False as
    different numbers of halo exchanges are created.

    '''

    config = Config.get()
    dyn_config = config.api_conf("dynamo0.3")
    monkeypatch.setattr(dyn_config, "_compute_annexed_dofs", annexed)

    _, invoke_info = parse(
        os.path.join(BASE_PATH, "8.3_multikernel_invokes_vector.f90"),
        api="dynamo0.3")
    psy = PSyFactory("dynamo0.3",
                     distributed_memory=True).create(invoke_info)
    invoke = psy.invokes.invoke_list[0]
    schedule = invoke.schedule
    # create halo exchanges between the two loops via redundant
    # computation
    if annexed:
        index = 1
    else:
        index = 4
    rc_trans = Dynamo0p3RedundantComputationTrans()
    rc_trans.apply(schedule.children[index], {"depth": 2})
    loop = schedule.children[index+3]
    kernel = loop.loop_body[0]
    d_field = kernel.arguments.args[0]
    vector_size = d_field.vector_size
    result_list = d_field.backward_write_dependencies()
    # we have as many dependencies as the field vector size
    assert vector_size == len(result_list)
    indices = set()
    for result in result_list:
        # each dependence is a halo exchange nodes
        assert isinstance(result.call, HaloExchange)
        # the name of the halo exchange field and the initial
        # field are the same
        assert result.name == d_field.name
        # the size of the halo exchange field vector and the initial
        # field vector are the same
        assert result.vector_size == vector_size
        indices.add(result.call.vector_index)
    # each of the indices are unique (otherwise the set would be
    # smaller)
    assert len(indices) == vector_size


def test_node_abstract_methods():
    ''' Tests that the abstract methods of the Node class raise appropriate
    errors. '''
    _, invoke = get_invoke("single_invoke.f90", "gocean1.0", idx=0)
    sched = invoke.schedule
    loop = sched.children[0].loop_body[0]
    with pytest.raises(NotImplementedError) as err:
        Node.gen_code(loop, parent=None)
    assert "Please implement me" in str(err)


def test_node_coloured_name():
    ''' Tests for the coloured_name method of the Node class. '''
    from psyclone.psyGen import colored, SCHEDULE_COLOUR_MAP
    tnode = Node()
    assert tnode.coloured_name(False) == "Node"
    # Check that we can change the name of the Node and the colour associated
    # with it
    tnode._text_name = "ATest"
    tnode._colour_key = "Schedule"
    assert tnode.coloured_name(False) == "ATest"
    assert tnode.coloured_name(True) == colored(
        "ATest", SCHEDULE_COLOUR_MAP["Schedule"])
    # Check that an unrecognised colour-map entry gives us un-coloured text
    tnode._colour_key = "not-recognised"
    assert tnode.coloured_name(True) == "ATest"


def test_node_str():
    ''' Tests for the Node.node_str method. '''
    from psyclone.psyGen import colored, SCHEDULE_COLOUR_MAP
    tnode = Node()
    # Manually set the colour key for this node to something that will result
    # in coloured output (if requested *and* termcolor is installed).
    tnode._colour_key = "Loop"
    assert tnode.node_str(False) == "Node[]"
    assert tnode.node_str(True) == colored("Node",
                                           SCHEDULE_COLOUR_MAP["Loop"]) + "[]"


def test_kern_ast():
    ''' Test that we can obtain the fparser2 AST of a kernel. '''
    from psyclone.gocean1p0 import GOKern
    from fparser.two import Fortran2003
    _, invoke = get_invoke("nemolite2d_alg_mod.f90", "gocean1.0", idx=0)
    sched = invoke.schedule
    kern = sched.children[0].loop_body[0].loop_body[0]
    assert isinstance(kern, GOKern)
    assert kern.ast
    assert isinstance(kern.ast, Fortran2003.Program)


def test_dataaccess_vector():
    '''Test that the DataAccess class works as expected when we have a
    vector field argument that depends on more than one halo exchange
    (due to halo exchanges working separately on components of
    vectors).

    '''
    _, invoke_info = parse(
        os.path.join(BASE_PATH, "4.9_named_multikernel_invokes.f90"),
        api="dynamo0.3")
    psy = PSyFactory("dynamo0.3",
                     distributed_memory=True).create(invoke_info)
    invoke = psy.invokes.invoke_list[0]
    schedule = invoke.schedule

    # d from halo exchange vector 1
    halo_exchange_d_v1 = schedule.children[3]
    field_d_v1 = halo_exchange_d_v1.field
    # d from halo exchange vector 2
    halo_exchange_d_v2 = schedule.children[4]
    field_d_v2 = halo_exchange_d_v2.field
    # d from halo exchange vector 3
    halo_exchange_d_v3 = schedule.children[5]
    field_d_v3 = halo_exchange_d_v3.field
    # d from a kernel argument
    loop = schedule.children[6]
    kernel = loop.loop_body[0]
    d_arg = kernel.arguments.args[5]

    access = DataAccess(d_arg)
    assert not access.covered

    access.update_coverage(field_d_v3)
    assert not access.covered
    access.update_coverage(field_d_v2)
    assert not access.covered

    with pytest.raises(InternalError) as excinfo:
        access.update_coverage(field_d_v3)
    assert (
        "Found more than one dependent halo exchange with the same vector "
        "index" in str(excinfo.value))

    access.update_coverage(field_d_v1)
    assert access.covered

    access.reset_coverage()
    assert not access.covered
    assert not access._vector_index_access


def test_dataaccess_same_vector_indices(monkeypatch):
    '''If update_coverage() is called from DataAccess and the arguments
    are the same vector field, and the field vector indices are the
    same then check that an exception is raised. This particular
    exception is difficult to raise as it is caught by an earlier
    method (overlaps()).

    '''
    _, invoke_info = parse(
        os.path.join(BASE_PATH, "4.9_named_multikernel_invokes.f90"),
        api="dynamo0.3")
    psy = PSyFactory("dynamo0.3",
                     distributed_memory=True).create(invoke_info)
    invoke = psy.invokes.invoke_list[0]
    schedule = invoke.schedule
    # d for this halo exchange is for vector component 2
    halo_exchange_d_v2 = schedule.children[4]
    field_d_v2 = halo_exchange_d_v2.field
    # modify d from vector component 3 to be component 2
    halo_exchange_d_v3 = schedule.children[5]
    field_d_v3 = halo_exchange_d_v3.field
    monkeypatch.setattr(halo_exchange_d_v3, "_vector_index", 2)

    # Now raise an exception with our erroneous vector indices (which
    # are the same but should not be), but first make sure that the
    # overlaps() method returns True otherwise an earlier exception
    # will be raised.
    access = DataAccess(field_d_v2)
    monkeypatch.setattr(access, "overlaps", lambda arg: True)

    with pytest.raises(InternalError) as excinfo:
        access.update_coverage(field_d_v3)
    assert (
        "The halo exchange vector indices for 'd' are the same. This should "
        "never happen" in str(excinfo.value))


# Test CodeBlock class


def test_codeblock_node_str():
    ''' Check the node_str method of the Code Block class.'''
    from psyclone.psyGen import colored, SCHEDULE_COLOUR_MAP
    cblock = CodeBlock([], "dummy")
    coloredtext = colored("CodeBlock", SCHEDULE_COLOUR_MAP["CodeBlock"])
    output = cblock.node_str()
    assert coloredtext+"[" in output
    assert "]" in output


def test_codeblock_can_be_printed():
    '''Test that a CodeBlock instance can always be printed (i.e. is
    initialised fully)'''
    cblock = CodeBlock([], "dummy")
    assert "CodeBlock[" in str(cblock)
    assert "]" in str(cblock)


def test_codeblock_getastnodes():
    '''Test that the get_ast_nodes method of a CodeBlock instance returns
    a copy of the list of nodes from the original AST that are associated with
    this code block.

    For simplicity we use a list of strings rather than an AST.

    '''
    original = ["hello", "there"]
    cblock = CodeBlock(original, CodeBlock.Structure.EXPRESSION)
    result = cblock.get_ast_nodes
    assert result == original
    # Check that the list is a copy not a reference.
    assert result is not original


@pytest.mark.parametrize("structure", [CodeBlock.Structure.STATEMENT,
                                       CodeBlock.Structure.EXPRESSION])
def test_codeblock_structure(structure):
    '''Check that the structure property in the CodeBlock class is set to
    the provided value.

    '''
    cblock = CodeBlock([], structure)
    assert cblock.structure == structure

# Test Loop class


def test_loop_navigation_properties():
    ''' Tests the start_expr, stop_expr, step_expr and loop_body
    setter and getter properties'''
    # pylint: disable=too-many-statements
    from psyclone.psyGen import Loop
    loop = Loop()

    # Properties return an error if the node is incomplete
    error_str = ("Loop malformed or incomplete. It should have exactly 4 "
                 "children, but found")
    with pytest.raises(InternalError) as err:
        _ = loop.start_expr
    assert error_str in str(err.value)

    # Expressions that are not PSyIR are not accepted
    with pytest.raises(TypeError) as err:
        loop.start_expr = "start"
    assert "Only PSyIR nodes can be assigned as the Loop start expression" \
        ", but found '" in str(err.value)
    with pytest.raises(TypeError) as err:
        loop.stop_expr = "stop"
    assert "Only PSyIR nodes can be assigned as the Loop stop expression" \
        ", but found '" in str(err.value)
    with pytest.raises(TypeError) as err:
        loop.step_expr = "step"
    assert "Only PSyIR nodes can be assigned as the Loop step expression" \
        ", but found '" in str(err.value)

    loop.addchild(Literal("start", parent=loop))
    loop.addchild(Literal("stop", parent=loop))
    loop.addchild(Literal("step", parent=loop))

    # If it's not fully complete, it still returns an error
    with pytest.raises(InternalError) as err:
        _ = loop.start_expr
    assert error_str in str(err.value)
    with pytest.raises(InternalError) as err:
        _ = loop.stop_expr
    assert error_str in str(err.value)
    with pytest.raises(InternalError) as err:
        _ = loop.step_expr
    assert error_str in str(err.value)
    with pytest.raises(InternalError) as err:
        _ = loop.loop_body
    assert error_str in str(err.value)
    with pytest.raises(InternalError) as err:
        loop.start_expr = Literal("invalid", parent=loop)
    assert error_str in str(err.value)
    with pytest.raises(InternalError) as err:
        loop.stop_expr = Literal("invalid", parent=loop)
    assert error_str in str(err.value)
    with pytest.raises(InternalError) as err:
        loop.step_expr = Literal("invalid", parent=loop)
    assert error_str in str(err.value)

    # The fourth child has to be a Schedule
    loop.addchild(Literal("loop_body", parent=loop))
    with pytest.raises(InternalError) as err:
        _ = loop.loop_body
    assert "Loop malformed or incomplete. Fourth child should be a " \
        "Schedule node, but found loop with " in str(err.value)

    # Fix loop and check that Getters properties work
    del loop.children[3]
    loop.addchild(Schedule(parent=loop))
    loop.loop_body.addchild(Return(parent=loop.loop_body))

    assert loop.start_expr.value == "start"
    assert loop.stop_expr.value == "stop"
    assert loop.step_expr.value == "step"
    assert isinstance(loop.loop_body[0], Return)

    # Test Setters
    loop.start_expr = Literal("newstart", parent=loop)
    loop.stop_expr = Literal("newstop", parent=loop)
    loop.step_expr = Literal("newstep", parent=loop)

    assert loop.start_expr.value == "newstart"
    assert loop.stop_expr.value == "newstop"
    assert loop.step_expr.value == "newstep"


def test_loop_invalid_type():
    ''' Tests assigning an invalid type to a Loop object. '''
    from psyclone.psyGen import Loop
    _, invoke = get_invoke("single_invoke.f90", "gocean1.0", idx=0)
    sched = invoke.schedule
    loop = sched.children[0].loop_body[0]
    assert isinstance(loop, Loop)
    with pytest.raises(GenerationError) as err:
        loop.loop_type = "not_a_valid_type"
    assert ("loop_type value (not_a_valid_type) is invalid. Must be one of "
            "['inner', 'outer']" in str(err))


def test_loop_gen_code():
    ''' Check that the Loop gen_code method prints the proper loop '''
    _, invoke_info = parse(os.path.join(BASE_PATH,
                                        "1.0.1_single_named_invoke.f90"),
                           api="dynamo0.3")
    psy = PSyFactory("dynamo0.3", distributed_memory=True).create(invoke_info)

    # By default DynLoop has step = 1 and it is not printed in the Fortran DO
    gen = str(psy.gen)
    assert "DO cell=1,mesh%get_last_halo_cell(1)" in gen

    # Change step to 2
    loop = psy.invokes.get('invoke_important_invoke').schedule[3]
    loop.step_expr = Literal("2", parent=loop)

    # Now it is printed in the Fortran DO with the expression  ",2" at the end
    gen = str(psy.gen)
    assert "DO cell=1,mesh%get_last_halo_cell(1),2" in gen


# Test IfBlock class

def test_ifblock_invalid_annotation():
    ''' Test that initialising IfBlock with invalid annotations produce the
    expected error.'''

    with pytest.raises(InternalError) as err:
        _ = IfBlock(annotation="invalid")
    assert ("IfBlock with unrecognized annotation 'invalid', valid "
            "annotations are:") in str(err.value)


def test_ifblock_node_str():
    ''' Check the node_str method of the IfBlock class.'''
    from psyclone.psyGen import colored, SCHEDULE_COLOUR_MAP
    colouredif = colored("If", SCHEDULE_COLOUR_MAP["If"])

    ifblock = IfBlock()
    output = ifblock.node_str()
    assert colouredif+"[]" in output

    ifblock = IfBlock(annotation='was_elseif')
    output = ifblock.node_str()
    assert colouredif+"[annotations='was_elseif']" in output


def test_ifblock_view_indices(capsys):
    ''' Check that the view method only displays indices on the nodes
    in the body (and else body) of an IfBlock. '''
    from psyclone.psyGen import colored, SCHEDULE_COLOUR_MAP
    colouredif = colored("If", SCHEDULE_COLOUR_MAP["If"])
    colouredreturn = colored("Return", SCHEDULE_COLOUR_MAP["Return"])
    colouredref = colored("Reference", SCHEDULE_COLOUR_MAP["Reference"])

    ifblock = IfBlock()
    ref1 = Reference('condition1', parent=ifblock)
    ifblock.addchild(ref1)
    sch = Schedule(parent=ifblock)
    ifblock.addchild(sch)
    ret = Return(parent=sch)
    sch.addchild(ret)
    ifblock.view()
    output, _ = capsys.readouterr()
    # Check that we only prepend child indices where it makes sense
    assert colouredif + "[]" in output
    assert "0: " + colouredreturn in output
    assert ": " + colouredref not in output


def test_ifblock_can_be_printed():
    '''Test that an IfBlock instance can always be printed (i.e. is
    initialised fully)'''
    ifblock = IfBlock()
    ref1 = Reference('condition1', parent=ifblock)
    ifblock.addchild(ref1)
    sch = Schedule(parent=ifblock)
    ifblock.addchild(sch)
    ret = Return(parent=sch)
    sch.addchild(ret)

    assert "If[]\n" in str(ifblock)
    assert "condition1" in str(ifblock)  # Test condition is printed
    assert "Return[]" in str(ifblock)  # Test if_body is printed


def test_ifblock_properties():
    '''Test that an IfBlock node properties can be retrieved'''
    ifblock = IfBlock()

    # Condition can't be retrieved before is added as a child.
    with pytest.raises(InternalError) as err:
        _ = ifblock.condition
    assert("IfBlock malformed or incomplete. It should have "
           "at least 2 children, but found 0." in str(err.value))

    ref1 = Reference('condition1', parent=ifblock)
    ifblock.addchild(ref1)

    # If_body can't be retrieved before is added as a child.
    with pytest.raises(InternalError) as err:
        _ = ifblock.if_body
    assert("IfBlock malformed or incomplete. It should have "
           "at least 2 children, but found 1." in str(err.value))

    sch = Schedule(parent=ifblock)
    ifblock.addchild(sch)
    ret = Return(parent=sch)
    sch.addchild(ret)

    # Now we can retrieve the condition and the if_body, but else is empty
    assert ifblock.condition is ref1
    assert ifblock.if_body[0] is ret
    assert not ifblock.else_body

    sch2 = Schedule(parent=ifblock)
    ifblock.addchild(sch2)
    ret2 = Return(parent=sch2)
    sch2.addchild(ret2)

    # Now we can retrieve else_body
    assert ifblock.else_body[0] is ret2


# Test Assignment class

def test_assignment_node_str():
    ''' Check the node_str method of the Assignment class.'''
    from psyclone.psyGen import colored, SCHEDULE_COLOUR_MAP

    assignment = Assignment()
    coloredtext = colored("Assignment", SCHEDULE_COLOUR_MAP["Assignment"])
    assert coloredtext+"[]" in assignment.node_str()


def test_assignment_can_be_printed():
    '''Test that an Assignment instance can always be printed (i.e. is
    initialised fully)'''
    assignment = Assignment()
    assert "Assignment[]\n" in str(assignment)


def test_assignment_semantic_navigation():
    '''Test that the Assignment navigation properties reference the expected
    children'''
    assignment = Assignment()

    # lhs should fail if first child is not present
    with pytest.raises(InternalError) as err:
        _ = assignment.lhs
    assert "' malformed or incomplete. It needs at least 1 child to have " \
        "a lhs." in str(err)

    ref = Reference("a", assignment)
    assignment.addchild(ref)

    # rhs should fail if second child is not present
    with pytest.raises(InternalError) as err:
        _ = assignment.rhs
    assert " malformed or incomplete. It needs at least 2 children to have " \
        "a rhs." in str(err)

    lit = Literal("1", assignment)
    assignment.addchild(lit)
    assert assignment.lhs is assignment._children[0]
    assert assignment.rhs is assignment._children[1]


# Test Reference class


def test_reference_node_str():
    ''' Check the node_str method of the Reference class.'''
    from psyclone.psyGen import colored, SCHEDULE_COLOUR_MAP
    kschedule = KernelSchedule("kname")
    kschedule.symbol_table.add(Symbol("rname", "integer"))
    assignment = Assignment(parent=kschedule)
    ref = Reference("rname", assignment)
    coloredtext = colored("Reference", SCHEDULE_COLOUR_MAP["Reference"])
    assert coloredtext+"[name:'rname']" in ref.node_str()


def test_reference_can_be_printed():
    '''Test that a Reference instance can always be printed (i.e. is
    initialised fully)'''
    kschedule = KernelSchedule("kname")
    kschedule.symbol_table.add(Symbol("rname", "integer"))
    assignment = Assignment(parent=kschedule)
    ref = Reference("rname", assignment)
    assert "Reference[name:'rname']" in str(ref)


def test_reference_symbol(monkeypatch):
    '''Test that the symbol method in a Reference Node instance returns
    the associated symbol if there is one and None if not. Also test
    for an incorrect scope argument.

    '''
    _, invoke = get_invoke("single_invoke_kern_with_global.f90",
                           api="gocean1.0", idx=0)
    sched = invoke.schedule
    kernels = sched.walk(Kern)
    kernel_schedule = kernels[0].get_kernel_schedule()
    references = kernel_schedule.walk(Reference)

    # Symbol in KernelSchedule SymbolTable
    field_old = references[0]
    assert field_old.name == "field_old"
    assert isinstance(field_old.symbol(), Symbol)
    assert field_old.symbol().name == field_old.name

    # Symbol in KernelSchedule SymbolTable with KernelSchedule scope
    assert isinstance(field_old.symbol(scope_limit=kernel_schedule), Symbol)
    assert field_old.symbol().name == field_old.name

    # Symbol in KernelSchedule SymbolTable with parent scope
    assert field_old.symbol(scope_limit=field_old.parent) is None

    # Symbol in Container SymbolTable
    alpha = references[6]
    assert alpha.name == "alpha"
    assert isinstance(alpha.symbol(), Symbol)
    assert alpha.symbol().name == alpha.name

    # Symbol in Container SymbolTable with KernelSchedule scope
    assert alpha.symbol(scope_limit=kernel_schedule) is None

    # Symbol in Container SymbolTable with Container scope
    assert isinstance(kernel_schedule.root, Container)
    assert alpha.symbol(scope_limit=kernel_schedule.root).name == alpha.name

    # Symbol method with invalid scope type
    with pytest.raises(TypeError) as excinfo:
        _ = alpha.symbol(scope_limit="hello")
    assert ("The scope_limit argument 'hello' provided to the symbol method, "
            "is not of type `Node`." in str(excinfo.value))

    # Symbol method with invalid scope location
    with pytest.raises(ValueError) as excinfo:
        _ = alpha.symbol(scope_limit=alpha)
    assert ("The scope_limit node 'Reference[name:'alpha']' provided to the "
            "symbol method, is not an ancestor of this reference node "
            "'Reference[name:'alpha']'." in str(excinfo.value))

    # Symbol not in any container (rename alpha to something that is
    # not defined)
    monkeypatch.setattr(alpha, "_reference", "not_defined")
    assert not alpha.symbol()

# Test Array class


def test_array_node_str():
    ''' Check the node_str method of the Array class.'''
    from psyclone.psyGen import colored, SCHEDULE_COLOUR_MAP
    kschedule = KernelSchedule("kname")
    kschedule.symbol_table.add(Symbol("aname", "integer", [None]))
    assignment = Assignment(parent=kschedule)
    array = Array("aname", parent=assignment)
    coloredtext = colored("ArrayReference", SCHEDULE_COLOUR_MAP["Reference"])
    assert coloredtext+"[name:'aname']" in array.node_str()


def test_array_can_be_printed():
    '''Test that an Array instance can always be printed (i.e. is
    initialised fully)'''
    kschedule = KernelSchedule("kname")
    kschedule.symbol_table.add(Symbol("aname", "integer"))
    assignment = Assignment(parent=kschedule)
    array = Array("aname", assignment)
    assert "ArrayReference[name:'aname']\n" in str(array)


# Test Literal class
def test_literal_value():
    '''Test the value property returns the value of the Literal object.

    '''
    literal = Literal("1")
    assert literal.value == "1"


def test_literal_node_str():
    ''' Check the node_str method of the Literal class.'''
    from psyclone.psyGen import colored, SCHEDULE_COLOUR_MAP
    literal = Literal("1")
    coloredtext = colored("Literal", SCHEDULE_COLOUR_MAP["Literal"])
    assert coloredtext+"[value:'1']" in literal.node_str()


def test_literal_can_be_printed():
    '''Test that an Literal instance can always be printed (i.e. is
    initialised fully)'''
    literal = Literal("1")
    assert "Literal[value:'1']" in str(literal)


# Test BinaryOperation class
def test_binaryoperation_initialization():
    ''' Check the initialization method of the BinaryOperation class works
    as expected.'''

    with pytest.raises(TypeError) as err:
        _ = BinaryOperation("not an operator")
    assert "BinaryOperation operator argument must be of type " \
           "BinaryOperation.Operator but found" in str(err)
    bop = BinaryOperation(BinaryOperation.Operator.ADD)
    assert bop._operator is BinaryOperation.Operator.ADD


def test_binaryoperation_operator():
    '''Test that the operator property returns the binaryoperator in the
    binaryoperation.

    '''
    binary_operation = BinaryOperation(BinaryOperation.Operator.ADD)
    assert binary_operation.operator == BinaryOperation.Operator.ADD


def test_binaryoperation_node_str():
    ''' Check the node_str method of the Binary Operation class.'''
    from psyclone.psyGen import colored, SCHEDULE_COLOUR_MAP
    binary_operation = BinaryOperation(BinaryOperation.Operator.ADD)
    op1 = Literal("1", parent=binary_operation)
    op2 = Literal("1", parent=binary_operation)
    binary_operation.addchild(op1)
    binary_operation.addchild(op2)
    coloredtext = colored("BinaryOperation",
                          SCHEDULE_COLOUR_MAP["Operation"])
    assert coloredtext+"[operator:'ADD']" in binary_operation.node_str()


def test_binaryoperation_can_be_printed():
    '''Test that a Binary Operation instance can always be printed (i.e. is
    initialised fully)'''
    binary_operation = BinaryOperation(BinaryOperation.Operator.ADD)
    assert "BinaryOperation[operator:'ADD']" in str(binary_operation)
    op1 = Literal("1", parent=binary_operation)
    op2 = Literal("2", parent=binary_operation)
    binary_operation.addchild(op1)
    binary_operation.addchild(op2)
    # Check the node children are also printed
    assert "Literal[value:'1']\n" in str(binary_operation)
    assert "Literal[value:'2']" in str(binary_operation)


# Test UnaryOperation class
def test_unaryoperation_initialization():
    ''' Check the initialization method of the UnaryOperation class works
    as expected.'''

    with pytest.raises(TypeError) as err:
        _ = UnaryOperation("not an operator")
    assert "UnaryOperation operator argument must be of type " \
           "UnaryOperation.Operator but found" in str(err)
    uop = UnaryOperation(UnaryOperation.Operator.MINUS)
    assert uop._operator is UnaryOperation.Operator.MINUS


def test_unaryoperation_operator():
    '''Test that the operator property returns the unaryoperator in the
    unaryoperation.

    '''
    unary_operation = UnaryOperation(UnaryOperation.Operator.MINUS)
    assert unary_operation.operator == UnaryOperation.Operator.MINUS


def test_unaryoperation_node_str():
    ''' Check the view method of the UnaryOperation class.'''
    from psyclone.psyGen import colored, SCHEDULE_COLOUR_MAP
    unary_operation = UnaryOperation(UnaryOperation.Operator.MINUS)
    ref1 = Reference("a", parent=unary_operation)
    unary_operation.addchild(ref1)
    coloredtext = colored("UnaryOperation",
                          SCHEDULE_COLOUR_MAP["Operation"])
    assert coloredtext+"[operator:'MINUS']" in unary_operation.node_str()


def test_unaryoperation_can_be_printed():
    '''Test that a UnaryOperation instance can always be printed (i.e. is
    initialised fully)'''
    unary_operation = UnaryOperation(UnaryOperation.Operator.MINUS)
    assert "UnaryOperation[operator:'MINUS']" in str(unary_operation)
    op1 = Literal("1", parent=unary_operation)
    unary_operation.addchild(op1)
    # Check the node children are also printed
    assert "Literal[value:'1']" in str(unary_operation)


def test_naryoperation_node_str():
    ''' Check the node_str method of the Nary Operation class.'''
    from psyclone.psyGen import colored, SCHEDULE_COLOUR_MAP
    nary_operation = NaryOperation(NaryOperation.Operator.MAX)
    nary_operation.addchild(Literal("1", parent=nary_operation))
    nary_operation.addchild(Literal("1", parent=nary_operation))
    nary_operation.addchild(Literal("1", parent=nary_operation))

    coloredtext = colored("NaryOperation",
                          SCHEDULE_COLOUR_MAP["Operation"])
    assert coloredtext+"[operator:'MAX']" in nary_operation.node_str()


def test_naryoperation_can_be_printed():
    '''Test that an Nary Operation instance can always be printed (i.e. is
    initialised fully)'''
    nary_operation = NaryOperation(NaryOperation.Operator.MAX)
    assert "NaryOperation[operator:'MAX']" in str(nary_operation)
    nary_operation.addchild(Literal("1", parent=nary_operation))
    nary_operation.addchild(Literal("2", parent=nary_operation))
    nary_operation.addchild(Literal("3", parent=nary_operation))
    # Check the node children are also printed
    assert "Literal[value:'1']\n" in str(nary_operation)
    assert "Literal[value:'2']\n" in str(nary_operation)
    assert "Literal[value:'3']" in str(nary_operation)


# Test Return class

def test_return_node_str():
    ''' Check the node_str method of the Return class.'''
    from psyclone.psyGen import colored, SCHEDULE_COLOUR_MAP
    return_stmt = Return()
    coloredtext = colored("Return", SCHEDULE_COLOUR_MAP["Return"])
    assert coloredtext+"[]" in return_stmt.node_str()


def test_return_can_be_printed():
    '''Test that a Return instance can always be printed (i.e. is
    initialised fully)'''
    return_stmt = Return()
    assert "Return[]\n" in str(return_stmt)


# Test Container class

def test_container_init():
    '''Test that a container is initialised as expected.'''
    container = Container("test")
    assert container._name == "test"
    assert container._parent is None
    assert isinstance(container._symbol_table, SymbolTable)


def test_container_init_parent():
    '''Test that a container parent argument is stored as expected.'''
    container = Container("test", parent="hello")
    assert container.parent == "hello"


def test_container_name():
    '''Test that the container name can be set and changed as
    expected.'''
    container = Container("test")
    assert container.name == "test"
    container.name = "new_test"
    assert container.name == "new_test"


def test_container_symbol_table():
    '''Test that the container symbol_table method returns the expected
    content.'''
    container = Container("test")
    assert isinstance(container._symbol_table, SymbolTable)
    assert container.symbol_table is container._symbol_table


def test_container_node_str():
    '''Check the node_str method of the Container class.'''
    from psyclone.psyGen import colored, SCHEDULE_COLOUR_MAP
    cont_stmt = Container("bin")
    coloredtext = colored("Container", SCHEDULE_COLOUR_MAP["Container"])
    assert coloredtext+"[bin]" in cont_stmt.node_str()


def test_container_can_be_printed():
    '''Test that a Container instance can always be printed (i.e. is
    initialised fully)'''
    cont_stmt = Container("box")
    assert "Container[box]\n" in str(cont_stmt)


# Test KernelSchedule Class

def test_kernelschedule_view(capsys):
    '''Test the view method of the KernelSchedule part.'''
    from psyclone.psyGen import colored, SCHEDULE_COLOUR_MAP
    kschedule = KernelSchedule("kname")
    kschedule.symbol_table.add(Symbol("x", "integer"))
    assignment = Assignment()
    kschedule.addchild(assignment)
    lhs = Reference("x", parent=assignment)
    rhs = Literal("1", parent=assignment)
    assignment.addchild(lhs)
    assignment.addchild(rhs)
    kschedule.view()
    coloredtext = colored("Schedule",
                          SCHEDULE_COLOUR_MAP["Schedule"])
    output, _ = capsys.readouterr()
    assert coloredtext+"[name:'kname']" in output
    assert "Assignment" in output  # Check child view method is called


def test_kernelschedule_can_be_printed():
    '''Test that a KernelSchedule instance can always be printed (i.e. is
    initialised fully)'''
    kschedule = KernelSchedule("kname")
    kschedule.symbol_table.add(Symbol("x", "integer"))
    assignment = Assignment()
    kschedule.addchild(assignment)
    lhs = Reference("x", parent=assignment)
    rhs = Literal("1", parent=assignment)
    assignment.addchild(lhs)
    assignment.addchild(rhs)
    assert "Schedule[name:'kname']:\n" in str(kschedule)
    assert "Assignment" in str(kschedule)  # Check children are printed
    assert "End KernelSchedule" in str(kschedule)


def test_kernelschedule_name_setter():
    '''Test that the name setter changes the kernel name attribute.'''
    kschedule = KernelSchedule("kname")
    assert kschedule.name == "kname"
    kschedule.name = "newname"
    assert kschedule.name == "newname"


# Test Symbol Class
def test_symbol_initialisation():
    '''Test that a Symbol instance can be created when valid arguments are
    given, otherwise raise relevant exceptions.'''
    # pylint: disable=too-many-statements
    # Test with valid arguments
    assert isinstance(Symbol('a', 'real'), Symbol)
    # real constants are not currently supported
    assert isinstance(Symbol('a', 'integer'), Symbol)
    assert isinstance(Symbol('a', 'integer', constant_value=0), Symbol)
    assert isinstance(Symbol('a', 'character'), Symbol)
    assert isinstance(Symbol('a', 'character', constant_value="hello"), Symbol)
    assert isinstance(Symbol('a', 'boolean'), Symbol)
    assert isinstance(Symbol('a', 'boolean', constant_value=False), Symbol)
    assert isinstance(Symbol('a', 'real', [None]), Symbol)
    assert isinstance(Symbol('a', 'real', [3]), Symbol)
    assert isinstance(Symbol('a', 'real', [3, None]), Symbol)
    assert isinstance(Symbol('a', 'real', []), Symbol)
    assert isinstance(Symbol('a', 'real', [], interface=Symbol.Argument()),
                      Symbol)
    assert isinstance(
        Symbol('a', 'real', [],
               interface=Symbol.Argument(access=Symbol.Access.READWRITE)),
        Symbol)
    assert isinstance(
        Symbol('a', 'real', [],
               interface=Symbol.Argument(access=Symbol.Access.READ)),
        Symbol)
    assert isinstance(
        Symbol('a', 'deferred',
               interface=Symbol.FortranGlobal(access=Symbol.Access.READ,
                                              module_use='some_mod')),
        Symbol)
    dim = Symbol('dim', 'integer', [])
    assert isinstance(Symbol('a', 'real', [dim]), Symbol)
    assert isinstance(Symbol('a', 'real', [3, dim, None]), Symbol)

    # Test with invalid arguments
    with pytest.raises(NotImplementedError) as error:
        Symbol('a', 'invalidtype', [], 'local')
    assert (
        "Symbol can only be initialised with {0} datatypes but found "
        "'invalidtype'.".format(str(Symbol.valid_data_types))) in str(
            error.value)

    with pytest.raises(ValueError) as error:
        Symbol('a', 'real', constant_value=3.14)
    assert ("A constant value is not currently supported for datatype "
            "'real'.") in str(error)

    with pytest.raises(TypeError) as error:
        Symbol('a', 'real', shape=dim)
    assert "Symbol shape attribute must be a list." in str(error.value)

    with pytest.raises(TypeError) as error:
        Symbol('a', 'real', ['invalidshape'])
    assert ("Symbol shape list elements can only be 'Symbol', "
            "'integer' or 'None'.") in str(error.value)

    with pytest.raises(TypeError) as error:
        bad_dim = Symbol('dim', 'real', [])
        Symbol('a', 'real', [bad_dim], 'local')
    assert ("Symbols that are part of another symbol shape can "
            "only be scalar integers, but found") in str(error.value)

    with pytest.raises(TypeError) as error:
        bad_dim = Symbol('dim', 'integer', [3])
        Symbol('a', 'real', [bad_dim], 'local')
    assert ("Symbols that are part of another symbol shape can "
            "only be scalar integers, but found") in str(error.value)

    with pytest.raises(ValueError) as error:
        Symbol('a', 'integer', interface=Symbol.Argument(), constant_value=9)
    assert ("Symbol with a constant value is currently limited to having "
            "local scope but found 'global'.") in str(error)

    with pytest.raises(ValueError) as error:
        Symbol('a', 'integer', shape=[None], constant_value=9)
    assert ("Symbol with a constant value must be a scalar but the shape "
            "attribute is not empty.") in str(error)

    with pytest.raises(ValueError) as error:
        Symbol('a', 'integer', constant_value=9.81)
    assert ("This Symbol instance's datatype is 'integer' which means the "
            "constant value is expected to be") in str(error)
    assert "'int'>' but found " in str(error)
    assert "'float'>'." in str(error)

    with pytest.raises(ValueError) as error:
        Symbol('a', 'character', constant_value=42)
    assert ("This Symbol instance's datatype is 'character' which means the "
            "constant value is expected to be") in str(error)
    assert "'str'>' but found " in str(error)
    assert "'int'>'." in str(error)

    with pytest.raises(ValueError) as error:
        Symbol('a', 'boolean', constant_value="hello")
    assert ("This Symbol instance's datatype is 'boolean' which means the "
            "constant value is expected to be") in str(error)
    assert "'bool'>' but found " in str(error)
    assert "'str'>'." in str(error)


def test_symbol_map():
    '''Test the mapping variable in the Symbol class does not raise any
    exceptions when it is used with the valid_data_types variable in
    the Symbol class.

    '''
    # "real" and "deferred" are not supported in the mapping so we expect
    # it to have 2 fewer entries than there are valid data types
    assert len(Symbol.valid_data_types) == len(Symbol.mapping) + 2
    for data_type in Symbol.valid_data_types:
        if data_type not in ["real", "deferred"]:
            assert data_type in Symbol.mapping


def test_symbol_can_be_printed():
    '''Test that a Symbol instance can always be printed. (i.e. is
    initialised fully.)'''
    symbol = Symbol("sname", "real")
    assert "sname: <real, Scalar, local>" in str(symbol)

    sym1 = Symbol("s1", "integer")
    assert "s1: <integer, Scalar, local>" in str(sym1)

    sym2 = Symbol("s2", "real", [None, 2, sym1])
    assert "s2: <real, Array['Unknown bound', 2, s1], local>" in str(sym2)

    sym3 = Symbol("s3", "real",
                  interface=Symbol.FortranGlobal(module_use="my_mod"))
    assert ("s3: <real, Scalar, global=FortranModule(my_mod)"
            in str(sym3))

    sym2._shape.append('invalid')
    with pytest.raises(InternalError) as error:
        _ = str(sym2)
    assert ("Symbol shape list elements can only be 'Symbol', 'integer' or "
            "'None', but found") in str(error.value)

    sym3 = Symbol("s3", "integer", constant_value=12)
    assert "s3: <integer, Scalar, local, constant_value=12>" in str(sym3)


def test_symbol_constant_value_setter():
    '''Test that a Symbol constant value can be set if given a new valid
    constant value. Also test that is_constant returns True

    '''

    # Test with valid constant value
    sym = Symbol('a', 'integer', constant_value=7)
    assert sym.constant_value == 7
    sym.constant_value = 9
    assert sym.constant_value == 9


def test_symbol_is_constant():
    '''Test that the Symbol is_constant property returns True if a
    constant value is set and False if it is not.

    '''
    sym = Symbol('a', 'integer')
    assert not sym.is_constant
    sym.constant_value = 9
    assert sym.is_constant


def test_symbol_scalar_array():
    '''Test that the Symbol property is_scalar returns True if the Symbol
    is a scalar and False if not and that the Symbol property is_array
    returns True if the Symbol is an array and False if not.

    '''
    sym1 = Symbol("s1", "integer")
    sym2 = Symbol("s2", "real", [None, 2, sym1])
    assert sym1.is_scalar
    assert not sym1.is_array
    assert not sym2.is_scalar
    assert sym2.is_array


def test_symbol_invalid_interface():
    ''' Check that the Symbol.interface setter rejects the supplied value if
    it is not a SymbolInterface. '''
    sym = Symbol("some_var", "real")
    with pytest.raises(TypeError) as err:
        sym.interface = "invalid interface spec"
    assert ("interface to a Symbol must be a SymbolInterface or None but"
            in str(err))


def test_symbol_interface():
    ''' Check the interface getter on a Symbol. '''
    symbol = Symbol("some_var", "real",
                    interface=Symbol.FortranGlobal(module_use="my_mod"))
    assert symbol.interface.module_name == "my_mod"


def test_symbol_interface_access():
    ''' Tests for the SymbolInterface.access setter. '''
    symbol = Symbol("some_var", "real",
                    interface=Symbol.FortranGlobal(module_use="my_mod"))
    symbol.interface.access = Symbol.Access.READ
    assert symbol.interface.access == Symbol.Access.READ
    # Force the error by supplying a string instead of a SymbolAccess type.
    with pytest.raises(TypeError) as err:
        symbol.interface.access = "read"
    assert "must be a 'Symbol.Access' but got " in str(err)


def test_symbol_argument_str():
    ''' Check the __str__ method of the Symbol.Argument class. '''
    # A Symbol.Argument represents a routine argument by default.
    interface = Symbol.Argument()
    assert str(interface) == "Argument(pass-by-value=False)"


def test_fortranglobal_str():
    ''' Test the __str__ method of Symbol.FortranGlobal. '''
    # If it's not an argument then we have nothing else to say about it (since
    # other options are language specific and are implemented in sub-classes).
    interface = Symbol.FortranGlobal("my_mod")
    assert str(interface) == "FortranModule(my_mod)"


def test_fortranglobal_modname():
    ''' Test the FortranGlobal.module_name setter error conditions. '''
    with pytest.raises(ValueError) as err:
        _ = Symbol.FortranGlobal("")
    assert "module_name must be one or more characters long" in str(err)
    with pytest.raises(TypeError) as err:
        _ = Symbol.FortranGlobal(1)
    assert "module_name must be a str but got" in str(err)


def test_symbol_copy():
    '''Test that the Symbol copy method produces a faithful separate copy
    of the original symbol.

    '''
    symbol = Symbol("myname", "real", shape=[1, 2], constant_value=None,
                    interface=Symbol.Argument(access=Symbol.Access.READWRITE))
    new_symbol = symbol.copy()

    # Check the new symbol has the same properties as the original
    assert symbol.name == new_symbol.name
    assert symbol.datatype == new_symbol.datatype
    assert symbol.shape == new_symbol.shape
    assert symbol.scope == new_symbol.scope
    assert symbol.constant_value == new_symbol.constant_value
    assert symbol.interface == new_symbol.interface

    # Change the properties of the new symbol and check the original
    # is not affected. Can't check constant_value yet as we have a
    # shape value
    new_symbol._name = "new"
    new_symbol._datatype = "integer"
    new_symbol.shape[0] = 3
    new_symbol.shape[1] = 4
    new_symbol._interface = None

    assert symbol.name == "myname"
    assert symbol.datatype == "real"
    assert symbol.shape == [1, 2]
    assert symbol.scope == "global"
    assert not symbol.constant_value

    # Now check constant_value
    new_symbol._shape = []
    new_symbol.constant_value = True

    assert symbol.shape == [1, 2]
    assert not symbol.constant_value


def test_symbol_copy_properties():
    '''Test that the Symbol copy_properties method works as expected.'''

    symbol = Symbol("myname", "real", shape=[1, 2], constant_value=None,
                    interface=Symbol.Argument(access=Symbol.Access.READWRITE))

    # Check an exception is raised if an incorrect argument is passed
    # in
    with pytest.raises(TypeError) as excinfo:
        symbol.copy_properties(None)
    assert ("Argument should be of type 'Symbol' but found 'NoneType'."
            "") in str(excinfo.value)

    new_symbol = Symbol("other_name", "integer", shape=[], constant_value=7)

    symbol.copy_properties(new_symbol)

    assert symbol.name == "myname"
    assert symbol.datatype == "integer"
    assert symbol.shape == []
    assert symbol.scope == "local"
    assert symbol.constant_value == 7


# Test SymbolTable Class

def test_symboltable_add():
    '''Test that the add method inserts new symbols in the symbol
    table, but raises appropiate errors when provided with wrong parameters
    or duplicate declarations.'''
    sym_table = SymbolTable()

    # Declare a symbol
    sym_table.add(Symbol("var1", "real", shape=[5, 1],
                         interface=Symbol.FortranGlobal(
                             access=Symbol.Access.READWRITE,
                             module_use="some_mod")))
    assert sym_table._symbols["var1"].name == "var1"
    assert sym_table._symbols["var1"].datatype == "real"
    assert sym_table._symbols["var1"].shape == [5, 1]
    assert sym_table._symbols["var1"].scope == "global"
    assert sym_table._symbols["var1"].access is Symbol.Access.READWRITE
    assert sym_table._symbols["var1"].interface.module_name == "some_mod"

    # Declare a duplicate name symbol
    with pytest.raises(KeyError) as error:
        sym_table.add(Symbol("var1", "real"))
    assert ("Symbol table already contains a symbol with name "
            "'var1'.") in str(error.value)


def test_symboltable_swap_symbol_properties():
    ''' Test the symboltable swap_properties method '''

    symbol1 = Symbol("var1", "integer", shape=[], constant_value=7)
    symbol2 = Symbol("dim1", "integer",
                     interface=Symbol.Argument(access=Symbol.Access.READ))
    symbol3 = Symbol("dim2", "integer",
                     interface=Symbol.Argument(access=Symbol.Access.READ))
    symbol4 = Symbol("var2", "real", shape=[symbol2, symbol3],
                     interface=Symbol.Argument(access=Symbol.Access.READWRITE))
    sym_table = SymbolTable()
    sym_table.add(symbol1)

    # Raise exception if the first argument is not a symbol
    with pytest.raises(TypeError) as excinfo:
        sym_table.swap_symbol_properties(None, symbol1)
    assert ("Arguments should be of type 'Symbol' but found 'NoneType'."
            "") in str(excinfo.value)

    # Raise exception if the second argument is not a symbol
    with pytest.raises(TypeError) as excinfo:
        sym_table.swap_symbol_properties(symbol1, "symbol")
    assert ("Arguments should be of type 'Symbol' but found 'str'."
            "") in str(excinfo.value)

    # Raise exception if the first symbol does not exist in the symbol table
    with pytest.raises(KeyError) as excinfo:
        sym_table.swap_symbol_properties(symbol4, symbol1)
    assert "Symbol 'var2' is not in the symbol table." in str(excinfo.value)

    # Raise exception if the second symbol does not exist in the symbol table
    with pytest.raises(KeyError) as excinfo:
        sym_table.swap_symbol_properties(symbol1, symbol4)
    assert "Symbol 'var2' is not in the symbol table." in str(excinfo.value)

    # Raise exception if both symbols have the same name
    with pytest.raises(ValueError) as excinfo:
        sym_table.swap_symbol_properties(symbol1, symbol1)
    assert("The symbols should have different names, but found 'var1' for "
           "both.") in str(excinfo.value)

    sym_table.add(symbol2)
    sym_table.add(symbol3)
    sym_table.add(symbol4)
    sym_table.specify_argument_list([symbol2, symbol3, symbol4])

    # Check that properties are swapped
    sym_table.swap_symbol_properties(symbol1, symbol4)

    assert symbol1.name == "var1"
    assert symbol1.datatype == "real"
    assert symbol1.shape == [symbol2, symbol3]
    assert symbol1.scope == "global"
    assert symbol1.constant_value is None
    assert symbol1.interface.access == Symbol.Access.READWRITE

    assert symbol4.name == "var2"
    assert symbol4.datatype == "integer"
    assert not symbol4.shape
    assert symbol4.scope == "local"
    assert symbol4.constant_value == 7
    assert not symbol4.interface

    # Check symbol references are unaffected
    sym_table.swap_symbol_properties(symbol2, symbol3)
    assert symbol1.shape[0].name == "dim1"
    assert symbol1.shape[1].name == "dim2"

    # Check argument positions are updated. The original positions
    # were [dim1, dim2, var2]. They should now be [dim2, dim1, var1]
    assert sym_table.argument_list[0].name == "dim2"
    assert sym_table.argument_list[1].name == "dim1"
    assert sym_table.argument_list[2].name == "var1"


def test_symboltable_lookup():
    '''Test that the lookup method retrieves symbols from the symbol table
    if the name exists, otherwise it raises an error.'''
    sym_table = SymbolTable()
    sym_table.add(Symbol("var1", "real", shape=[None, None]))
    sym_table.add(Symbol("var2", "integer", shape=[]))
    sym_table.add(Symbol("var3", "real", shape=[]))

    assert isinstance(sym_table.lookup("var1"), Symbol)
    assert sym_table.lookup("var1").name == "var1"
    assert isinstance(sym_table.lookup("var2"), Symbol)
    assert sym_table.lookup("var2").name == "var2"
    assert isinstance(sym_table.lookup("var3"), Symbol)
    assert sym_table.lookup("var3").name == "var3"

    with pytest.raises(KeyError) as error:
        sym_table.lookup("notdeclared")
    assert "Could not find 'notdeclared' in the Symbol Table." in \
        str(error.value)


def test_symboltable_view(capsys):
    '''Test the view method of the SymbolTable class, it should print to
    standard out a representation of the full SymbolTable.'''
    sym_table = SymbolTable()
    sym_table.add(Symbol("var1", "real"))
    sym_table.add(Symbol("var2", "integer"))
    sym_table.view()
    output, _ = capsys.readouterr()
    assert "Symbol Table:\n" in output
    assert "var1" in output
    assert "var2" in output


def test_symboltable_can_be_printed():
    '''Test that a SymbolTable instance can always be printed. (i.e. is
    initialised fully)'''
    sym_table = SymbolTable()
    sym_table.add(Symbol("var1", "real"))
    sym_table.add(Symbol("var2", "integer"))
    sym_table.add(Symbol("var3", "deferred",
                         interface=Symbol.FortranGlobal(module_use="my_mod")))
    sym_table_text = str(sym_table)
    assert "Symbol Table:\n" in sym_table_text
    assert "var1" in sym_table_text
    assert "var2" in sym_table_text
    assert "FortranModule(my_mod)" in sym_table_text


def test_symboltable_specify_argument_list():
    '''Test that the specify argument list method sets the argument_list
    with references to each Symbol and updates the Symbol attributes when
    needed.'''
    sym_table = SymbolTable()
    sym_v1 = Symbol("var1", "real", [])
    sym_table.add(sym_v1)
    sym_table.add(Symbol("var2", "real", []))
    sym_v1.interface = Symbol.Argument(access=Symbol.Access.UNKNOWN)
    sym_table.specify_argument_list([sym_v1])

    assert len(sym_table.argument_list) == 1
    assert sym_table.argument_list[0].scope == 'global'
    assert sym_table.argument_list[0].access == Symbol.Access.UNKNOWN

    # Test that repeated calls still produce a valid argument list
    sym_table.specify_argument_list([sym_v1])
    assert len(sym_table.argument_list) == 1

    # Check that specifying the Interface allows us to specify how
    # the argument is accessed
    sym_v2 = sym_table.lookup("var2")
    sym_v2.interface = Symbol.Argument(access=Symbol.Access.READWRITE)
    sym_table.specify_argument_list([sym_v1, sym_v2])
    assert sym_table.argument_list[1].scope == 'global'
    assert sym_table.argument_list[1].access == Symbol.Access.READWRITE


def test_symboltable_specify_argument_list_errors():
    ''' Check that supplying specify_argument_list() with Symbols that
    don't have the correct Interface information raises the expected
    errors. '''
    sym_table = SymbolTable()
    sym_table.add(Symbol("var1", "real", []))
    sym_table.add(Symbol("var2", "real", []))
    sym_v1 = sym_table.lookup("var1")
    # Attempt to say the argument list consists of "var1" which at this
    # point is just a local variable.
    with pytest.raises(ValueError) as err:
        sym_table.specify_argument_list([sym_v1])
    assert "Symbol 'var1:" in str(err)
    assert ("is listed as a kernel argument but has no associated "
            "Interface" in str(err))
    # Now add an Interface for "var1" but of the wrong type
    sym_v1.interface = Symbol.FortranGlobal("some_mod")
    with pytest.raises(ValueError) as err:
        sym_table.specify_argument_list([sym_v1])
    assert "Symbol 'var1:" in str(err)
    assert "has an interface of type '" in str(err)


def test_symboltable_argument_list_errors():
    ''' Tests the internal sanity checks of the SymbolTable.argument_list
    property. '''
    sym_table = SymbolTable()
    sym_table.add(Symbol("var1", "real", []))
    sym_table.add(Symbol("var2", "real", []))
    sym_table.add(Symbol("var3", "real",
                         interface=Symbol.FortranGlobal("some_mod")))
    # Manually put a local symbol into the internal list of arguments
    sym_table._argument_list = [sym_table.lookup("var1")]
    with pytest.raises(ValueError) as err:
        sym_table._validate_arg_list(sym_table._argument_list)
    pattern = ("Symbol \'var1.*\' is listed as a kernel argument but has "
               "no associated Interface")
    assert re.search(pattern, str(err)) is not None
    # Check that the argument_list property converts this error into an
    # InternalError
    with pytest.raises(InternalError) as err:
        _ = sym_table.argument_list
    assert re.search(pattern, str(err)) is not None
    # Check that we reject a symbol imported from a module
    with pytest.raises(ValueError) as err:
        sym_table._validate_arg_list([sym_table.lookup("var3")])
    # Manually put that symbol into the argument list
    sym_table._argument_list = [sym_table.lookup("var3")]
    pattern = (r"Symbol \'var3.*\' is listed as a kernel argument but has an "
               r"interface of type \'.*\.FortranGlobal\'>")
    assert re.search(pattern, str(err)) is not None
    # Check that the argument_list property converts this error into an
    # InternalError
    with pytest.raises(InternalError) as err:
        _ = sym_table.argument_list
    assert re.search(pattern, str(err)) is not None
    # Check that we get the expected TypeError if we provide a list containing
    # objects that are not Symbols
    with pytest.raises(TypeError) as err:
        sym_table._validate_arg_list(["Not a symbol"])
    assert "Expected a list of Symbols but found an object of type" in str(err)


def test_symboltable_validate_non_args():
    ''' Checks for the validation of non-argument entries in the
    SymbolTable. '''
    sym_table = SymbolTable()
    sym_table.add(Symbol("var1", "real", []))
    sym_table.add(Symbol("var2", "real", []))
    sym_table.add(Symbol("var3", "real",
                         interface=Symbol.FortranGlobal("some_mod")))
    # Everything should be fine so far
    sym_table._validate_non_args()
    # Add an entry with an Argument interface
    sym_table.add(Symbol("var4", "real",
                         interface=Symbol.Argument()))
    # Since this symbol isn't in the argument list, the SymbolTable
    # is no longer valid
    with pytest.raises(ValueError) as err:
        sym_table._validate_non_args()
    pattern = (r"Symbol 'var4.* is not listed as a kernel argument and yet "
               "has a Symbol.Argument interface")
    assert re.search(pattern, str(err)) is not None


def test_symboltable_contains():
    '''Test that the __contains__ method returns True if the given name
    is in the SymbolTable, otherwise returns False.'''
    sym_table = SymbolTable()

    sym_table.add(Symbol("var1", "real", []))
    sym_table.add(Symbol("var2", "real", [None]))

    assert "var1" in sym_table
    assert "var2" in sym_table
    assert "var3" not in sym_table


def test_symboltable_symbols():
    '''Test that the symbols property returns a list of the symbols in the
    SymbolTable.'''
    sym_table = SymbolTable()
    assert sym_table.symbols == []
    sym_table.add(Symbol("var1", "real", []))
    sym_table.add(Symbol("var2", "real", [None]))
    assert len(sym_table.symbols) == 2
    sym_table.add(Symbol("var3", "real", [],
                         interface=Symbol.FortranGlobal(module_use="my_mod")))
    assert len(sym_table.symbols) == 3


def test_symboltable_local_symbols():
    '''Test that the local_symbols property returns a list with the
    symbols with local scope.'''
    sym_table = SymbolTable()
    assert [] == sym_table.local_symbols

    sym_table.add(Symbol("var1", "real", []))
    sym_table.add(Symbol("var2", "real", [None]))
    sym_table.add(Symbol("var3", "real", []))

    assert len(sym_table.local_symbols) == 3
    assert sym_table.lookup("var1") in sym_table.local_symbols
    assert sym_table.lookup("var2") in sym_table.local_symbols
    assert sym_table.lookup("var3") in sym_table.local_symbols
    sym_v1 = sym_table.lookup("var1")
    sym_v1.interface = Symbol.Argument(access=Symbol.Access.READWRITE)
    sym_table.specify_argument_list([sym_v1])

    assert len(sym_table.local_symbols) == 2
    assert sym_table.lookup("var1") not in sym_table.local_symbols
    assert sym_table.lookup("var2") in sym_table.local_symbols
    assert sym_table.lookup("var3") in sym_table.local_symbols

    sym_table.add(Symbol("var4", "real", [],
                         interface=Symbol.FortranGlobal(module_use="my_mod")))
    assert len(sym_table.local_symbols) == 2
    assert sym_table.lookup("var4") not in sym_table.local_symbols


def test_symboltable_global_symbols():
    ''' Test that the global_symbols property returns those symbols with
    'global' scope (i.e. that represent data that exists outside the current
    scoping unit) but are not routine arguments. '''
    sym_table = SymbolTable()
    assert sym_table.global_symbols == []
    # Add some local symbols
    sym_table.add(Symbol("var1", "real", []))
    sym_table.add(Symbol("var2", "real", [None]))
    assert sym_table.global_symbols == []
    # Add some global symbols
    sym_table.add(Symbol("gvar1", "real", [],
                         interface=Symbol.FortranGlobal(module_use="my_mod")))
    assert sym_table.lookup("gvar1") in sym_table.global_symbols
    sym_table.add(
        Symbol("gvar2", "real", [],
               interface=Symbol.Argument(access=Symbol.Access.READWRITE)))
    gsymbols = sym_table.global_symbols
    assert len(gsymbols) == 1
    assert sym_table.lookup("gvar2") not in gsymbols


def test_symboltable_abstract_properties():
    '''Test that the SymbolTable abstract properties raise the appropriate
    error.'''
    sym_table = SymbolTable()

    with pytest.raises(NotImplementedError) as error:
        _ = sym_table.data_arguments
    assert "Abstract property. Which symbols are data arguments is " \
        "API-specific." in str(error.value)

    with pytest.raises(NotImplementedError) as error:
        _ = sym_table.iteration_indices
    assert "Abstract property. Which symbols are iteration indices is " \
        "API-specific." in str(error.value)


def test_modified_kern_line_length(kernel_outputdir, monkeypatch):
    '''Modified Fortran kernels are written to file linewrapped at 132
    characters. This test checks that this linewrapping works.

    '''
    from psyclone.transformations import Dynamo0p3KernelConstTrans
    psy, invoke = get_invoke("1_single_invoke.f90", api="dynamo0.3", idx=0)
    sched = invoke.schedule
    kernels = sched.walk(Kern)
    # This example does not conform to the <name>_code, <name>_mod
    # convention so monkeypatch it to avoid the PSyIR code generation
    # raising an exception. This limitation is the subject of issue
    # #520.
    monkeypatch.setattr(kernels[0], "_module_name", "testkern_mod")
    ktrans = Dynamo0p3KernelConstTrans()
    _, _ = ktrans.apply(kernels[0], {"number_of_layers": 100})
    # Generate the code (this triggers the generation of new kernels)
    _ = str(psy.gen)
    filepath = os.path.join(str(kernel_outputdir), "testkern_0_mod.f90")
    assert os.path.isfile(filepath)
    # Check that the argument list is line wrapped as it is longer
    # than 132 characters.
    assert "undf_w3,&\n&map_w3)\n" in open(filepath).read()<|MERGE_RESOLUTION|>--- conflicted
+++ resolved
@@ -864,16 +864,9 @@
         colored("Directive", colour)+"[ACC Loop, independent]")
 
     # Loop directive with collapse
-<<<<<<< HEAD
     new_sched, _ = acclt.apply(new_sched[1].dir_body[0].dir_body[0],
-                               collapse=2)
+                               {"collapse": 2})
     out = new_sched[1].dir_body[0].dir_body[0].node_str()
-=======
-    new_sched, _ = acclt.apply(new_sched.children[1].children[0].children[0],
-                               {"collapse": 2})
-    new_sched.children[1].children[0].children[0].view()
-    out, _ = capsys.readouterr()
->>>>>>> 18d732ee
     assert out.startswith(
         colored("Directive", colour) + "[ACC Loop, collapse=2, independent]")
 
