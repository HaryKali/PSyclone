--- conflicted
+++ resolved
@@ -2884,7 +2884,6 @@
     assert "]" in str(cblock)
 
 
-<<<<<<< HEAD
 def test_codeblock_getstatements():
     '''Test that the get_statements method of a CodeBlock instance returns
     a copy of the list of nodes from the original AST that are associated with
@@ -2900,8 +2899,7 @@
     # Check that the list is a copy not a reference.
     assert result is not original
 
-# Test Loop class
-=======
+
 @pytest.mark.parametrize("structure", [CodeBlock.Structure.STATEMENT,
                                        CodeBlock.Structure.EXPRESSION])
 def test_codeblock_structure(structure):
@@ -2912,7 +2910,7 @@
     cblock = CodeBlock([], structure)
     assert cblock.structure == structure
 
->>>>>>> 709b12b0
+# Test Loop class
 
 
 def test_loop_navigation_properties():
