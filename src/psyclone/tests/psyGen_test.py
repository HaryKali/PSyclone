--- conflicted
+++ resolved
@@ -2001,13 +2001,8 @@
     invoke = psy.invokes.invoke_list[0]
     schedule = invoke.schedule
     assert super(Schedule, schedule).dag_name == "node_0"
-<<<<<<< HEAD
     assert schedule.dag_name == "schedule_0"
-    assert schedule.children[0].dag_name == "checkhaloexchange(f2)_0"
-=======
-    assert schedule.dag_name == "InvokeSchedule"
     assert schedule.children[0].dag_name == "checkHaloExchange(f2)_0"
->>>>>>> 48b23036
     assert schedule.children[3].dag_name == "loop_4"
     schedule.children[3].loop_type = "colour"
     assert schedule.children[3].dag_name == "loop_[colour]_4"
@@ -2339,7 +2334,6 @@
 # versions. Need a raw-string (r"") to get new-lines handled nicely.
 EXPECTED2 = re.compile(
     r"digraph {\n"
-<<<<<<< HEAD
     r"\s*schedule_0_start\n"
     r"\s*schedule_0_end\n"
     r"\s*loop_1_start\n"
@@ -2364,24 +2358,6 @@
     r"\s*kernel_testkern_qr_code_12\n"
     r"\s*kernel_testkern_qr_code_12 -> schedule_11_end \[color=blue\]\n"
     r"\s*schedule_11_start -> kernel_testkern_qr_code_12 \[color=blue\]\n"
-=======
-    r"\s*InvokeSchedule_start\n"
-    r"\s*InvokeSchedule_end\n"
-    r"\s*loop_1_start\n"
-    r"\s*loop_1_end\n"
-    r"\s*loop_1_end -> loop_3_start \[color=green\]\n"
-    r"\s*InvokeSchedule_start -> loop_1_start \[color=blue\]\n"
-    r"\s*kernel_testkern_qr_code_2\n"
-    r"\s*kernel_testkern_qr_code_2 -> loop_1_end \[color=blue\]\n"
-    r"\s*loop_1_start -> kernel_testkern_qr_code_2 \[color=blue\]\n"
-    r"\s*loop_3_start\n"
-    r"\s*loop_3_end\n"
-    r"\s*loop_3_end -> schedule_end \[color=blue\]\n"
-    r"\s*loop_1_end -> loop_3_start \[color=red\]\n"
-    r"\s*kernel_testkern_qr_code_4\n"
-    r"\s*kernel_testkern_qr_code_4 -> loop_3_end \[color=blue\]\n"
-    r"\s*loop_3_start -> kernel_testkern_qr_code_4 \[color=blue\]\n"
->>>>>>> 48b23036
     r"}")
 # pylint: enable=anomalous-backslash-in-string
 
