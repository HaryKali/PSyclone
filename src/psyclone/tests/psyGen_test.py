--- conflicted
+++ resolved
@@ -54,12 +54,8 @@
 from psyclone.psyGen import TransInfo, Transformation, PSyFactory, NameSpace, \
     NameSpaceFactory, OMPParallelDoDirective, PSy, \
     OMPParallelDirective, OMPDoDirective, OMPDirective, Directive, CodeBlock, \
-<<<<<<< HEAD
     Assignment, Reference, BinaryOperation, Array, Literal, Node, IfBlock, \
     BinaryOperation, KernelSchedule, Symbol, SymbolTable
-=======
-    Assignment, Reference, BinaryOperation, Array, Literal, Node, IfBlock
->>>>>>> fd6d33af
 from psyclone.psyGen import Fparser2ASTProcessor
 from psyclone.psyGen import GenerationError, FieldNotFoundError, \
      InternalError, HaloExchange, Invoke, DataAccess
