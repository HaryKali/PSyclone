--- conflicted
+++ resolved
@@ -40,14 +40,10 @@
 
 from __future__ import absolute_import, print_function
 import pytest
-<<<<<<< HEAD
-from psyclone.transformations import TransformationError
-from psyclone.psyir.symbols import DataType
-=======
 from psyclone.transformations import TransformationError, ProfileRegionTrans, \
     RegionTrans, ACCParallelTrans
+from psyclone.psyir.symbols import DataType
 from psyclone.psyGen import Node
->>>>>>> af7609ac
 
 
 def test_accloop():
