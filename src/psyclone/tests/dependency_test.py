--- conflicted
+++ resolved
@@ -45,11 +45,7 @@
 from psyclone.core.access_info import VariablesAccessInfo
 from psyclone.core.access_type import AccessType
 from psyclone.psyGen import Assignment, IfBlock, Loop, PSyFactory
-<<<<<<< HEAD
-from .psyclone_test_utils import get_invoke
-=======
 from psyclone.tests.utilities import get_invoke
->>>>>>> 609ece47
 
 # Constants
 API = "nemo"
