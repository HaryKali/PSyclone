# -----------------------------------------------------------------------------
# BSD 3-Clause License
#
# Copyright (c) 2017-2019, Science and Technology Facilities Council.
# All rights reserved.
#
# Redistribution and use in source and binary forms, with or without
# modification, are permitted provided that the following conditions are met:
#
# * Redistributions of source code must retain the above copyright notice, this
#   list of conditions and the following disclaimer.
#
# * Redistributions in binary form must reproduce the above copyright notice,
#   this list of conditions and the following disclaimer in the documentation
#   and/or other materials provided with the distribution.
#
# * Neither the name of the copyright holder nor the names of its
#   contributors may be used to endorse or promote products derived from
#   this software without specific prior written permission.
#
# THIS SOFTWARE IS PROVIDED BY THE COPYRIGHT HOLDERS AND CONTRIBUTORS
# "AS IS" AND ANY EXPRESS OR IMPLIED WARRANTIES, INCLUDING, BUT NOT
# LIMITED TO, THE IMPLIED WARRANTIES OF MERCHANTABILITY AND FITNESS
# FOR A PARTICULAR PURPOSE ARE DISCLAIMED. IN NO EVENT SHALL THE
# COPYRIGHT HOLDER OR CONTRIBUTORS BE LIABLE FOR ANY DIRECT, INDIRECT,
# INCIDENTAL, SPECIAL, EXEMPLARY, OR CONSEQUENTIAL DAMAGES (INCLUDING,
# BUT NOT LIMITED TO, PROCUREMENT OF SUBSTITUTE GOODS OR SERVICES;
# LOSS OF USE, DATA, OR PROFITS; OR BUSINESS INTERRUPTION) HOWEVER
# CAUSED AND ON ANY THEORY OF LIABILITY, WHETHER IN CONTRACT, STRICT
# LIABILITY, OR TORT (INCLUDING NEGLIGENCE OR OTHERWISE) ARISING IN
# ANY WAY OUT OF THE USE OF THIS SOFTWARE, EVEN IF ADVISED OF THE
# POSSIBILITY OF SUCH DAMAGE.
# -----------------------------------------------------------------------------
# Authors R. W. Ford and A. R. Porter, STFC Daresbury Lab
# Modified I. Kavcic, Met Office

''' A module to perform pytest unit and functional tests on the parse
function. '''


from __future__ import absolute_import, print_function
import os
import pytest
from fparser import api as fpapi
from psyclone.parse import parse, ParseError, KernelType
from psyclone.psyGen import InternalError


def test_default_api():
    ''' Check that parse() picks up the default API if none is specified
    by the caller. We do this simply by checking that it returns OK
    having parsed some dynamo0.3 code. '''
    _, invoke_info = parse(
        os.path.join(os.path.dirname(os.path.abspath(__file__)),
                     "test_files", "dynamo0p3", "1_single_invoke.f90"))
    assert len(list(invoke_info.calls.keys())) == 1


def test_continuators_kernel():
    '''Tests that an input kernel file with long lines that already has
       continuators to make the code conform to the line length limit
       does not cause an error. '''
    _, _ = parse(os.path.join(os.path.dirname(os.path.abspath(__file__)),
                              "test_files", "dynamo0p3",
                              "1.1.0_single_invoke_xyoz_qr.f90"),
                 api="dynamo0.3", line_length=True)


def test_continuators_algorithm():
    '''Tests that an input algorithm file with long lines that already has
       continuators to make the code conform to the line length limit
       does not cause an error. '''
    _, _ = parse(os.path.join(os.path.dirname(os.path.abspath(__file__)),
                              "test_files", "dynamo0p3",
                              "13.2_alg_long_line_continuator.f90"),
                 api="dynamo0.3", line_length=True)


def test_get_builtin_defs_wrong_api():
    ''' Check that we raise an appropriate error if we call
    get_builtin_defs() with an invalid API '''
    import psyclone.parse as pparse
    with pytest.raises(ParseError) as excinfo:
        _, _ = pparse.get_builtin_defs('invalid_api')
    assert "check_api: Unsupported API 'invalid_api'" in str(excinfo.value)


def test_kerneltypefactory_wrong_api():
    ''' Check that we raise an appropriate error if we try to create
    a KernelTypeFactory with an invalid API '''
    from psyclone.parse_orig import KernelTypeFactory
    with pytest.raises(ParseError) as excinfo:
        _ = KernelTypeFactory(api="invalid_api")
    assert "check_api: Unsupported API 'invalid_api'" in str(excinfo.value)


def test_kerneltypefactory_default_api():
    ''' Check that the KernelTypeFactory correctly defaults to using
    the default API '''
    from psyclone.parse_orig import KernelTypeFactory
    from psyclone.configuration import Config
    _config = Config.get()
    factory = KernelTypeFactory(api="")
    assert factory._type == _config.default_api


def test_kerntypefactory_create_broken_type():
    ''' Check that we raise an error if the KernelTypeFactory.create()
    method encounters an unrecognised API. '''
    from psyclone.parse_orig import KernelTypeFactory
    factory = KernelTypeFactory(api="")
    # Deliberately break the 'type' (API) of this factory
    factory._type = "invalid_api"
    test_builtin_name = "aX_plus_Y"
    with pytest.raises(ParseError) as excinfo:
        _ = factory.create(None, name=test_builtin_name.lower())
    assert ("KernelTypeFactory: Internal Error: Unsupported kernel type"
            in str(excinfo.value))


def test_broken_builtin_metadata():
    ''' Check that we raise an appropriate error if there is a problem
    with the meta-data describing the built-ins for a given API '''
    from psyclone import dynamo0p3_builtins
    # The file containing broken meta-data for the built-ins
    test_builtin_name = "aX_plus_Y"
    defs_file = os.path.join(
        os.path.dirname(os.path.abspath(__file__)),
        "test_files", "dynamo0p3", "broken_builtins_mod.f90")
    from psyclone.parse_orig import BuiltInKernelTypeFactory
    factory = BuiltInKernelTypeFactory(api="dynamo0.3")
    with pytest.raises(ParseError) as excinfo:
        _ = factory.create(dynamo0p3_builtins.BUILTIN_MAP,
                           defs_file, name=test_builtin_name.lower())
    assert ("Failed to parse the meta-data for PSyclone built-ins in" in
            str(excinfo.value))


def test_unrecognised_builtin():
    ''' Check that we raise an error if we call the BuiltInKernelTypeFactory
    with an unrecognised built-in name '''
    from psyclone import dynamo0p3_builtins
    from psyclone.parse_orig import BuiltInKernelTypeFactory
    factory = BuiltInKernelTypeFactory()
    with pytest.raises(ParseError) as excinfo:
        _ = factory.create(dynamo0p3_builtins.BUILTIN_MAP,
                           None,
                           name="not_a_builtin")
    assert ("unrecognised built-in name. Got 'not_a_builtin' but"
            in str(excinfo.value))


def test_builtin_with_use():
    ''' Check that we raise an error if we encounter a use statement for
    a built-in operation '''
    with pytest.raises(ParseError) as excinfo:
        _, _ = parse(
            os.path.join(os.path.dirname(os.path.abspath(__file__)),
                         "test_files", "dynamo0p3",
                         "15.12.2_builtin_with_use.f90"),
            api="dynamo0.3")
    assert ("A built-in cannot be named in a use statement but "
            "'setval_c' is used from module 'fake_builtin_mod' in "
            in str(excinfo.value))


def test_element_unpack():
    ''' Check that the unpack method of the Element class behaves as
    expected when passed a string '''
    from psyclone.parse_orig import Element
    ele = Element()
    output = ele.unpack("andy")
    assert str(output) == "andy"


def test_too_many_names_invoke():
    ''' Test that we raise the expected error when the invoke contains
    more than one name=xxx argument. '''
    with pytest.raises(ParseError) as err:
        _, _ = parse(
            os.path.join(os.path.dirname(os.path.abspath(__file__)),
                         "test_files", "dynamo0p3",
                         "1.0.2_many_named_invoke.f90"),
            api="dynamo0.3")
    assert "An invoke must contain one or zero " in str(err)
    assert "1.0.2_many_named_invoke.f90" in str(err)


def test_wrong_named_invoke():
    ''' Test that we raise the expected error when the invoke contains
    a named argument where the argument is not called 'name' '''
    with pytest.raises(ParseError) as err:
        _, _ = parse(
            os.path.join(os.path.dirname(os.path.abspath(__file__)),
                         "test_files", "dynamo0p3",
                         "1.0.3_wrong_named_arg_invoke.f90"),
            api="dynamo0.3")
    assert ("Expecting named identifier to be 'name' but found "
            "'not_a_name'" in str(err))


def test_wrong_type_named_invoke():
    ''' Test that we raise the expected error when the invoke contains
    a named argument but its value is not a string '''
    with pytest.raises(ParseError) as err:
        _, _ = parse(
            os.path.join(os.path.dirname(os.path.abspath(__file__)),
                         "test_files", "dynamo0p3",
                         "1.0.4_wrong_type_named_arg_invoke.f90"),
            api="dynamo0.3")
    assert ("The (optional) name of an invoke must be specified as a "
            "string" in str(err))
    assert "1.0.4_wrong_type_named_arg_invoke.f90" in str(err)


def test_invalid_named_invoke():
    ''' Test that we raise the expected error when the invoke contains
    a named argument but its value is not a valid Fortran name '''
    with pytest.raises(ParseError) as err:
        _, _ = parse(
            os.path.join(os.path.dirname(os.path.abspath(__file__)),
                         "test_files", "dynamo0p3",
                         "1.0.6_invoke_name_invalid_chars.f90"),
            api="dynamo0.3")
    assert ("The (optional) name of an invoke must be a string containing a "
            "valid Fortran name (with any spaces replaced by underscores) but "
            "got 'ja_ck(1)' " in str(err))
    assert "1.0.6_invoke_name_invalid_chars.f90" in str(err)


def test_duplicate_named_invoke():
    ''' Test that we raise the expected error when an algorithm file
    contains two invokes that are given the same name '''
    with pytest.raises(ParseError) as err:
        _, _ = parse(
            os.path.join(os.path.dirname(os.path.abspath(__file__)),
                         "test_files", "dynamo0p3",
                         "3.3_multi_functions_multi_invokes_name_clash.f90"),
            api="dynamo0.3")
    assert ("Found multiple named invoke()'s with the same label ('jack') "
            "when parsing " in str(err))
    assert "3.3_multi_functions_multi_invokes_name_clash.f90" in str(err)


def test_duplicate_named_invoke_case():
    ''' Test that we raise the expected error when an algorithm file
    contains two invokes that are given the same name but with different
    case. '''
    with pytest.raises(ParseError) as err:
        _, _ = parse(
            os.path.join(os.path.dirname(os.path.abspath(__file__)),
                         "test_files", "dynamo0p3",
                         "3.4_multi_invoke_name_clash_case_insensitive.f90"),
            api="dynamo0.3")
    assert ("Found multiple named invoke()'s with the same label ('jack') "
            "when parsing " in str(err))
    assert "3.4_multi_invoke_name_clash_case_insensitive.f90" in str(err)


def test_get_stencil():
    ''' Check that parse.get_stencil() raises the correct errors when
    passed various incorrect inputs. '''
    from psyclone.parse_orig import get_stencil
    from psyclone.expression import ExpressionNode, FunctionVar
    enode = ExpressionNode(["1"])
    with pytest.raises(ParseError) as excinfo:
        _ = get_stencil(enode, ["cross"])
    assert ("Expecting format stencil(<type>[,<extent>]) but found the "
            "literal" in str(excinfo))
    node = FunctionVar(["stencil()"])
    with pytest.raises(ParseError) as excinfo:
        _ = get_stencil(node, ["cross"])
    assert ("Expecting format stencil(<type>[,<extent>]) but found stencil()"
            in str(excinfo))
    node = FunctionVar(["stencil", "cross"])
    # Deliberately break the args member of node in order to trigger an
    # internal error
    node.args = [True]
    with pytest.raises(ParseError) as excinfo:
        _ = get_stencil(node, ["cross"])
    assert ("expecting either FunctionVar or str from the expression analyser"
            in str(excinfo))


MDATA = '''
module testkern_eval_mod
  type, extends(kernel_type) :: testkern_eval_type
    type(arg_type) :: meta_args(2) = (/       &
         arg_type(GH_FIELD,   GH_WRITE,  W0), &
         arg_type(GH_FIELD,   GH_READ, W1)    &
         /)
    type(func_type) :: meta_funcs(2) = (/     &
         func_type(W0, GH_BASIS),             &
         func_type(W1, GH_DIFF_BASIS)         &
         /)
    integer :: gh_shape = gh_evaluator
    integer :: gh_evaluator_targets(2) = [W0, W1]
    integer :: iterates_over = cells
  contains
    procedure, nopass :: code => testkern_eval_code
  end type testkern_eval_type
contains
  subroutine testkern_eval_code()
  end subroutine testkern_eval_code
end module testkern_eval_mod
'''


def test_get_int():
    ''' Tests for the KernelType.get_integer(). method '''
<<<<<<< HEAD
    from psyclone.parse_orig import KernelType
=======
>>>>>>> 8f995274
    ast = fpapi.parse(MDATA, ignore_comments=False)
    ktype = KernelType(ast)
    iter_val = ktype.get_integer_variable("iterates_over")
    assert iter_val == "cells"


def test_get_int_err():
    ''' Tests that we raise the expected error if the meta-data contains
    an integer literal instead of a name. '''
<<<<<<< HEAD
    from psyclone.parse_orig import KernelType
=======
>>>>>>> 8f995274
    mdata = MDATA.replace("= cells", "= 1")
    ast = fpapi.parse(mdata, ignore_comments=False)
    with pytest.raises(ParseError) as err:
        _ = KernelType(ast)
    assert ("RHS of assignment is not a variable name: 'iterates_over = 1'" in
            str(err))


def test_get_int_array():
    ''' Tests for the KernelType.get_integer_array() method. '''
<<<<<<< HEAD
    from psyclone.parse_orig import KernelType
=======
>>>>>>> 8f995274
    ast = fpapi.parse(MDATA, ignore_comments=False)
    ktype = KernelType(ast)
    targets = ktype.get_integer_array("gh_evaluator_targets")
    assert targets == ["w0", "w1"]
    mdata = MDATA.replace("[W0, W1]", "(/W0, W1/)")
    ast = fpapi.parse(mdata, ignore_comments=False)
    ktype = KernelType(ast)
    targets = ktype.get_integer_array("gh_evaluator_targets")
    assert targets == ["w0", "w1"]


def test_get_int_array_err1(monkeypatch):
    ''' Tests that we raise the correct error if there is something wrong
    with the assignment statement obtained from fparser2. '''
<<<<<<< HEAD
    from psyclone.parse_orig import KernelType
=======
>>>>>>> 8f995274
    from fparser.two import Fortran2003
    # This is difficult as we have to break the result returned by fparser2.
    # We therefore create a valid KernelType object
    ast = fpapi.parse(MDATA, ignore_comments=False)
    ktype = KernelType(ast)
    # Next we create a valid fparser2 result
    my_assign = Fortran2003.Assignment_Stmt("my_array(2) = [1, 2]")
    # Break its `items` property by replacing the Name object with a string
    # (tuples are immutable so make a new one)
    broken_items = tuple(["invalid"] + list(my_assign.items[1:]))

    # Use monkeypatch to ensure that that the Assignment_Stmt that
    # is returned when we attempt to use fparser2 from within the
    # routine under test now has the broken tuple of items.

    def my_init(self, _):
        self.items = broken_items
    monkeypatch.setattr(Fortran2003.Assignment_Stmt, "__init__", my_init)

    with pytest.raises(InternalError) as err:
        _ = ktype.get_integer_array("gh_evaluator_targets")
    assert "Unsupported assignment statement: 'invalid = [1, 2]'" in str(err)


def test_get_int_array_not_array():
    ''' Test that get_integer_array returns the expected error if the
    requested variable is not an array. '''
<<<<<<< HEAD
    from psyclone.parse_orig import KernelType
=======
>>>>>>> 8f995274
    ast = fpapi.parse(MDATA, ignore_comments=False)
    ktype = KernelType(ast)
    # Erroneously call get_integer_array with the name of a scalar meta-data
    # entry
    with pytest.raises(ParseError) as err:
        _ = ktype.get_integer_array("iterates_over")
    assert ("RHS of assignment is not an array constructor: 'iterates_over = "
            "cells'" in str(err))


def test_get_int_array_err2(monkeypatch):
    ''' Check that we raise the appropriate error if we fail to parse the
    array constructor expression. '''
<<<<<<< HEAD
    from psyclone.parse_orig import KernelType
=======
>>>>>>> 8f995274
    from fparser.two import Fortran2003
    # First create a valid KernelType object
    ast = fpapi.parse(MDATA, ignore_comments=False)
    ktype = KernelType(ast)
    # Create a valid fparser2 result
    assign = Fortran2003.Assignment_Stmt("gh_evaluator_targets(2) = [1, 2]")
    # Break the array constructor expression (tuples are immutable so make a
    # new one)
    assign.items[2].items[1].items = tuple(["hello", "goodbye"])

    # Use monkeypatch to ensure that that's the result that is returned
    # when we attempt to use fparser2 from within the routine under test

    def my_init(self, _):
        self.items = assign.items
    monkeypatch.setattr(Fortran2003.Assignment_Stmt, "__init__", my_init)

    with pytest.raises(InternalError) as err:
        _ = ktype.get_integer_array("gh_evaluator_targets")
    assert "Failed to parse array constructor: '[hello, goodbye]'" in str(err)


def test_kernel_binding_not_code():
    ''' Check that we raise the expected error when Kernel meta-data uses
    a specific binding but does not have 'code' as the generic name. '''
    mdata = MDATA.replace("code => test", "my_code => test")
    ast = fpapi.parse(mdata)
    with pytest.raises(ParseError) as err:
        _ = KernelType(ast)
    assert ("binds to a specific procedure but does not use 'code' as the "
            "generic name" in str(err))


def test_kernel_binding_missing():
    ''' Check that we raise the correct error when the Kernel meta-data is
    missing the type-bound procedure giving the name of the subroutine. '''
    mdata = MDATA.replace(
        "contains\n    procedure, nopass :: code => testkern_eval_code\n", "")
    ast = fpapi.parse(mdata)
    with pytest.raises(RuntimeError) as err:
        _ = KernelType(ast)
    assert ("Kernel type testkern_eval_type does not bind a specific "
            "procedure" in str(err))


def test_empty_kernel_name(monkeypatch):
    ''' Check that we raise the correct error when we get a blank string for
    the name of the Kernel subroutine. '''
    import fparser
    mdata = MDATA.replace("procedure, nopass :: code => testkern_eval_code",
                          "procedure, nopass :: testkern_eval_code")
    ast = fpapi.parse(mdata)
    # Break the AST
    for statement, _ in fpapi.walk(ast, -1):
        if isinstance(statement, fparser.one.statements.SpecificBinding):
            monkeypatch.setattr(statement, "name", "")
            break
    with pytest.raises(InternalError) as err:
        _ = KernelType(ast)
    assert ("Empty Kernel name returned for Kernel type testkern_eval_type"
            in str(err))<|MERGE_RESOLUTION|>--- conflicted
+++ resolved
@@ -42,7 +42,9 @@
 import os
 import pytest
 from fparser import api as fpapi
-from psyclone.parse import parse, ParseError, KernelType
+from psyclone.parse import parse, ParseError
+from psyclone.parse_orig import KernelType, KernelTypeFactory, \
+    BuiltInKernelTypeFactory
 from psyclone.psyGen import InternalError
 
 
@@ -88,7 +90,6 @@
 def test_kerneltypefactory_wrong_api():
     ''' Check that we raise an appropriate error if we try to create
     a KernelTypeFactory with an invalid API '''
-    from psyclone.parse_orig import KernelTypeFactory
     with pytest.raises(ParseError) as excinfo:
         _ = KernelTypeFactory(api="invalid_api")
     assert "check_api: Unsupported API 'invalid_api'" in str(excinfo.value)
@@ -97,7 +98,6 @@
 def test_kerneltypefactory_default_api():
     ''' Check that the KernelTypeFactory correctly defaults to using
     the default API '''
-    from psyclone.parse_orig import KernelTypeFactory
     from psyclone.configuration import Config
     _config = Config.get()
     factory = KernelTypeFactory(api="")
@@ -107,7 +107,6 @@
 def test_kerntypefactory_create_broken_type():
     ''' Check that we raise an error if the KernelTypeFactory.create()
     method encounters an unrecognised API. '''
-    from psyclone.parse_orig import KernelTypeFactory
     factory = KernelTypeFactory(api="")
     # Deliberately break the 'type' (API) of this factory
     factory._type = "invalid_api"
@@ -127,7 +126,6 @@
     defs_file = os.path.join(
         os.path.dirname(os.path.abspath(__file__)),
         "test_files", "dynamo0p3", "broken_builtins_mod.f90")
-    from psyclone.parse_orig import BuiltInKernelTypeFactory
     factory = BuiltInKernelTypeFactory(api="dynamo0.3")
     with pytest.raises(ParseError) as excinfo:
         _ = factory.create(dynamo0p3_builtins.BUILTIN_MAP,
@@ -140,7 +138,6 @@
     ''' Check that we raise an error if we call the BuiltInKernelTypeFactory
     with an unrecognised built-in name '''
     from psyclone import dynamo0p3_builtins
-    from psyclone.parse_orig import BuiltInKernelTypeFactory
     factory = BuiltInKernelTypeFactory()
     with pytest.raises(ParseError) as excinfo:
         _ = factory.create(dynamo0p3_builtins.BUILTIN_MAP,
@@ -308,10 +305,6 @@
 
 def test_get_int():
     ''' Tests for the KernelType.get_integer(). method '''
-<<<<<<< HEAD
-    from psyclone.parse_orig import KernelType
-=======
->>>>>>> 8f995274
     ast = fpapi.parse(MDATA, ignore_comments=False)
     ktype = KernelType(ast)
     iter_val = ktype.get_integer_variable("iterates_over")
@@ -321,10 +314,6 @@
 def test_get_int_err():
     ''' Tests that we raise the expected error if the meta-data contains
     an integer literal instead of a name. '''
-<<<<<<< HEAD
-    from psyclone.parse_orig import KernelType
-=======
->>>>>>> 8f995274
     mdata = MDATA.replace("= cells", "= 1")
     ast = fpapi.parse(mdata, ignore_comments=False)
     with pytest.raises(ParseError) as err:
@@ -335,10 +324,6 @@
 
 def test_get_int_array():
     ''' Tests for the KernelType.get_integer_array() method. '''
-<<<<<<< HEAD
-    from psyclone.parse_orig import KernelType
-=======
->>>>>>> 8f995274
     ast = fpapi.parse(MDATA, ignore_comments=False)
     ktype = KernelType(ast)
     targets = ktype.get_integer_array("gh_evaluator_targets")
@@ -353,10 +338,6 @@
 def test_get_int_array_err1(monkeypatch):
     ''' Tests that we raise the correct error if there is something wrong
     with the assignment statement obtained from fparser2. '''
-<<<<<<< HEAD
-    from psyclone.parse_orig import KernelType
-=======
->>>>>>> 8f995274
     from fparser.two import Fortran2003
     # This is difficult as we have to break the result returned by fparser2.
     # We therefore create a valid KernelType object
@@ -384,10 +365,6 @@
 def test_get_int_array_not_array():
     ''' Test that get_integer_array returns the expected error if the
     requested variable is not an array. '''
-<<<<<<< HEAD
-    from psyclone.parse_orig import KernelType
-=======
->>>>>>> 8f995274
     ast = fpapi.parse(MDATA, ignore_comments=False)
     ktype = KernelType(ast)
     # Erroneously call get_integer_array with the name of a scalar meta-data
@@ -401,10 +378,6 @@
 def test_get_int_array_err2(monkeypatch):
     ''' Check that we raise the appropriate error if we fail to parse the
     array constructor expression. '''
-<<<<<<< HEAD
-    from psyclone.parse_orig import KernelType
-=======
->>>>>>> 8f995274
     from fparser.two import Fortran2003
     # First create a valid KernelType object
     ast = fpapi.parse(MDATA, ignore_comments=False)
@@ -464,5 +437,6 @@
             break
     with pytest.raises(InternalError) as err:
         _ = KernelType(ast)
-    assert ("Empty Kernel name returned for Kernel type testkern_eval_type"
+    print (str(err))
+    assert ("Empty kernel name returned for Kernel type testkern_eval_type"
             in str(err))