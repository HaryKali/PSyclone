--- conflicted
+++ resolved
@@ -43,18 +43,10 @@
 import pytest
 
 from psyclone.generator import GenerationError
-<<<<<<< HEAD
 from psyclone.profiler import Profiler
-from psyclone.psyGen import InternalError, Loop, NameSpace
 from psyclone.psyir.nodes import ProfileNode
-from psyclone.psyir.transformations import ProfileTrans, TransformationError
-=======
-from psyclone.profiler import Profiler, ProfileNode
 from psyclone.psyir.nodes import Loop
 from psyclone.psyGen import InternalError, NameSpace
-from psyclone.psyir.transformations import TransformationError
-from psyclone.psyir.transformations import ProfileTrans
->>>>>>> dd4b3539
 from psyclone.tests.utilities import get_invoke
 from psyclone.transformations import GOceanOMPLoopTrans, OMPParallelTrans
 
@@ -833,13 +825,8 @@
       DO j=2,jstop
         DO i=2,istop
           CALL bc_ssh_code(i, j, 1, t%data, t%grid%tmask)
-<<<<<<< HEAD
-        END DO 
-      END DO 
-=======
         END DO
       END DO
->>>>>>> dd4b3539
       !$omp end do
       CALL psy_data_1%PostEnd
       !$omp end parallel
