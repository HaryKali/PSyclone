--- conflicted
+++ resolved
@@ -132,18 +132,6 @@
         processor._array_notation_rank(my_array)
     assert ("Array reference in the PSyIR must have at least one child but "
             "'my_array'" in str(err.value))
-<<<<<<< HEAD
-    # Child should be a Range() Node as it us used to represent
-    # Fortran ':'. Place a Literal instead to force an exception.
-    one = Literal("1", INTEGER_TYPE)
-    my_array._children = []
-    my_array.addchild(one)
-    one.parent = my_array
-    with pytest.raises(NotImplementedError) as err:
-        processor._array_notation_rank(my_array)
-    assert ("Only array notation of the form my_array(:, :, ...) is supported"
-            in str(err.value))
-=======
     from psyclone.psyir.nodes import Range
     my_array = Array.create(DataSymbol("my_array", DataType.REAL, shape=[10]),
                             [Range(Literal("1", DataType.INTEGER),
@@ -152,7 +140,6 @@
         processor._array_notation_rank(my_array)
     assert ("Only array notation of the form my_array(:, :, ...) is "
             "supported." in str(err.value))
->>>>>>> 3cfc8968
 
 
 @pytest.mark.usefixtures("parser")
