# -----------------------------------------------------------------------------
# BSD 3-Clause License
#
# Copyright (c) 2019-2020, Science and Technology Facilities Council.
# All rights reserved.
#
# Redistribution and use in source and binary forms, with or without
# modification, are permitted provided that the following conditions are met:
#
# * Redistributions of source code must retain the above copyright notice, this
#   list of conditions and the following disclaimer.
#
# * Redistributions in binary form must reproduce the above copyright notice,
#   this list of conditions and the following disclaimer in the documentation
#   and/or other materials provided with the distribution.
#
# * Neither the name of the copyright holder nor the names of its
#   contributors may be used to endorse or promote products derived from
#   this software without specific prior written permission.
#
# THIS SOFTWARE IS PROVIDED BY THE COPYRIGHT HOLDERS AND CONTRIBUTORS
# "AS IS" AND ANY EXPRESS OR IMPLIED WARRANTIES, INCLUDING, BUT NOT
# LIMITED TO, THE IMPLIED WARRANTIES OF MERCHANTABILITY AND FITNESS
# FOR A PARTICULAR PURPOSE ARE DISCLAIMED. IN NO EVENT SHALL THE
# COPYRIGHT HOLDER OR CONTRIBUTORS BE LIABLE FOR ANY DIRECT, INDIRECT,
# INCIDENTAL, SPECIAL, EXEMPLARY, OR CONSEQUENTIAL DAMAGES (INCLUDING,
# BUT NOT LIMITED TO, PROCUREMENT OF SUBSTITUTE GOODS OR SERVICES;
# LOSS OF USE, DATA, OR PROFITS; OR BUSINESS INTERRUPTION) HOWEVER
# CAUSED AND ON ANY THEORY OF LIABILITY, WHETHER IN CONTRACT, STRICT
# LIABILITY, OR TORT (INCLUDING NEGLIGENCE OR OTHERWISE) ARISING IN
# ANY WAY OUT OF THE USE OF THIS SOFTWARE, EVEN IF ADVISED OF THE
# POSSIBILITY OF SUCH DAMAGE.
# -----------------------------------------------------------------------------
# Author S. Siso, STFC Daresbury Lab
# Modified by A. R. Porter and R. W. Ford, STFC Daresbury Lab
# -----------------------------------------------------------------------------

'''Performs pytest tests on the psyclond.psyir.backend.opencl module'''

from __future__ import absolute_import
import pytest
from psyclone.psyir.backend.visitor import VisitorError
from psyclone.psyir.backend.opencl import OpenCLWriter
from psyclone.psyGen import KernelSchedule
from psyclone.psyir.nodes import Return
from psyclone.psyir.symbols import DataSymbol, SymbolTable, \
    ArgumentInterface, UnresolvedInterface, ArrayType, REAL_TYPE, \
    INTEGER_TYPE


def test_oclw_initialization():
    '''Test that the OpenCLWriter-specific parameters are error checked'''

    # OCLWriter can be initialized with default values
    oclwriter = OpenCLWriter()
    assert oclwriter._kernels_local_size == 1

    # Pass a kernels_local_size parameter
    with pytest.raises(TypeError) as error:
        oclwriter = OpenCLWriter(kernels_local_size='invalid')
    assert "kernel_local_size should be an integer but found 'str'." \
        in str(error.value)

    with pytest.raises(ValueError) as error:
        oclwriter = OpenCLWriter(kernels_local_size=-4)
    assert "kernel_local_size should be a positive integer but found -4." \
        in str(error.value)

    oclwriter = OpenCLWriter(kernels_local_size=4)
    assert oclwriter._kernels_local_size == 4


def test_oclw_gen_id_variable():
    '''Check the OpenCLWriter class gen_id_variables method produces
    the expected declarations.

    '''
    oclwriter = OpenCLWriter()
    symbol = DataSymbol("id1", INTEGER_TYPE)
    result = oclwriter.gen_id_variable(symbol, 3)
    assert result == "int id1 = get_global_id(3);\n"

    array_type = ArrayType(INTEGER_TYPE, [2, ArrayType.Extent.ATTRIBUTE, 2])
    symbol = DataSymbol("array", array_type)
    with pytest.raises(VisitorError) as excinfo:
        _ = oclwriter.gen_id_variable(symbol, 3)
    assert "OpenCL work-item identifiers must be scalar integer symbols " \
        "but found" in str(excinfo.value)


def test_oclw_gen_declaration():
    '''Check the OpenCLWriter class gen_declaration method produces
    the expected declarations.

    '''
    oclwriter = OpenCLWriter()

    # Basic entry - Scalar are passed by value and don't have additional
    # qualifiers.
    symbol = DataSymbol("dummy1", INTEGER_TYPE)
    result = oclwriter.gen_declaration(symbol)
    assert result == "int dummy1"

    # Array argument has a memory qualifier (only __global for now)
    array_type = ArrayType(INTEGER_TYPE, [2, ArrayType.Extent.ATTRIBUTE, 2])
    symbol = DataSymbol("dummy2", array_type)
    result = oclwriter.gen_declaration(symbol)
    assert result == "__global int * restrict dummy2"

    # Array with unknown intent
    array_type = ArrayType(INTEGER_TYPE, [2, ArrayType.Extent.ATTRIBUTE, 2])
    symbol = DataSymbol("dummy2", array_type,
                        interface=ArgumentInterface(
                            ArgumentInterface.Access.UNKNOWN))
    result = oclwriter.gen_declaration(symbol)
    assert result == "__global int * restrict dummy2"


def test_oclw_gen_array_length_variables():
    '''Check the OpenCLWriter class gen_array_length_variables method produces
    the expected declarations.

    '''
    oclwriter = OpenCLWriter()

    # A scalar should not return any LEN variables
    symbol1 = DataSymbol("dummy2LEN1", INTEGER_TYPE)
    result = oclwriter.gen_array_length_variables(symbol1)
    assert result == ""

    # Array with 1 dimension generates 1 length variable
    array_type = ArrayType(INTEGER_TYPE, [2])
    symbol2 = DataSymbol("dummy1", array_type)
    result = oclwriter.gen_array_length_variables(symbol2)
    assert result == "int dummy1LEN1 = get_global_size(0);\n"

    # Array with multiple dimension generates one variable per dimension
    array_type = ArrayType(INTEGER_TYPE, [2, ArrayType.Extent.ATTRIBUTE, 2])
    symbol3 = DataSymbol("dummy2", array_type)
    result = oclwriter.gen_array_length_variables(symbol3)
    assert result == "int dummy2LEN1 = get_global_size(0);\n" \
        "int dummy2LEN2 = get_global_size(1);\n" \
        "int dummy2LEN3 = get_global_size(2);\n"

    # Create a symbol table
    symtab = SymbolTable()
    symtab.add(symbol1)
    symtab.add(symbol2)
    symtab.add(symbol3)

    # If there are no name clashes, generate array length variables.
    result = oclwriter.gen_array_length_variables(symbol2, symtab)
    assert result == "int dummy1LEN1 = get_global_size(0);\n"

    with pytest.raises(VisitorError) as excinfo:
        _ = oclwriter.gen_array_length_variables(symbol3, symtab)
    assert "Unable to declare the variable 'dummy2LEN1' to store the length " \
        "of 'dummy2' because the Symbol Table already contains a symbol with" \
        " the same name." in str(excinfo.value)


def test_oclw_kernelschedule():
    '''Check the OpenCLWriter class kernelschedule_node visitor produces
    the expected OpenCL code.

    '''

    # The kernelschedule OpenCL Backend relies on abstract methods that
    # need to be implemented by the APIs. A generic kernelschedule will
    # produce a NotImplementedError.
    oclwriter = OpenCLWriter()
    kschedule = KernelSchedule("kname")
    with pytest.raises(NotImplementedError) as error:
        _ = oclwriter(kschedule)
    assert "Abstract property. Which symbols are data arguments is " \
        "API-specific." in str(error.value)

    # Mock abstract properties. (pytest monkeypatch does not work
    # with properties, used sub-class instead)
    class MockSymbolTable(SymbolTable):
        ''' Mock needed abstract methods of the Symbol Table '''
        @property
        def iteration_indices(self):
            return self.argument_list[:2]

        @property
        def data_arguments(self):
            return self.argument_list[2:]
    kschedule.symbol_table.__class__ = MockSymbolTable

    # Create a sample symbol table and kernel schedule
    interface = ArgumentInterface(ArgumentInterface.Access.UNKNOWN)
<<<<<<< HEAD
    i = DataSymbol('i', DataType.INTEGER, interface=interface)
    j = DataSymbol('j', DataType.INTEGER, interface=interface)
    data1 = DataSymbol('data1', DataType.REAL, shape=[10, 10],
                       interface=interface)
    data2 = DataSymbol('data2', DataType.REAL, shape=[10, 10],
                       interface=interface)
=======
    i = DataSymbol('i', INTEGER_TYPE, interface=interface)
    j = DataSymbol('j', INTEGER_TYPE, interface=interface)
    array_type = ArrayType(REAL_TYPE, [10, 10])
    data1 = DataSymbol('data1', array_type, interface=interface)
    data2 = DataSymbol('data2', array_type, interface=interface)
>>>>>>> cc130194
    kschedule.symbol_table.add(i)
    kschedule.symbol_table.add(j)
    kschedule.symbol_table.add(data1)
    kschedule.symbol_table.add(data2)
    kschedule.symbol_table.specify_argument_list([i, j, data1, data2])
    kschedule.addchild(Return(parent=kschedule))

    result = oclwriter(kschedule)
    assert result == "" \
        "__kernel void kname(\n" \
        "  __global double * restrict data1,\n" \
        "  __global double * restrict data2\n" \
        "  ){\n" \
        "  int data1LEN1 = get_global_size(0);\n" \
        "  int data1LEN2 = get_global_size(1);\n" \
        "  int data2LEN1 = get_global_size(0);\n" \
        "  int data2LEN2 = get_global_size(1);\n" \
        "  int i = get_global_id(0);\n" \
        "  int j = get_global_id(1);\n" \
        "  return;\n" \
        "}\n\n"

    # Set a local_size value different to 1 into the KernelSchedule
    oclwriter = OpenCLWriter(kernels_local_size=4)
    result = oclwriter(kschedule)

    assert result == "" \
        "__attribute__((reqd_work_group_size(4, 1, 1)))\n" \
        "__kernel void kname(\n" \
        "  __global double * restrict data1,\n" \
        "  __global double * restrict data2\n" \
        "  ){\n" \
        "  int data1LEN1 = get_global_size(0);\n" \
        "  int data1LEN2 = get_global_size(1);\n" \
        "  int data2LEN1 = get_global_size(0);\n" \
        "  int data2LEN2 = get_global_size(1);\n" \
        "  int i = get_global_id(0);\n" \
        "  int j = get_global_id(1);\n" \
        "  return;\n" \
        "}\n\n"

    # Add a symbol with a deferred interface and check that this raises the
    # expected error
<<<<<<< HEAD
    kschedule.symbol_table.add(DataSymbol('broken', DataType.REAL,
                                          shape=[10, 10],
=======
    array_type = ArrayType(REAL_TYPE, [10, 10])
    kschedule.symbol_table.add(DataSymbol('broken', array_type,
>>>>>>> cc130194
                                          interface=UnresolvedInterface()))
    with pytest.raises(VisitorError) as err:
        _ = oclwriter(kschedule)
    assert ("symbol table contains unresolved data entries (i.e. that have no "
            "defined Interface) which are not used purely to define the "
            "precision of other symbols: 'broken'" in str(err.value))<|MERGE_RESOLUTION|>--- conflicted
+++ resolved
@@ -190,20 +190,11 @@
 
     # Create a sample symbol table and kernel schedule
     interface = ArgumentInterface(ArgumentInterface.Access.UNKNOWN)
-<<<<<<< HEAD
-    i = DataSymbol('i', DataType.INTEGER, interface=interface)
-    j = DataSymbol('j', DataType.INTEGER, interface=interface)
-    data1 = DataSymbol('data1', DataType.REAL, shape=[10, 10],
-                       interface=interface)
-    data2 = DataSymbol('data2', DataType.REAL, shape=[10, 10],
-                       interface=interface)
-=======
     i = DataSymbol('i', INTEGER_TYPE, interface=interface)
     j = DataSymbol('j', INTEGER_TYPE, interface=interface)
     array_type = ArrayType(REAL_TYPE, [10, 10])
     data1 = DataSymbol('data1', array_type, interface=interface)
     data2 = DataSymbol('data2', array_type, interface=interface)
->>>>>>> cc130194
     kschedule.symbol_table.add(i)
     kschedule.symbol_table.add(j)
     kschedule.symbol_table.add(data1)
@@ -247,13 +238,8 @@
 
     # Add a symbol with a deferred interface and check that this raises the
     # expected error
-<<<<<<< HEAD
-    kschedule.symbol_table.add(DataSymbol('broken', DataType.REAL,
-                                          shape=[10, 10],
-=======
     array_type = ArrayType(REAL_TYPE, [10, 10])
     kschedule.symbol_table.add(DataSymbol('broken', array_type,
->>>>>>> cc130194
                                           interface=UnresolvedInterface()))
     with pytest.raises(VisitorError) as err:
         _ = oclwriter(kschedule)
