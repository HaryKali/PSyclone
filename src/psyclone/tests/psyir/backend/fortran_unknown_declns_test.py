# -----------------------------------------------------------------------------
# BSD 3-Clause License
#
# Copyright (c) 2021, Science and Technology Facilities Council.
# All rights reserved.
#
# Redistribution and use in source and binary forms, with or without
# modification, are permitted provided that the following conditions are met:
#
# * Redistributions of source code must retain the above copyright notice, this
#   list of conditions and the following disclaimer.
#
# * Redistributions in binary form must reproduce the above copyright notice,
#   this list of conditions and the following disclaimer in the documentation
#   and/or other materials provided with the distribution.
#
# * Neither the name of the copyright holder nor the names of its
#   contributors may be used to endorse or promote products derived from
#   this software without specific prior written permission.
#
# THIS SOFTWARE IS PROVIDED BY THE COPYRIGHT HOLDERS AND CONTRIBUTORS
# "AS IS" AND ANY EXPRESS OR IMPLIED WARRANTIES, INCLUDING, BUT NOT
# LIMITED TO, THE IMPLIED WARRANTIES OF MERCHANTABILITY AND FITNESS
# FOR A PARTICULAR PURPOSE ARE DISCLAIMED. IN NO EVENT SHALL THE
# COPYRIGHT HOLDER OR CONTRIBUTORS BE LIABLE FOR ANY DIRECT, INDIRECT,
# INCIDENTAL, SPECIAL, EXEMPLARY, OR CONSEQUENTIAL DAMAGES (INCLUDING,
# BUT NOT LIMITED TO, PROCUREMENT OF SUBSTITUTE GOODS OR SERVICES;
# LOSS OF USE, DATA, OR PROFITS; OR BUSINESS INTERRUPTION) HOWEVER
# CAUSED AND ON ANY THEORY OF LIABILITY, WHETHER IN CONTRACT, STRICT
# LIABILITY, OR TORT (INCLUDING NEGLIGENCE OR OTHERWISE) ARISING IN
# ANY WAY OUT OF THE USE OF THIS SOFTWARE, EVEN IF ADVISED OF THE
# POSSIBILITY OF SUCH DAMAGE.
# -----------------------------------------------------------------------------
# Author A. R. Porter, STFC Daresbury Lab
# -----------------------------------------------------------------------------

'''Performs pytest tests on the support for declarations of unknown type in
   the psyclone.psyir.backend.fortran module'''

from __future__ import absolute_import
import pytest

from psyclone.errors import InternalError
from psyclone.psyir.backend.fortran import \
    add_accessibility_to_unknown_declaration
from psyclone.psyir.backend.visitor import VisitorError
from psyclone.psyir.nodes import Container, Routine
from psyclone.psyir.symbols import Symbol, DataSymbol, RoutineSymbol, \
    UnknownType, UnknownFortranType, ImportInterface, ContainerSymbol, \
    SymbolTable, ArgumentInterface, INTEGER_TYPE
from psyclone.tests.utilities import Compile


def test_fw_unknown_decln_error(monkeypatch, fortran_writer):
    ''' Check that the FortranWriter raises the expected error if it
    encounters an UnknownType that is not an UnknownFortranType. '''
    # We can't create an UnknownType() object directly as it is abstract.
    # Therefore we create a symbol of UnknownFortranType and then
    # monkeypatch it.
    sym = DataSymbol("b", UnknownFortranType("int b;"))
    monkeypatch.setattr(sym.datatype, "__class__", UnknownType)
    with pytest.raises(VisitorError) as err:
        fortran_writer.gen_vardecl(sym)
    assert ("DataSymbol 'b' is of 'UnknownType' type. This is not supported by"
            " the Fortran backend" in str(err.value))


def test_fw_unknown_decln(fortran_writer):
    ''' Check that the FortranWriter recreates a declaration that is of
    UnknownFortranType. '''
    sym = DataSymbol("b", UnknownFortranType("integer, value :: b"))
    assert "integer, value :: b" in fortran_writer.gen_vardecl(sym)


def test_fw_unknown_interface_decln(tmpdir, fortran_writer):
    ''' Check that the backend recreates an interface declaration stored as
    an unknown type and adds an appropriate access statement. '''
    container = Container("my_mod")
    interface_code = ("interface eos\n"
                      "  module procedure eos1d, eos2d\n"
                      "end interface")
    sym = RoutineSymbol("eos", UnknownFortranType(interface_code),
                        visibility=Symbol.Visibility.PRIVATE)
    assert interface_code in fortran_writer.gen_vardecl(sym)
    container.symbol_table.add(sym)
    code = fortran_writer(container)
    assert interface_code in code
    assert "private :: eos\n" in code
    container.symbol_table.add(
        RoutineSymbol("my_sub", visibility=Symbol.Visibility.PUBLIC))
    code = fortran_writer(container)
    assert "private :: eos\n" in code
    assert "public :: my_sub\n" in code
    # Add remaining structures so that we can generate compilable code
    container.symbol_table.add(RoutineSymbol("eos1d"))
    container.symbol_table.add(RoutineSymbol("eos2d"))
    # We have to make the interfaces to the two 'module procedures' different
    # so we give 'eos1d' an integer argument.
    arg = DataSymbol("var1", datatype=INTEGER_TYPE,
                     interface=ArgumentInterface())
    eos1d_table = SymbolTable()
    eos1d_table.add(arg)
    eos1d_table.specify_argument_list([arg])
    container.addchild(Routine.create("eos1d", eos1d_table, []))
    container.addchild(Routine.create("eos2d", SymbolTable(), []))
    container.addchild(Routine.create("my_sub", SymbolTable(), []))
    assert Compile(tmpdir).string_compiles(fortran_writer(container))


def test_fw_unknowntype_routine_symbols_error(fortran_writer):
    ''' Check that the backend raises the expected error if a RoutineSymbol
    of UnknownType or non-local interface is encountered.

    '''
    class OtherType(UnknownType):
        ''' UnknownType is abstract so sub-class it for this test '''
        def __str__(self):
            return "OtherType"

    container = Container("my_mod")
    container.symbol_table.add(RoutineSymbol("eos", OtherType("some code")))
    with pytest.raises(VisitorError) as err:
        fortran_writer.gen_decls(container.symbol_table)
    assert ("RoutineSymbol 'eos' is of 'OtherType' type. This is not supported"
            " by the Fortran backend" in str(err.value))


def test_fw_unknowntype_nonlocal_routine_symbols_error(fortran_writer):
    ''' Check that the backend raises the expected error if a RoutineSymbol
    of UnknownFortranType with a non-local interface is encountered. '''
    container = Container("my_mod")
    csym = ContainerSymbol("other_mod")
    container.symbol_table.add(csym)
    sym = RoutineSymbol("eos", UnknownFortranType("some code"),
                        interface=ImportInterface(csym))
    container.symbol_table.add(sym)
    with pytest.raises(VisitorError) as err:
        fortran_writer.gen_decls(container.symbol_table)
    assert ("RoutineSymbol 'eos' is of UnknownFortranType but has interface "
<<<<<<< HEAD
            "'Global(container='other_mod')' instead of LocalInterface" in
            str(err.value))


def test_fw_add_accessibility_errors():
    ''' Check that the add_accessibility_to_unknown_declaration() method
    raises the expected errors. '''
    with pytest.raises(TypeError) as err:
        add_accessibility_to_unknown_declaration("hello")
    assert str(err.value) == "Expected a Symbol but got 'str'"
    with pytest.raises(TypeError) as err:
        add_accessibility_to_unknown_declaration(
            DataSymbol("var", INTEGER_TYPE))
    assert ("Expected a Symbol of UnknownFortranType but symbol 'var' has "
            "type 'Scalar<INTEGER, UNDEFINED>'" in str(err.value))
    # Missing :: separator in declaration
    sym = DataSymbol("var", UnknownFortranType("real var"))
    with pytest.raises(NotImplementedError) as err:
        add_accessibility_to_unknown_declaration(sym)
    assert ("Cannot add accessibility information to an UnknownFortranType "
            "that does not have '::' in its original declaration: 'real var'"
            in str(err.value))
    # Private symbol that has 'public' in its declaration
    sym = DataSymbol("var", UnknownFortranType("real, puBlic :: var"),
                     visibility=Symbol.Visibility.PRIVATE)
    with pytest.raises(InternalError) as err:
        add_accessibility_to_unknown_declaration(sym)
    assert ("Symbol 'var' of UnknownFortranType has private visibility but "
            "its associated declaration specifies that it is public: 'real, "
            "puBlic :: var'" in str(err.value))
    # Public symbol that has 'private' in its declaration
    sym = DataSymbol("var", UnknownFortranType("real, pRivate :: var"),
                     visibility=Symbol.Visibility.PUBLIC)
    with pytest.raises(InternalError) as err:
        add_accessibility_to_unknown_declaration(sym)
    assert ("Symbol 'var' of UnknownFortranType has public visibility but "
            "its associated declaration specifies that it is private: 'real, "
            "pRivate :: var'" in str(err.value))


def test_fw_add_accessibility():
    ''' Check that the add_accessibility_to_unknown_declaration() method
    works as expected. '''
    sym = DataSymbol("var", UnknownFortranType("real, target :: var"),
                     visibility=Symbol.Visibility.PUBLIC)
    result = add_accessibility_to_unknown_declaration(sym)
    assert result == "real, target, public :: var"
    sym = DataSymbol("var", UnknownFortranType("real, target :: var"),
                     visibility=Symbol.Visibility.PRIVATE)
    result = add_accessibility_to_unknown_declaration(sym)
    assert result == "real, target, private :: var"
    sym = DataSymbol("var", UnknownFortranType("type :: var\n"
                                               "  public\n"
                                               "  integer :: flag\n"
                                               "end type var"),
                     visibility=Symbol.Visibility.PRIVATE)
    result = add_accessibility_to_unknown_declaration(sym)
    assert result == ("type, private :: var\n"
                      "  public\n"
                      "  integer :: flag\n"
                      "end type var")
    sym = DataSymbol("var", UnknownFortranType("type :: var\n"
                                               "  integer, private :: id\n"
                                               "  integer, public :: flag\n"
                                               "end type var"),
                     visibility=Symbol.Visibility.PRIVATE)
    result = add_accessibility_to_unknown_declaration(sym)
    assert result == ("type, private :: var\n"
                      "  integer, private :: id\n"
                      "  integer, public :: flag\n"
                      "end type var")
=======
            "'Import(container='other_mod')' instead of LocalInterface" in
            str(err.value))
>>>>>>> 778f3aad
<|MERGE_RESOLUTION|>--- conflicted
+++ resolved
@@ -137,8 +137,7 @@
     with pytest.raises(VisitorError) as err:
         fortran_writer.gen_decls(container.symbol_table)
     assert ("RoutineSymbol 'eos' is of UnknownFortranType but has interface "
-<<<<<<< HEAD
-            "'Global(container='other_mod')' instead of LocalInterface" in
+            "'Import(container='other_mod')' instead of LocalInterface" in
             str(err.value))
 
 
@@ -208,8 +207,4 @@
     assert result == ("type, private :: var\n"
                       "  integer, private :: id\n"
                       "  integer, public :: flag\n"
-                      "end type var")
-=======
-            "'Import(container='other_mod')' instead of LocalInterface" in
-            str(err.value))
->>>>>>> 778f3aad
+                      "end type var")