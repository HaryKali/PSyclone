# -----------------------------------------------------------------------------
# BSD 3-Clause License
#
# Copyright (c) 2019, Science and Technology Facilities Council.
# All rights reserved.
#
# Redistribution and use in source and binary forms, with or without
# modification, are permitted provided that the following conditions are met:
#
# * Redistributions of source code must retain the above copyright notice, this
#   list of conditions and the following disclaimer.
#
# * Redistributions in binary form must reproduce the above copyright notice,
#   this list of conditions and the following disclaimer in the documentation
#   and/or other materials provided with the distribution.
#
# * Neither the name of the copyright holder nor the names of its
#   contributors may be used to endorse or promote products derived from
#   this software without specific prior written permission.
#
# THIS SOFTWARE IS PROVIDED BY THE COPYRIGHT HOLDERS AND CONTRIBUTORS
# "AS IS" AND ANY EXPRESS OR IMPLIED WARRANTIES, INCLUDING, BUT NOT
# LIMITED TO, THE IMPLIED WARRANTIES OF MERCHANTABILITY AND FITNESS
# FOR A PARTICULAR PURPOSE ARE DISCLAIMED. IN NO EVENT SHALL THE
# COPYRIGHT HOLDER OR CONTRIBUTORS BE LIABLE FOR ANY DIRECT, INDIRECT,
# INCIDENTAL, SPECIAL, EXEMPLARY, OR CONSEQUENTIAL DAMAGES (INCLUDING,
# BUT NOT LIMITED TO, PROCUREMENT OF SUBSTITUTE GOODS OR SERVICES;
# LOSS OF USE, DATA, OR PROFITS; OR BUSINESS INTERRUPTION) HOWEVER
# CAUSED AND ON ANY THEORY OF LIABILITY, WHETHER IN CONTRACT, STRICT
# LIABILITY, OR TORT (INCLUDING NEGLIGENCE OR OTHERWISE) ARISING IN
# ANY WAY OUT OF THE USE OF THIS SOFTWARE, EVEN IF ADVISED OF THE
# POSSIBILITY OF SUCH DAMAGE.
# -----------------------------------------------------------------------------
# Author R. W. Ford, STFC Daresbury Lab
# Modified by A. R. Porter, STFC Daresbury Lab
# -----------------------------------------------------------------------------

'''Performs pytest tests on the psyclone.psyir.backend.fortran module'''

from __future__ import absolute_import

import pytest
from fparser.common.readfortran import FortranStringReader
from psyclone.psyir.backend.visitor import VisitorError
from psyclone.psyir.backend.fortran import gen_intent, gen_dims, \
    FortranWriter, gen_datatype
from psyclone.psyGen import Node, CodeBlock, Container
from psyclone.psyir.symbols import DataSymbol, SymbolTable, ContainerSymbol, \
    GlobalInterface, ArgumentInterface, UnresolvedInterface, DataType
from psyclone.tests.utilities import create_schedule
from psyclone.psyir.frontend.fparser2 import Fparser2Reader


@pytest.fixture(scope="function", name="fort_writer")
def fixture_fort_writer():
    '''Create and return a FortranWriter object with default settings.'''
    return FortranWriter()


def test_gen_intent():
    '''Check the gen_intent function produces the expected intent
    strings.

    '''
    symbol = DataSymbol("dummy", DataType.INTEGER,
                        interface=ArgumentInterface(
                            ArgumentInterface.Access.UNKNOWN))
    assert gen_intent(symbol) is None
    symbol = DataSymbol("dummy", DataType.INTEGER,
                        interface=ArgumentInterface(
                            ArgumentInterface.Access.READ))
    assert gen_intent(symbol) == "in"
    symbol = DataSymbol("dummy", DataType.INTEGER,
                        interface=ArgumentInterface(
                            ArgumentInterface.Access.WRITE))
    assert gen_intent(symbol) == "out"
    symbol = DataSymbol("dummy", DataType.INTEGER,
                        interface=ArgumentInterface(
                            ArgumentInterface.Access.READWRITE))
    assert gen_intent(symbol) == "inout"


def test_gen_intent_error(monkeypatch):
    '''Check the gen_intent function raises an exception if an unsupported
    access type is found.

    '''
    symbol = DataSymbol("dummy", DataType.INTEGER,
                        interface=ArgumentInterface(
                            ArgumentInterface.Access.UNKNOWN))
    monkeypatch.setattr(symbol.interface, "_access", "UNSUPPORTED")
    with pytest.raises(VisitorError) as excinfo:
        _ = gen_intent(symbol)
    assert "Unsupported access ''UNSUPPORTED'' found." in str(excinfo.value)


def test_gen_dims():
    '''Check the gen_dims function produces the expected dimension
    strings.

    '''
    arg = DataSymbol("arg", DataType.INTEGER,
                     interface=ArgumentInterface(
                         ArgumentInterface.Access.UNKNOWN))
<<<<<<< HEAD
    symbol = DataSymbol("dummy", "integer",
                        shape=[arg, 2, DataSymbol.Extent.ATTRIBUTE],
=======
    symbol = DataSymbol("dummy", DataType.INTEGER, shape=[arg, 2, None],
>>>>>>> 4f1c08bd
                        interface=ArgumentInterface(
                            ArgumentInterface.Access.UNKNOWN))
    assert gen_dims(symbol) == ["arg", "2", ":"]


def test_gen_dims_error(monkeypatch):
    '''Check the gen_dims function raises an exception if a symbol shape
    entry is not supported.

    '''
    symbol = DataSymbol("dummy", DataType.INTEGER,
                        interface=ArgumentInterface(
                            ArgumentInterface.Access.UNKNOWN))
    monkeypatch.setattr(symbol, "_shape", ["invalid"])
    with pytest.raises(NotImplementedError) as excinfo:
        _ = gen_dims(symbol)
    assert "unsupported gen_dims index 'invalid'" in str(excinfo.value)


@pytest.mark.parametrize(
    "datatype,result",
    [(DataType.REAL, "real"),
     (DataType.INTEGER, "integer"),
     (DataType.CHARACTER, "character"),
     (DataType.BOOLEAN, "logical")])
def test_gen_datatype(datatype, result):
    '''Check the gen_datatype function produces the expected datatypes.'''
    symbol = DataSymbol("dummy", datatype)
    assert gen_datatype(symbol) == result


@pytest.mark.parametrize(
    "datatype,precision,result",
    [(DataType.REAL, None, "real"),
     (DataType.INTEGER, 8, "integer*8"),
     (DataType.REAL, 16, "real*16"),
     (DataType.REAL, DataSymbol.Precision.DOUBLE, "double precision"),
     (DataType.INTEGER, DataSymbol("i_def", DataType.INTEGER),
      "integer(kind=i_def)"),
     (DataType.REAL, DataSymbol("r_def", DataType.INTEGER),
      "real(kind=r_def)")])
def test_gen_datatype_precision(datatype, precision, result):
    '''Check the gen_datatype function produces the expected datatypes when
    precision is specified.

    '''
    symbol = DataSymbol("dummy", datatype, precision=precision)
    assert gen_datatype(symbol) == result


# Commented this test out until #11 is addressed.
# @pytest.mark.xfail(reason="issue #11 backend logging output is affected by "
#                    "some other part PSyclone.")
# def test_gen_datatype_precision_log(caplog):
#     '''Check the gen_datatype function produces a logging warning if
#     relative precision is specified for a Fortran datatype that does
#     not support relative precision (only real/double precision
#     supports it)
#
#     '''
#     import logging
#     with caplog.at_level(logging.WARNING):
#         symbol = Symbol("dummy", DataType.INTEGER,
#                         precision=Symbol.Precision.DOUBLE)
#         _ = gen_datatype(symbol)
#         assert (
#             "WARNING  Fortran does not support relative precision for the "
#             "'integer' datatype but 'Precision.DOUBLE' was specified for "
#             "variable 'dummy'." in caplog.text)


def test_gen_datatype_error(monkeypatch):
    '''Check the gen_datatype function raises an exception if the datatype
    information provided is not supported.

    '''
    # unsupported datatype found
    symbol = DataSymbol("dummy", DataType.DEFERRED)
    with pytest.raises(NotImplementedError) as excinfo:
        _ = gen_datatype(symbol)
    assert ("unsupported datatype 'DataType.DEFERRED' for symbol 'dummy' "
            "found in gen_datatype()." in str(excinfo.value))

    # Fixed precision not supported for character
    symbol = DataSymbol("dummy", DataType.INTEGER, precision=4)
    monkeypatch.setattr(symbol, "_datatype", DataType.CHARACTER)
    with pytest.raises(VisitorError) as excinfo:
        _ = gen_datatype(symbol)
    assert ("Explicit precision not supported for datatype 'character' in "
            "symbol 'dummy' in Fortran backend." in str(excinfo.value))

    # Fixed precision value not supported for real
    symbol = DataSymbol("dummy", DataType.REAL, precision=2)
    with pytest.raises(VisitorError) as excinfo:
        _ = gen_datatype(symbol)
    assert ("Datatype 'real' in symbol 'dummy' supports fixed precision of "
            "[4, 8, 16] but found '2'." in str(excinfo.value))

    # Fixed precision value not supported for integer
    symbol = DataSymbol("dummy", DataType.INTEGER, precision=32)
    with pytest.raises(VisitorError) as excinfo:
        _ = gen_datatype(symbol)
    assert ("Datatype 'integer' in symbol 'dummy' supports fixed precision "
            "of [1, 2, 4, 8, 16] but found '32'." in str(excinfo.value))

    # Fixed precision value not supported for logical
    symbol = DataSymbol("dummy", DataType.BOOLEAN)
    # This needs to be monkeypatched as the Fortran front end will not
    # create logicals with a precision
    monkeypatch.setattr(symbol, "precision", 32)
    with pytest.raises(VisitorError) as excinfo:
        _ = gen_datatype(symbol)
    assert ("Datatype 'logical' in symbol 'dummy' supports fixed precision "
            "of [1, 2, 4, 8, 16] but found '32'." in str(excinfo.value))

    # Kind not supported for character
    symbol = DataSymbol("dummy", DataType.REAL,
                        precision=DataSymbol("c_def", DataType.INTEGER))
    # This needs to be monkeypatched as the Symbol constructor can not
    # create characters with a size dependent on another variable.
    monkeypatch.setattr(symbol, "_datatype", DataType.CHARACTER)
    with pytest.raises(VisitorError) as excinfo:
        _ = gen_datatype(symbol)
    assert ("kind not supported for datatype 'character' in symbol 'dummy' in "
            "Fortran backend." in str(excinfo.value))

    # Unsupported precision type found
    symbol = DataSymbol("dummy", DataType.REAL)
    monkeypatch.setattr(symbol, "precision", "unsupported")
    with pytest.raises(VisitorError) as excinfo:
        _ = gen_datatype(symbol)
    assert ("Unsupported precision type 'str' found for symbol 'dummy' in "
            "Fortran backend." in str(excinfo.value))


def test_fw_gen_use(fort_writer):
    '''Check the FortranWriter class gen_use method produces the expected
    declaration. Also check that an exception is raised if the symbol
    does not describe a use statement.

    '''
    symbol = DataSymbol("dummy1", DataType.DEFERRED,
                        interface=GlobalInterface(
                            ContainerSymbol("my_module")))
    result = fort_writer.gen_use(symbol)
    assert result == "use my_module, only : dummy1\n"

    symbol = DataSymbol("dummy1", DataType.INTEGER)
    with pytest.raises(VisitorError) as excinfo:
        _ = fort_writer.gen_use(symbol)
    assert ("gen_use() requires the symbol interface for symbol 'dummy1' to "
            "be a Global instance but found 'LocalInterface'."
            in str(excinfo.value))


def test_fw_gen_vardecl(fort_writer):
    '''Check the FortranWriter class gen_vardecl method produces the
    expected declarations. Also check that an exception is raised if
    the symbol does not describe a variable declaration statement.

    '''
    # Basic entry
    symbol = DataSymbol("dummy1", DataType.INTEGER)
    result = fort_writer.gen_vardecl(symbol)
    assert result == "integer :: dummy1\n"

    # Array with intent
<<<<<<< HEAD
    symbol = DataSymbol("dummy2", "integer",
                        shape=[2, DataSymbol.Extent.ATTRIBUTE, 2],
=======
    symbol = DataSymbol("dummy2", DataType.INTEGER, shape=[2, None, 2],
>>>>>>> 4f1c08bd
                        interface=ArgumentInterface(
                            ArgumentInterface.Access.READ))
    result = fort_writer.gen_vardecl(symbol)
    assert result == "integer, dimension(2,:,2), intent(in) :: dummy2\n"

    # Array with unknown intent
<<<<<<< HEAD
    symbol = DataSymbol("dummy2", "integer",
                        shape=[2, DataSymbol.Extent.ATTRIBUTE, 2],
=======
    symbol = DataSymbol("dummy2", DataType.INTEGER, shape=[2, None, 2],
>>>>>>> 4f1c08bd
                        interface=ArgumentInterface(
                            ArgumentInterface.Access.UNKNOWN))
    result = fort_writer.gen_vardecl(symbol)
    assert result == "integer, dimension(2,:,2) :: dummy2\n"

    # Allocatable array
    symbol = DataSymbol("dummy2", "real", shape=[DataSymbol.Extent.DEFERRED,
                                                 DataSymbol.Extent.DEFERRED],
                        interface=ArgumentInterface(
                            ArgumentInterface.Access.READWRITE))
    result = fort_writer.gen_vardecl(symbol)
    assert result == \
        "real, allocatable, dimension(:,:), intent(inout) :: dummy2\n"

    # Constant
    symbol = DataSymbol("dummy3", DataType.INTEGER, constant_value=10)
    result = fort_writer.gen_vardecl(symbol)
    assert result == "integer, parameter :: dummy3 = 10\n"

    # Use statement
    symbol = DataSymbol("dummy1", DataType.DEFERRED,
                        interface=GlobalInterface(
                            ContainerSymbol("my_module")))
    with pytest.raises(VisitorError) as excinfo:
        _ = fort_writer.gen_vardecl(symbol)
    assert ("gen_vardecl requires the symbol 'dummy1' to have a Local or "
            "an Argument interface but found a 'GlobalInterface' interface."
            in str(excinfo.value))

    # An unresolved symbol
    symbol = DataSymbol("dummy1", DataType.DEFERRED,
                        interface=UnresolvedInterface())
    with pytest.raises(VisitorError) as excinfo:
        _ = fort_writer.gen_vardecl(symbol)
    assert ("gen_vardecl requires the symbol 'dummy1' to have a Local or "
            "an Argument interface but found a 'UnresolvedInterface' "
            "interface." in str(excinfo.value))

    # An array with a mixture of deferred and explicit extents
    symbol = DataSymbol("dummy1", DataType.INTEGER,
                        shape=[2, DataSymbol.Extent.DEFERRED])
    with pytest.raises(VisitorError) as excinfo:
        _ = fort_writer.gen_vardecl(symbol)
    assert "HOHo" in str(excinfo.value)


def test_gen_decls(fort_writer):
    '''Check the FortranWriter class gen_decls method produces the
    expected declarations. Also check that an exception is raised if
    an 'argument' symbol exists in the supplied symbol table and the
    optional argument 'args_allowed' is set to False.

    '''
    symbol_table = SymbolTable()
    symbol_table.add(ContainerSymbol("my_module"))
    use_statement = DataSymbol("my_use", DataType.DEFERRED,
                               interface=GlobalInterface(
                                   symbol_table.lookup("my_module")))
    symbol_table.add(use_statement)
    argument_variable = DataSymbol("arg", DataType.INTEGER,
                                   interface=ArgumentInterface())
    symbol_table.add(argument_variable)
    local_variable = DataSymbol("local", DataType.INTEGER)
    symbol_table.add(local_variable)
    result = fort_writer.gen_decls(symbol_table)
    assert (result ==
            "use my_module, only : my_use\n"
            "integer :: arg\n"
            "integer :: local\n")
    with pytest.raises(VisitorError) as excinfo:
        _ = fort_writer.gen_decls(symbol_table, args_allowed=False)
    assert ("Arguments are not allowed in this context but this symbol table "
            "contains argument(s): '['arg']'." in str(excinfo.value))

    # Add a symbol with a deferred (unknown) interface
    symbol_table.add(DataSymbol("unknown", DataType.INTEGER,
                                interface=UnresolvedInterface()))
    with pytest.raises(VisitorError) as excinfo:
        _ = fort_writer.gen_decls(symbol_table)
    assert ("The following symbols are not explicitly declared or imported "
            "from a module (in the local scope) and are not KIND parameters: "
            "'unknown'" in str(excinfo.value))


def test_fw_exception(fort_writer):
    '''Check the FortranWriter class instance raises an exception if an
    unsupported PSyIR node is found.

    '''
    # Generate fparser2 parse tree from Fortran code.
    code = (
        "module test\n"
        "contains\n"
        "subroutine tmp()\n"
        "  integer :: a,b,c\n"
        "  a = b/c\n"
        "end subroutine tmp\n"
        "end module test")
    schedule = create_schedule(code, "tmp")

    # pylint: disable=abstract-method
    # modify the reference to b to be something unsupported
    class Unsupported(Node):
        '''A PSyIR node that will not be supported by the Fortran visitor.'''
    # pylint: enable=abstract-method

    unsupported = Unsupported()
    assignment = schedule[0]
    binary_operation = assignment.rhs
    # The assignment.rhs method has no setter so access the reference
    # directly instead via children.
    assignment.children[1] = unsupported
    unsupported.children = binary_operation.children

    # Generate Fortran from the PSyIR schedule
    with pytest.raises(VisitorError) as excinfo:
        _ = fort_writer(schedule)
    assert "Unsupported node 'Unsupported' found" in str(excinfo.value)


def test_fw_container_1(fort_writer, monkeypatch):
    '''Check the FortranWriter class outputs correct code when a Container
    node with no content is found. Also tests that an exception is
    raised if Container.name does not have a value.

    '''
    container = Container("test")
    result = fort_writer(container)
    assert (
        "module test\n\n"
        "  contains\n\n"
        "end module test\n" in result)

    monkeypatch.setattr(container, "_name", None)
    with pytest.raises(VisitorError) as excinfo:
        _ = fort_writer(container)
    assert ("Expected Container node name to have a value."
            in str(excinfo.value))


def test_fw_container_2(fort_writer):
    '''Check the FortranWriter class outputs correct code when a Container
    node is found with a subroutine, use statements and
    declarations. Also raise an exception if the Container contains a
    Container.

    '''
    # Generate fparser2 parse tree from Fortran code.
    code = (
        "module test\n"
        "use test2_mod, only : a,b\n"
        "real :: c,d\n"
        "contains\n"
        "subroutine tmp()\n"
        "end subroutine tmp\n"
        "end module test")
    schedule = create_schedule(code, "tmp")
    container = schedule.root

    # Generate Fortran from the PSyIR schedule
    result = fort_writer(container)

    assert (
        "module test\n"
        "  use test2_mod, only : a\n"
        "  use test2_mod, only : b\n"
        "  real :: c\n"
        "  real :: d\n\n"
        "  contains\n"
        "  subroutine tmp()\n\n\n"
        "  end subroutine tmp\n\n"
        "end module test\n" in result)

    container.children.append(Container("child", parent=container))
    with pytest.raises(VisitorError) as excinfo:
        _ = fort_writer(container)
    assert ("The Fortran back-end requires all children of a Container "
            "to be KernelSchedules." in str(excinfo.value))


def test_fw_container_3(fort_writer, monkeypatch):
    '''Check the FortranWriter class raises an exception when a Container
    node contains a symbol table with an argument declaration (as this
    does not make sense).

    '''
    # Generate fparser2 parse tree from Fortran code.
    code = (
        "module test\n"
        "real :: a\n"
        "contains\n"
        "subroutine tmp()\n"
        "end subroutine tmp\n"
        "end module test")
    schedule = create_schedule(code, "tmp")
    container = schedule.root
    symbol = container.symbol_table.symbols[0]
    assert symbol.name == "a"
    monkeypatch.setattr(symbol, "_interface", ArgumentInterface())

    with pytest.raises(VisitorError) as excinfo:
        _ = fort_writer(container)
    assert ("Arguments are not allowed in this context but this symbol table "
            "contains argument(s): '['a']'." in str(excinfo.value))


def test_fw_kernelschedule(fort_writer, monkeypatch):
    '''Check the FortranWriter class outputs correct code when a
    KernelSchedule node is found. Also tests that an exception is
    raised if KernelSchedule.name does not have a value.

    '''
    # Generate fparser2 parse tree from Fortran code.
    code = (
        "module test\n"
        "contains\n"
        "subroutine tmp(a,b,c)\n"
        "  use my_mod, only : d\n"
        "  real, intent(out) :: a(:)\n"
        "  real, intent(in) :: b(:)\n"
        "  integer, intent(in) :: c\n"
        "  a = b/c\n"
        "end subroutine tmp\n"
        "end module test")
    schedule = create_schedule(code, "tmp")

    # Generate Fortran from the PSyIR schedule
    result = fort_writer(schedule)

    assert(
        "subroutine tmp(a,b,c)\n"
        "  use my_mod, only : d\n"
        "  real, dimension(:), intent(out) :: a\n"
        "  real, dimension(:), intent(in) :: b\n"
        "  integer, intent(in) :: c\n"
        "\n"
        "  a=b / c\n"
        "\n"
        "end subroutine tmp\n") in result

    monkeypatch.setattr(schedule, "_name", None)
    with pytest.raises(VisitorError) as excinfo:
        _ = fort_writer(schedule)
    assert "Expected node name to have a value." in str(excinfo.value)

# assignment and binaryoperation (not intrinsics) are already checked
# within previous tests


def test_fw_binaryoperator(fort_writer):
    '''Check the FortranWriter class binary_operation method correctly
    prints out the Fortran representation of an intrinsic. Uses sign
    as the example.

    '''
    # Generate fparser2 parse tree from Fortran code.
    code = (
        "module test\n"
        "contains\n"
        "subroutine tmp(a,n)\n"
        "  integer, intent(in) :: n\n"
        "  real, intent(out) :: a(n)\n"
        "    a = sign(1.0,1.0)\n"
        "end subroutine tmp\n"
        "end module test")
    schedule = create_schedule(code, "tmp")

    # Generate Fortran from the PSyIR schedule
    result = fort_writer(schedule)
    assert "a=SIGN(1.0, 1.0)" in result


def test_fw_binaryoperator_unknown(fort_writer, monkeypatch):
    '''Check the FortranWriter class binary_operation method raises an
    exception if an unknown binary operator is found.

    '''
    # Generate fparser2 parse tree from Fortran code.
    code = (
        "module test\n"
        "contains\n"
        "subroutine tmp(a,n)\n"
        "  integer, intent(in) :: n\n"
        "  real, intent(out) :: a(n)\n"
        "    a = sign(1.0,1.0)\n"
        "end subroutine tmp\n"
        "end module test")
    schedule = create_schedule(code, "tmp")
    # Remove sign() from the list of supported binary operators
    monkeypatch.delitem(Fparser2Reader.binary_operators, "sign")
    # Generate Fortran from the PSyIR schedule
    with pytest.raises(VisitorError) as excinfo:
        _ = fort_writer(schedule)
    assert "Unexpected binary op" in str(excinfo.value)


def test_fw_naryopeator(fort_writer):
    ''' Check that the FortranWriter class nary_operation method correctly
    prints out the Fortran representation of an intrinsic.

    '''
    # Generate fparser2 parse tree from Fortran code.
    code = (
        "module test\n"
        "contains\n"
        "subroutine tmp(a,n)\n"
        "  integer, intent(in) :: n\n"
        "  real, intent(out) :: a\n"
        "    a = max(1.0,1.0,2.0)\n"
        "end subroutine tmp\n"
        "end module test")
    schedule = create_schedule(code, "tmp")

    # Generate Fortran from the PSyIR schedule
    result = fort_writer(schedule)
    assert "a=MAX(1.0, 1.0, 2.0)" in result


def test_fw_naryopeator_unknown(fort_writer, monkeypatch):
    ''' Check that the FortranWriter class nary_operation method raises
    the expected error if it encounters an unknown operator.

    '''
    # Generate fparser2 parse tree from Fortran code.
    code = (
        "module test\n"
        "contains\n"
        "subroutine tmp(a,n)\n"
        "  integer, intent(in) :: n\n"
        "  real, intent(out) :: a\n"
        "    a = max(1.0,1.0,2.0)\n"
        "end subroutine tmp\n"
        "end module test")
    schedule = create_schedule(code, "tmp")
    # Remove max() from the list of supported nary operators
    monkeypatch.delitem(Fparser2Reader.nary_operators, "max")
    # Generate Fortran from the PSyIR schedule
    with pytest.raises(VisitorError) as err:
        _ = fort_writer(schedule)
    assert "Unexpected N-ary op" in str(err.value)


def test_fw_reference(fort_writer):
    '''Check the FortranWriter class reference method prints the
    appropriate information (the name of the reference it points to).
    Also check the method raises an exception if it has children as
    this is not expected.

    '''
    # Generate fparser2 parse tree from Fortran code. The line of
    # interest is a(n) = 0.0. The additional a=1 line is added to get
    # round a bug in the parser.
    code = (
        "module test\n"
        "contains\n"
        "subroutine tmp(a,n)\n"
        "  integer, intent(in) :: n\n"
        "  real, intent(out) :: a(n)\n"
        "    a = 1\n"
        "    a(n) = 0.0\n"
        "end subroutine tmp\n"
        "end module test")
    schedule = create_schedule(code, "tmp")

    # Generate Fortran from the PSyIR schedule
    result = fort_writer(schedule)

    # The asserts need to be split as the declaration order can change
    # between different versions of Python.
    assert (
        "subroutine tmp(a,n)\n"
        "  integer, intent(in) :: n\n"
        "  real, dimension(n), intent(out) :: a\n"
        "\n"
        "  a=1\n"
        "  a(n)=0.0\n"
        "\n"
        "end subroutine tmp\n") in result

    # Now add a child to the reference node
    reference = schedule[1].lhs.children[0]
    reference.children = ["hello"]

    # Generate Fortran from the PSyIR schedule
    with pytest.raises(VisitorError) as excinfo:
        result = fort_writer(schedule)
    assert ("Expecting a Reference with no children but found"
            in str(excinfo.value))


def test_fw_array(fort_writer):
    '''Check the FortranWriter class array method correctly prints
    out the Fortran representation of an array

    '''
    # Generate fparser2 parse tree from Fortran code.
    code = (
        "module test\n"
        "contains\n"
        "subroutine tmp(a,n)\n"
        "  integer, intent(in) :: n\n"
        "  real, intent(out) :: a(n,n,n)\n"
        "    a(2,n,3) = 0.0\n"
        "end subroutine tmp\n"
        "end module test")
    schedule = create_schedule(code, "tmp")

    # Generate Fortran from the PSyIR schedule
    result = fort_writer(schedule)
    assert "a(2,n,3)=0.0" in result

# literal is already checked within previous tests


def test_fw_ifblock(fort_writer):
    '''Check the FortranWriter class ifblock method
    correctly prints out the Fortran representation.

    '''
    # Generate fparser2 parse tree from Fortran code.
    code = (
        "module test\n"
        "contains\n"
        "subroutine tmp(a,n)\n"
        "  integer, intent(inout) :: n\n"
        "  real, intent(out) :: a(n)\n"
        "    if (n.gt.2) then\n"
        "      n=n+1\n"
        "    end if\n"
        "    if (n.gt.4) then\n"
        "      a = -1\n"
        "    else\n"
        "      a = 1\n"
        "    end if\n"
        "end subroutine tmp\n"
        "end module test")
    schedule = create_schedule(code, "tmp")

    # Generate Fortran from the PSyIR schedule
    result = fort_writer(schedule)
    assert (
        "  if (n > 2) then\n"
        "    n=n + 1\n"
        "  end if\n"
        "  if (n > 4) then\n"
        "    a=-1\n"
        "  else\n"
        "    a=1\n"
        "  end if\n") in result


def test_fw_loop(fort_writer):
    '''Check the FortranWriter class loop method
    correctly prints out the Fortran representation.

    '''
    # Generate fparser2 parse tree from Fortran code.
    code = (
        "module test\n"
        "contains\n"
        "subroutine tmp()\n"
        "  integer :: i, sum\n"
        "  sum = 0\n"
        "  do i = 1, 20, 2\n"
        "    sum = sum + i\n"
        "  end do\n"
        "end subroutine tmp\n"
        "end module test")
    schedule = create_schedule(code, "tmp")

    # Generate Fortran from the PSyIR schedule
    result = fort_writer(schedule)
    assert "do i = 1, 20, 2\n" in result


def test_fw_unaryoperator(fort_writer):
    '''Check the FortranWriter class unary_operation method
    correctly prints out the Fortran representation. Uses -1 as the
    example.

    '''
    # Generate fparser2 parse tree from Fortran code.
    code = (
        "module test\n"
        "contains\n"
        "subroutine tmp(a,n)\n"
        "  integer, intent(in) :: n\n"
        "  real, intent(out) :: a(n)\n"
        "    a = -1\n"
        "end subroutine tmp\n"
        "end module test")
    schedule = create_schedule(code, "tmp")

    # Generate Fortran from the PSyIR schedule
    result = fort_writer(schedule)
    assert "a=-1" in result


def test_fw_unaryoperator2(fort_writer):
    '''Check the FortranWriter class unary_operation method correctly
    prints out the Fortran representation of an intrinsic. Uses sin as
    the example.

    '''
    # Generate fparser2 parse tree from Fortran code.
    code = (
        "module test\n"
        "contains\n"
        "subroutine tmp(a,n)\n"
        "  integer, intent(in) :: n\n"
        "  real, intent(out) :: a(n)\n"
        "    a = sin(1.0)\n"
        "end subroutine tmp\n"
        "end module test")
    schedule = create_schedule(code, "tmp")

    # Generate Fortran from the PSyIR schedule
    result = fort_writer(schedule)
    assert "a=SIN(1.0)" in result


def test_fw_unaryoperator_unknown(fort_writer, monkeypatch):
    '''Check the FortranWriter class unary_operation method raises an
    exception if an unknown unary operator is found.

    '''
    # Generate fparser2 parse tree from Fortran code.
    code = (
        "module test\n"
        "contains\n"
        "subroutine tmp(a,n)\n"
        "  integer, intent(in) :: n\n"
        "  real, intent(out) :: a(n)\n"
        "    a = sin(1.0)\n"
        "end subroutine tmp\n"
        "end module test")
    schedule = create_schedule(code, "tmp")
    # Remove sin() from the dict of unary operators
    monkeypatch.delitem(Fparser2Reader.unary_operators, "sin")
    # Generate Fortran from the PSyIR schedule
    with pytest.raises(VisitorError) as excinfo:
        _ = fort_writer(schedule)
    assert "Unexpected unary op" in str(excinfo.value)


def test_fw_return(fort_writer):
    '''Check the FortranWriter class return method
    correctly prints out the Fortran representation.

    '''
    # Generate fparser2 parse tree from Fortran code.
    code = (
        "module test\n"
        "contains\n"
        "subroutine tmp()\n"
        "  return\n"
        "end subroutine tmp\n"
        "end module test")
    schedule = create_schedule(code, "tmp")

    # Generate Fortran from the PSyIR schedule
    result = fort_writer(schedule)
    assert "  return\n" in result


def test_fw_codeblock_1(fort_writer):
    '''Check the FortranWriter class codeblock method correctly
    prints out the Fortran code contained within it.

    '''
    # Generate fparser2 parse tree from Fortran code.
    code = (
        "module test\n"
        "contains\n"
        "subroutine tmp()\n"
        "  integer :: a\n"
        "  a=1\n"
        "  print *,\"I am a code block\"\n"
        "  print *,\"with more than one line\"\n"
        "end subroutine tmp\n"
        "end module test")
    schedule = create_schedule(code, "tmp")
    # Check a code block exists in the schedule
    assert schedule.walk(CodeBlock)
    # Generate Fortran from the PSyIR schedule
    result = fort_writer(schedule)
    assert (
        "  a=1\n"
        "  PRINT *, \"I am a code block\"\n"
        "  PRINT *, \"with more than one line\"\n" in result)


def test_fw_codeblock_2(fort_writer):
    '''Check the FortranWriter class codeblock method correctly prints out
    the Fortran representation when there is a code block that is part
    of a line (not a whole line). In this case the ":" in the array
    access is a code block.

    '''
    # Generate fparser2 parse tree from Fortran code.
    code = (
        "module test\n"
        "contains\n"
        "subroutine tmp(a,n)\n"
        "  integer, intent(in) :: n\n"
        "  real, intent(out) :: a(n,n,n)\n"
        "    a(2,n,:) = 0.0\n"
        "end subroutine tmp\n"
        "end module test")
    schedule = create_schedule(code, "tmp")

    # Check a code block exists in the schedule
    assert schedule.walk(CodeBlock)

    # Generate Fortran from the PSyIR schedule
    result = fort_writer(schedule)
    assert "a(2,n,:)=0.0" in result


def test_fw_codeblock_3(fort_writer):
    '''Check the FortranWriter class codeblock method raises the expected
    exception if an unsupported CodeBlock structure value is found.

    '''
    code_block = CodeBlock([], "unsupported")
    with pytest.raises(VisitorError) as excinfo:
        _ = fort_writer.codeblock_node(code_block)
    assert ("Unsupported CodeBlock Structure 'unsupported' found."
            in str(excinfo.value))


def get_nemo_schedule(parser, code):
    '''Utility function that returns the first schedule for a code with
    the nemo api.

    :param parser: the parser class.
    :type parser: :py:class:`fparser.two.Fortran2003.Program`
    :param str code: the code as a string.

    :returns: the first schedule in the supplied code.
    :rtype: :py:class:`psyclone.nemo.NemoInvokeSchedule`

    '''
    from psyclone.psyGen import PSyFactory
    reader = FortranStringReader(code)
    prog = parser(reader)
    psy = PSyFactory(api="nemo").create(prog)
    return psy.invokes.invoke_list[0].schedule


def test_fw_nemoinvokeschedule(fort_writer, parser):
    '''Check that the FortranWriter class nemoinvokeschedule accepts the
    NemoInvokeSchedule node and prints the expected code (from any
    children of the node as the node itself simply calls its
    children).

    '''
    from psyclone.nemo import NemoInvokeSchedule
    code = (
        "program test\n"
        "  a=1\n"
        "end program test\n")
    schedule = get_nemo_schedule(parser, code)
    assert isinstance(schedule, NemoInvokeSchedule)
    result = fort_writer(schedule)
    assert "a=1\n" in result


def test_fw_nemokern(fort_writer, parser):
    '''Check the FortranWriter class nemokern method prints the
    class information and calls any children. This method is used to
    output nothing for a NemoKern object and simply call its children
    as NemoKern is a collection of PSyIR nodes so needs no
    output itself.

    '''
    from psyclone.nemo import NemoKern
    # Generate fparser2 parse tree from Fortran code.
    code = (
        "program test\n"
        "  integer :: a,b,c\n"
        "  do k=1,n\n"
        "    do j=1,n\n"
        "      do i=1,n\n"
        "        a(i,j,k) = 0.0\n"
        "      end do\n"
        "    end do\n"
        "  end do\n"
        "end program test")
    schedule = get_nemo_schedule(parser, code)

    kernel = schedule[0].loop_body[0].loop_body[0].loop_body[0]
    assert isinstance(kernel, NemoKern)

    result = fort_writer(schedule)
    assert (
        "    do i = 1, n, 1\n"
        "      a(i,j,k)=0.0\n"
        "    enddo\n" in result)


def test_fw_nemoimplicitloop(fort_writer, parser):
    '''Check that the FortranWriter class nemoimplicitloop accepts the
    NemoImplicitLoop node and prints the expected code.

    '''
    from psyclone.nemo import NemoImplicitLoop
    code = (
        "program test\n"
        "  real a(10,10,10)\n"
        "  a(:,:,:)=0.0\n"
        "end program test\n")
    schedule = get_nemo_schedule(parser, code)
    implicit_loop = schedule[0]
    assert isinstance(implicit_loop, NemoImplicitLoop)
    result = fort_writer(schedule)
    assert "a(:, :, :) = 0.0\n" in result


def test_fw_size(fort_writer):
    ''' Check that the FortranWriter outputs a SIZE intrinsic call. '''
    code = ("module test_mod\n"
            "contains\n"
            "subroutine test_kern(a)\n"
            "  real, intent(in) :: a(:,:)\n"
            "  integer :: mysize\n"
            "  mysize = size(a, 2)\n"
            "end subroutine test_kern\n"
            "end module test_mod\n")
    schedule = create_schedule(code, "test_kern")

    # Generate Fortran from the PSyIR schedule
    result = fort_writer(schedule)
    assert "mysize=size(a, 2)" in result.lower()<|MERGE_RESOLUTION|>--- conflicted
+++ resolved
@@ -102,12 +102,8 @@
     arg = DataSymbol("arg", DataType.INTEGER,
                      interface=ArgumentInterface(
                          ArgumentInterface.Access.UNKNOWN))
-<<<<<<< HEAD
-    symbol = DataSymbol("dummy", "integer",
+    symbol = DataSymbol("dummy", DataType.INTEGER,
                         shape=[arg, 2, DataSymbol.Extent.ATTRIBUTE],
-=======
-    symbol = DataSymbol("dummy", DataType.INTEGER, shape=[arg, 2, None],
->>>>>>> 4f1c08bd
                         interface=ArgumentInterface(
                             ArgumentInterface.Access.UNKNOWN))
     assert gen_dims(symbol) == ["arg", "2", ":"]
@@ -275,24 +271,16 @@
     assert result == "integer :: dummy1\n"
 
     # Array with intent
-<<<<<<< HEAD
-    symbol = DataSymbol("dummy2", "integer",
+    symbol = DataSymbol("dummy2", DataType.INTEGER,
                         shape=[2, DataSymbol.Extent.ATTRIBUTE, 2],
-=======
-    symbol = DataSymbol("dummy2", DataType.INTEGER, shape=[2, None, 2],
->>>>>>> 4f1c08bd
                         interface=ArgumentInterface(
                             ArgumentInterface.Access.READ))
     result = fort_writer.gen_vardecl(symbol)
     assert result == "integer, dimension(2,:,2), intent(in) :: dummy2\n"
 
     # Array with unknown intent
-<<<<<<< HEAD
-    symbol = DataSymbol("dummy2", "integer",
+    symbol = DataSymbol("dummy2", DataType.INTEGER,
                         shape=[2, DataSymbol.Extent.ATTRIBUTE, 2],
-=======
-    symbol = DataSymbol("dummy2", DataType.INTEGER, shape=[2, None, 2],
->>>>>>> 4f1c08bd
                         interface=ArgumentInterface(
                             ArgumentInterface.Access.UNKNOWN))
     result = fort_writer.gen_vardecl(symbol)
