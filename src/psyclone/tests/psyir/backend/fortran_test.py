--- conflicted
+++ resolved
@@ -48,11 +48,7 @@
     is_fortran_intrinsic, precedence
 from psyclone.psyir.nodes import Node, CodeBlock, Container, Literal, \
     UnaryOperation, BinaryOperation, NaryOperation, Reference, Call, \
-<<<<<<< HEAD
     KernelSchedule, ArrayReference, Range
-=======
-    KernelSchedule, Array, Range
->>>>>>> 1c830f32
 from psyclone.psyir.symbols import DataSymbol, SymbolTable, ContainerSymbol, \
     GlobalInterface, ArgumentInterface, UnresolvedInterface, ScalarType, \
     ArrayType, INTEGER_TYPE, REAL_TYPE, CHARACTER_TYPE, BOOLEAN_TYPE, \
