# -----------------------------------------------------------------------------
# BSD 3-Clause License
#
# Copyright (c) 2019-2020, Science and Technology Facilities Council.
# All rights reserved.
#
# Redistribution and use in source and binary forms, with or without
# modification, are permitted provided that the following conditions are met:
#
# * Redistributions of source code must retain the above copyright notice, this
#   list of conditions and the following disclaimer.
#
# * Redistributions in binary form must reproduce the above copyright notice,
#   this list of conditions and the following disclaimer in the documentation
#   and/or other materials provided with the distribution.
#
# * Neither the name of the copyright holder nor the names of its
#   contributors may be used to endorse or promote products derived from
#   this software without specific prior written permission.
#
# THIS SOFTWARE IS PROVIDED BY THE COPYRIGHT HOLDERS AND CONTRIBUTORS
# "AS IS" AND ANY EXPRESS OR IMPLIED WARRANTIES, INCLUDING, BUT NOT
# LIMITED TO, THE IMPLIED WARRANTIES OF MERCHANTABILITY AND FITNESS
# FOR A PARTICULAR PURPOSE ARE DISCLAIMED. IN NO EVENT SHALL THE
# COPYRIGHT HOLDER OR CONTRIBUTORS BE LIABLE FOR ANY DIRECT, INDIRECT,
# INCIDENTAL, SPECIAL, EXEMPLARY, OR CONSEQUENTIAL DAMAGES (INCLUDING,
# BUT NOT LIMITED TO, PROCUREMENT OF SUBSTITUTE GOODS OR SERVICES;
# LOSS OF USE, DATA, OR PROFITS; OR BUSINESS INTERRUPTION) HOWEVER
# CAUSED AND ON ANY THEORY OF LIABILITY, WHETHER IN CONTRACT, STRICT
# LIABILITY, OR TORT (INCLUDING NEGLIGENCE OR OTHERWISE) ARISING IN
# ANY WAY OUT OF THE USE OF THIS SOFTWARE, EVEN IF ADVISED OF THE
# POSSIBILITY OF SUCH DAMAGE.
# -----------------------------------------------------------------------------
# Authors R. W. Ford, A. R. Porter and S. Siso, STFC Daresbury Lab
#         I. Kavcic, Met Office
#         J. Henrichs, Bureau of Meteorology
# -----------------------------------------------------------------------------

''' Performs py.test tests on the Node PSyIR node. '''

from __future__ import absolute_import
import sys
import os
import re
import pytest
from psyclone.psyir.nodes.node import ChildrenList, Node
from psyclone.psyir.nodes import Schedule, Reference, Container, \
    Assignment, Return, Loop, Literal
from psyclone.psyir.symbols import DataSymbol, SymbolError, \
    INTEGER_TYPE, REAL_TYPE
from psyclone.psyGen import PSyFactory, OMPDoDirective, Kern
from psyclone.errors import InternalError, GenerationError
from psyclone.parse.algorithm import parse
from psyclone.transformations import DynamoLoopFuseTrans
from psyclone.tests.utilities import get_invoke


BASE_PATH = os.path.join(os.path.dirname(os.path.dirname(os.path.dirname(
    os.path.abspath(__file__)))), "test_files", "dynamo0p3")


def test_node_abstract_methods():
    ''' Tests that the abstract methods of the Node class raise appropriate
    errors. '''
    _, invoke = get_invoke("single_invoke.f90", "gocean1.0", idx=0)
    sched = invoke.schedule
    loop = sched.children[0].loop_body[0]
    with pytest.raises(NotImplementedError) as err:
        Node.gen_code(loop, parent=None)
    assert "Please implement me" in str(err.value)


def test_node_coloured_name():
    ''' Tests for the coloured_name method of the Node class. '''
    from psyclone.psyir.nodes.node import colored, SCHEDULE_COLOUR_MAP
    tnode = Node()
    assert tnode.coloured_name(False) == "Node"
    # Check that we can change the name of the Node and the colour associated
    # with it
    tnode._text_name = "ATest"
    tnode._colour_key = "Schedule"
    assert tnode.coloured_name(False) == "ATest"
    assert tnode.coloured_name(True) == colored(
        "ATest", SCHEDULE_COLOUR_MAP["Schedule"])
    # Check that an unrecognised colour-map entry gives us un-coloured text
    tnode._colour_key = "not-recognised"
    assert tnode.coloured_name(True) == "ATest"


def test_node_str():
    ''' Tests for the Node.node_str method. '''
    from psyclone.psyir.nodes.node import colored, SCHEDULE_COLOUR_MAP
    tnode = Node()
    # Manually set the colour key for this node to something that will result
    # in coloured output (if requested *and* termcolor is installed).
    tnode._colour_key = "Loop"
    assert tnode.node_str(False) == "Node[]"
    assert tnode.node_str(True) == colored("Node",
                                           SCHEDULE_COLOUR_MAP["Loop"]) + "[]"


def test_node_depth():
    '''
    Test that the Node class depth method returns the correct value for a
    Node in a tree. The start depth to determine a Node's depth is set to
    0. Depth of a Schedule is 1 and increases for its descendants.
    '''
    _, invoke_info = parse(
        os.path.join(BASE_PATH, "1_single_invoke.f90"),
        api="dynamo0.3")
    psy = PSyFactory("dynamo0.3", distributed_memory=True).create(invoke_info)
    invoke = psy.invokes.invoke_list[0]
    schedule = invoke.schedule
    # Assert that start_depth of any Node (including Schedule) is 0
    assert schedule.START_DEPTH == 0
    # Assert that Schedule depth is 1
    assert schedule.depth == 1
    # Depth increases by 1 for descendants at each level
    for child in schedule.children:
        assert child.depth == 2
    for child in schedule.children[3].children:
        assert child.depth == 3


def test_node_position():
    '''
    Test that the Node class position and abs_position methods return
    the correct value for a Node in a tree. The start position is
    set to 0. Relative position starts from 0 and absolute from 1.
    '''
    _, invoke_info = parse(
        os.path.join(BASE_PATH, "4.7_multikernel_invokes.f90"),
        api="dynamo0.3")
    psy = PSyFactory("dynamo0.3", distributed_memory=True).create(invoke_info)
    invoke = psy.invokes.invoke_list[0]
    schedule = invoke.schedule
    child = schedule.children[6]
    # Assert that position of a Schedule (no parent Node) is 0
    assert schedule.position == 0
    # Assert that start_position of any Node is 0
    assert child.START_POSITION == 0
    # Assert that relative and absolute positions return correct values
    assert child.position == 6
    assert child.abs_position == 7
    # Test InternalError for _find_position with an incorrect position
    with pytest.raises(InternalError) as excinfo:
        _, _ = child._find_position(child.root.children, -2)
    assert "started from -2 instead of 0" in str(excinfo.value)
    # Test InternalError for abs_position with a Node that does
    # not belong to the Schedule
    ompdir = OMPDoDirective()
    with pytest.raises(InternalError) as excinfo:
        _ = ompdir.abs_position
    assert ("PSyclone internal error: Error in search for Node position "
            "in the tree") in str(excinfo.value)


def test_node_root():
    '''
    Test that the Node class root method returns the correct instance
    for a Node in a tree.
    '''
    _, invoke_info = parse(
        os.path.join(BASE_PATH, "4.7_multikernel_invokes.f90"),
        api="dynamo0.3")
    psy = PSyFactory("dynamo0.3", distributed_memory=False).create(invoke_info)
    invoke = psy.invokes.invoke_list[0]
    ru_schedule = invoke.schedule
    # Select a loop and the kernel inside
    ru_loop = ru_schedule.children[1]
    ru_kern = ru_loop.children[0]
    # Assert that the absolute root is a Schedule
    assert isinstance(ru_kern.root, Schedule)


def test_node_annotations():
    '''Test that an instance of the Node class raises an exception if an
    annotation is invalid. Note, any annotation will be invalid here
    as Node does not set a list of valid annotations (this is the job
    of the subclass).

    '''
    with pytest.raises(InternalError) as excinfo:
        _ = Node(annotations=["invalid"])
    assert (
        "Node with unrecognised annotation 'invalid', valid annotations are: "
        "()." in str(excinfo.value))


def test_node_args():
    '''Test that the Node class args method returns the correct arguments
    for Nodes that do not have arguments themselves'''
    _, invoke_info = parse(
        os.path.join(BASE_PATH, "4_multikernel_invokes.f90"),
        api="dynamo0.3")
    psy = PSyFactory("dynamo0.3", distributed_memory=False).create(invoke_info)
    invoke = psy.invokes.invoke_list[0]
    schedule = invoke.schedule
    loop1 = schedule.children[0]
    kern1 = loop1.loop_body[0]
    loop2 = schedule.children[1]
    kern2 = loop2.loop_body[0]
    # 1) Schedule (not that this is useful)
    all_args = kern1.arguments.args
    all_args.extend(kern2.arguments.args)
    schedule_args = schedule.args
    for idx, arg in enumerate(all_args):
        assert arg == schedule_args[idx]
    # 2) Loop1
    loop1_args = loop1.args
    for idx, arg in enumerate(kern1.arguments.args):
        assert arg == loop1_args[idx]
    # 3) Loop2
    loop2_args = loop2.args
    for idx, arg in enumerate(kern2.arguments.args):
        assert arg == loop2_args[idx]
    # 4) Loop fuse
    ftrans = DynamoLoopFuseTrans()
    ftrans.same_space = True
    schedule, _ = ftrans.apply(schedule.children[0], schedule.children[1])
    loop = schedule.children[0]
    kern1 = loop.loop_body[0]
    kern2 = loop.loop_body[1]
    loop_args = loop.args
    kern_args = kern1.arguments.args
    kern_args.extend(kern2.arguments.args)
    for idx, arg in enumerate(kern_args):
        assert arg == loop_args[idx]


def test_node_forward_dependence():
    '''Test that the Node class forward_dependence method returns the
    closest dependent Node after the current Node in the schedule or
    None if none are found.'''
    _, invoke_info = parse(
        os.path.join(BASE_PATH, "15.14.1_multi_aX_plus_Y_builtin.f90"),
        api="dynamo0.3")
    psy = PSyFactory("dynamo0.3", distributed_memory=True).create(invoke_info)
    invoke = psy.invokes.invoke_list[0]
    schedule = invoke.schedule
    read4 = schedule.children[4]
    # 1: returns none if none found
    # a) check many reads
    assert not read4.forward_dependence()
    # b) check no dependencies for a call
    assert not read4.children[0].forward_dependence()
    # 2: returns first dependent kernel arg when there are many
    # dependencies
    # a) check first read returned
    writer = schedule.children[3]
    next_read = schedule.children[4]
    assert writer.forward_dependence() == next_read
    # a) check writer returned
    first_loop = schedule.children[0]
    assert first_loop.forward_dependence() == writer
    # 3: haloexchange dependencies
    _, invoke_info = parse(
        os.path.join(BASE_PATH, "4.5_multikernel_invokes.f90"),
        api="dynamo0.3")
    psy = PSyFactory("dynamo0.3", distributed_memory=True).create(invoke_info)
    invoke = psy.invokes.invoke_list[0]
    schedule = invoke.schedule
    prev_loop = schedule.children[7]
    halo_field = schedule.children[8]
    next_loop = schedule.children[9]
    # a) previous loop depends on halo exchange
    assert prev_loop.forward_dependence() == halo_field
    # b) halo exchange depends on following loop
    assert halo_field.forward_dependence() == next_loop

    # 4: globalsum dependencies
    _, invoke_info = parse(
        os.path.join(BASE_PATH, "15.14.3_sum_setval_field_builtin.f90"),
        api="dynamo0.3")
    psy = PSyFactory("dynamo0.3", distributed_memory=True).create(invoke_info)
    invoke = psy.invokes.invoke_list[0]
    schedule = invoke.schedule
    prev_loop = schedule.children[0]
    sum_loop = schedule.children[1]
    global_sum_loop = schedule.children[2]
    next_loop = schedule.children[3]
    # a) prev loop depends on sum loop
    assert prev_loop.forward_dependence() == sum_loop
    # b) sum loop depends on global sum loop
    assert sum_loop.forward_dependence() == global_sum_loop
    # c) global sum loop depends on next loop
    assert global_sum_loop.forward_dependence() == next_loop


def test_node_backward_dependence():
    '''Test that the Node class backward_dependence method returns the
    closest dependent Node before the current Node in the schedule or
    None if none are found.'''
    _, invoke_info = parse(
        os.path.join(BASE_PATH, "15.14.1_multi_aX_plus_Y_builtin.f90"),
        api="dynamo0.3")
    psy = PSyFactory("dynamo0.3", distributed_memory=True).create(invoke_info)
    invoke = psy.invokes.invoke_list[0]
    schedule = invoke.schedule
    # 1: loop no backwards dependence
    loop3 = schedule.children[2]
    assert not loop3.backward_dependence()
    # 2: loop to loop backward dependence
    # a) many steps
    last_loop_node = schedule.children[6]
    prev_dep_loop_node = schedule.children[3]
    assert last_loop_node.backward_dependence() == prev_dep_loop_node
    # b) previous
    assert prev_dep_loop_node.backward_dependence() == loop3
    # 3: haloexchange dependencies
    _, invoke_info = parse(
        os.path.join(BASE_PATH, "4.5_multikernel_invokes.f90"),
        api="dynamo0.3")
    psy = PSyFactory("dynamo0.3", distributed_memory=True).create(invoke_info)
    invoke = psy.invokes.invoke_list[0]
    schedule = invoke.schedule
    loop2 = schedule.children[7]
    halo_exchange = schedule.children[8]
    loop3 = schedule.children[9]
    # a) following loop node depends on halo exchange node
    result = loop3.backward_dependence()
    assert result == halo_exchange
    # b) halo exchange node depends on previous loop node
    result = halo_exchange.backward_dependence()
    assert result == loop2
    # 4: globalsum dependencies
    _, invoke_info = parse(
        os.path.join(BASE_PATH, "15.14.3_sum_setval_field_builtin.f90"),
        api="dynamo0.3")
    psy = PSyFactory("dynamo0.3", distributed_memory=True).create(invoke_info)
    invoke = psy.invokes.invoke_list[0]
    schedule = invoke.schedule
    loop1 = schedule.children[0]
    loop2 = schedule.children[1]
    global_sum = schedule.children[2]
    loop3 = schedule.children[3]
    # a) loop3 depends on global sum
    assert loop3.backward_dependence() == global_sum
    # b) global sum depends on loop2
    assert global_sum.backward_dependence() == loop2
    # c) loop2 (sum) depends on loop1
    assert loop2.backward_dependence() == loop1


def test_node_is_valid_location():
    '''Test that the Node class is_valid_location method returns True if
    the new location does not break any data dependencies, otherwise it
    returns False'''
    _, invoke_info = parse(
        os.path.join(BASE_PATH, "1_single_invoke.f90"),
        api="dynamo0.3")
    psy = PSyFactory("dynamo0.3", distributed_memory=True).create(invoke_info)
    invoke = psy.invokes.invoke_list[0]
    schedule = invoke.schedule
    # 1: new node argument is invalid
    node = schedule.children[0]
    with pytest.raises(GenerationError) as excinfo:
        node.is_valid_location("invalid_node_argument")
    assert "argument is not a Node, it is a 'str'." in str(excinfo.value)
    # 2: optional position argument is invalid
    with pytest.raises(GenerationError) as excinfo:
        node.is_valid_location(node, position="invalid_node_argument")
    assert "The position argument in the psyGen" in str(excinfo.value)
    assert "method must be one of" in str(excinfo.value)
    # 3: parents of node and new_node are not the same
    with pytest.raises(GenerationError) as excinfo:
        node.is_valid_location(schedule.children[3].children[0])
    assert ("the node and the location do not have the same "
            "parent") in str(excinfo.value)
    # 4: positions are the same
    prev_node = schedule.children[0]
    node = schedule.children[1]
    next_node = schedule.children[2]
    # a) before this node
    with pytest.raises(GenerationError) as excinfo:
        node.is_valid_location(node, position="before")
    assert "the node and the location are the same" in str(excinfo.value)
    # b) after this node
    with pytest.raises(GenerationError) as excinfo:
        node.is_valid_location(node, position="after")
    assert "the node and the location are the same" in str(excinfo.value)
    # c) after previous node
    with pytest.raises(GenerationError) as excinfo:
        node.is_valid_location(prev_node, position="after")
    assert "the node and the location are the same" in str(excinfo.value)
    # d) before next node
    with pytest.raises(GenerationError) as excinfo:
        node.is_valid_location(next_node, position="before")
    assert "the node and the location are the same" in str(excinfo.value)
    # 5: valid no previous dependency
    _, invoke_info = parse(
        os.path.join(BASE_PATH, "15.14.1_multi_aX_plus_Y_builtin.f90"),
        api="dynamo0.3")
    psy = PSyFactory("dynamo0.3", distributed_memory=True).create(invoke_info)
    invoke = psy.invokes.invoke_list[0]
    schedule = invoke.schedule
    # 6: valid no prev dep
    node = schedule.children[2]
    assert node.is_valid_location(schedule.children[0])
    # 7: valid prev dep (after)
    node = schedule.children[6]
    assert node.is_valid_location(schedule.children[3], position="after")
    # 8: invalid prev dep (before)
    assert not node.is_valid_location(schedule.children[3], position="before")
    # 9: valid no following dep
    node = schedule.children[4]
    assert node.is_valid_location(schedule.children[6], position="after")
    # 10: valid following dep (before)
    node = schedule.children[0]
    assert node.is_valid_location(schedule.children[3], position="before")
    # 11: invalid following dep (after)
    node = schedule.children[0]
    assert not node.is_valid_location(schedule.children[3], position="after")


def test_node_ancestor():
    ''' Test the Node.ancestor() method. '''
    _, invoke = get_invoke("single_invoke.f90", "gocean1.0", idx=0)
    sched = invoke.schedule
    kern = sched[0].loop_body[0].loop_body[0]
    node = kern.ancestor(Node)
    assert isinstance(node, Schedule)
    # If 'excluding' is supplied then it can only be a single type or a
    # tuple of types
    node = kern.ancestor(Node, excluding=Schedule)
    assert node is sched[0].loop_body[0]
    node = kern.ancestor(Node, excluding=(Schedule,))
    assert node is sched[0].loop_body[0]
    with pytest.raises(TypeError) as err:
        kern.ancestor(Node, excluding=[Schedule])
    assert ("argument to ancestor() must be a type or a tuple of types but "
            "got: 'list'" in str(err.value))
    # Check that the include_self argument behaves as expected
    node = kern.ancestor(Kern, excluding=(Schedule,), include_self=True)
    assert node is kern


def test_dag_names():
    '''test that the dag_name method returns the correct value for the
    node class and its specialisations'''
    _, invoke_info = parse(
        os.path.join(BASE_PATH, "1_single_invoke.f90"),
        api="dynamo0.3")
    psy = PSyFactory("dynamo0.3", distributed_memory=True).create(invoke_info)
    invoke = psy.invokes.invoke_list[0]
    schedule = invoke.schedule
    assert super(Schedule, schedule).dag_name == "node_0"
    assert schedule.dag_name == "schedule_0"
    assert schedule.children[0].dag_name == "checkHaloExchange(f2)_0"
    assert schedule.children[3].dag_name == "loop_4"
    schedule.children[3].loop_type = "colour"
    assert schedule.children[3].dag_name == "loop_[colour]_4"
    schedule.children[3].loop_type = ""
    assert (schedule.children[3].loop_body[0].dag_name ==
            "kernel_testkern_code_9")
    _, invoke_info = parse(
        os.path.join(BASE_PATH, "15.14.3_sum_setval_field_builtin.f90"),
        api="dynamo0.3")
    psy = PSyFactory("dynamo0.3", distributed_memory=True).create(invoke_info)
    invoke = psy.invokes.invoke_list[0]
    schedule = invoke.schedule
    global_sum = schedule.children[2]
    assert global_sum.dag_name == "globalsum(asum)_2"
    builtin = schedule.children[1].loop_body[0]
    assert builtin.dag_name == "builtin_sum_x_12"


def test_node_dag_no_graphviz(tmpdir, monkeypatch):
    '''test that dag generation does nothing if graphviz is not
    installed. We monkeypatch sys.modules to ensure that it always
    appears that graphviz is not installed on this system. '''
    monkeypatch.setitem(sys.modules, 'graphviz', None)
    _, invoke_info = parse(
        os.path.join(BASE_PATH, "1_single_invoke.f90"),
        api="dynamo0.3")
    psy = PSyFactory("dynamo0.3",
                     distributed_memory=False).create(invoke_info)
    invoke = psy.invokes.invoke_list[0]
    schedule = invoke.schedule
    my_file = tmpdir.join('test')
    schedule.dag(file_name=my_file.strpath)
    assert not os.path.exists(my_file.strpath)


# Use a regex to allow for whitespace differences between graphviz
# versions. Need a raw-string (r"") to get new-lines handled nicely.
EXPECTED2 = re.compile(
    r"digraph {\n"
    r"\s*schedule_0_start\n"
    r"\s*schedule_0_end\n"
    r"\s*loop_1_start\n"
    r"\s*loop_1_end\n"
    r"\s*loop_1_end -> loop_7_start \[color=green\]\n"
    r"\s*schedule_0_start -> loop_1_start \[color=blue\]\n"
    r"\s*schedule_5_start\n"
    r"\s*schedule_5_end\n"
    r"\s*schedule_5_end -> loop_1_end \[color=blue\]\n"
    r"\s*loop_1_start -> schedule_5_start \[color=blue\]\n"
    r"\s*kernel_testkern_qr_code_6\n"
    r"\s*kernel_testkern_qr_code_6 -> schedule_5_end \[color=blue\]\n"
    r"\s*schedule_5_start -> kernel_testkern_qr_code_6 \[color=blue\]\n"
    r"\s*loop_7_start\n"
    r"\s*loop_7_end\n"
    r"\s*loop_7_end -> schedule_0_end \[color=blue\]\n"
    r"\s*loop_1_end -> loop_7_start \[color=red\]\n"
    r"\s*schedule_11_start\n"
    r"\s*schedule_11_end\n"
    r"\s*schedule_11_end -> loop_7_end \[color=blue\]\n"
    r"\s*loop_7_start -> schedule_11_start \[color=blue\]\n"
    r"\s*kernel_testkern_qr_code_12\n"
    r"\s*kernel_testkern_qr_code_12 -> schedule_11_end \[color=blue\]\n"
    r"\s*schedule_11_start -> kernel_testkern_qr_code_12 \[color=blue\]\n"
    r"}")
# pylint: enable=anomalous-backslash-in-string


def test_node_dag(tmpdir, have_graphviz):
    '''test that dag generation works correctly. Skip the test if
    graphviz is not installed'''
    if not have_graphviz:
        return
    _, invoke_info = parse(
        os.path.join(BASE_PATH, "4.1_multikernel_invokes.f90"),
        api="dynamo0.3")
    psy = PSyFactory("dynamo0.3",
                     distributed_memory=False).create(invoke_info)
    invoke = psy.invokes.invoke_list[0]
    schedule = invoke.schedule
    my_file = tmpdir.join('test')
    schedule.dag(file_name=my_file.strpath)
    result = my_file.read()
    assert EXPECTED2.match(result)
    my_file = tmpdir.join('test.svg')
    result = my_file.read()
    for name in ["<title>schedule_0_start</title>",
                 "<title>schedule_0_end</title>",
                 "<title>loop_1_start</title>",
                 "<title>loop_1_end</title>",
                 "<title>kernel_testkern_qr_code_6</title>",
                 "<title>kernel_testkern_qr_code_12</title>",
                 "<svg", "</svg>", ]:
        assert name in result
    for colour_name, colour_code in [("blue", "#0000ff"),
                                     ("green", "#00ff00"),
                                     ("red", "#ff0000")]:
        assert colour_name in result or colour_code in result

    with pytest.raises(GenerationError) as excinfo:
        schedule.dag(file_name=my_file.strpath, file_format="rubbish")
    assert "unsupported graphviz file format" in str(excinfo.value)


def test_find_or_create_symbol():
    '''Test that the find_or_create_symbol method in a Node instance
    returns the associated symbol if there is one and raises an
    exception if not. Also test for an incorrect scope argument.

    '''
    _, invoke = get_invoke("single_invoke_kern_with_global.f90",
                           api="gocean1.0", idx=0)
    sched = invoke.schedule
    kernels = sched.walk(Kern)
    kernel_schedule = kernels[0].get_kernel_schedule()
    references = kernel_schedule.walk(Reference)

    # Symbol in KernelSchedule SymbolTable
    field_old = references[0]
    assert field_old.name == "field_old"
    assert isinstance(field_old.symbol, DataSymbol)
    assert field_old.symbol in kernel_schedule.symbol_table.symbols

    # Symbol in KernelSchedule SymbolTable with KernelSchedule scope
    assert isinstance(field_old.find_or_create_symbol(
        field_old.name, scope_limit=kernel_schedule), DataSymbol)
    assert field_old.symbol.name == field_old.name

    # Symbol in KernelSchedule SymbolTable with parent scope, so
    # the symbol should not be found as we limit the scope to the
    # immediate parent of the reference
    with pytest.raises(SymbolError) as excinfo:
        _ = field_old.find_or_create_symbol(field_old.name,
                                            scope_limit=field_old.parent)
    assert "No Symbol found for name 'field_old'." in str(excinfo.value)

    # Symbol in Container SymbolTable
    alpha = references[6]
    assert alpha.name == "alpha"
    assert isinstance(alpha.find_or_create_symbol(alpha.name), DataSymbol)
    container = kernel_schedule.root
    assert isinstance(container, Container)
    assert (alpha.find_or_create_symbol(alpha.name) in
            container.symbol_table.symbols)

    # Symbol in Container SymbolTable with KernelSchedule scope, so
    # the symbol should not be found as we limit the scope to the
    # kernel so do not search the container symbol table.
    with pytest.raises(SymbolError) as excinfo:
        _ = alpha.find_or_create_symbol(alpha.name,
                                        scope_limit=kernel_schedule)
    assert "No Symbol found for name 'alpha'." in str(excinfo.value)

    # Symbol in Container SymbolTable with Container scope
    assert (alpha.find_or_create_symbol(
        alpha.name, scope_limit=container).name == alpha.name)

    # find_or_create_symbol method with invalid scope type
    with pytest.raises(TypeError) as excinfo:
        _ = alpha.find_or_create_symbol(alpha.name, scope_limit="hello")
    assert ("The scope_limit argument 'hello' provided to the "
            "find_or_create_symbol method, is not of type `Node`."
            in str(excinfo.value))

    # find_or_create_symbol method with invalid scope location
    with pytest.raises(ValueError) as excinfo:
        _ = alpha.find_or_create_symbol(alpha.name, scope_limit=alpha)
    assert ("The scope_limit node 'Reference[name:'alpha']' provided to the "
            "find_or_create_symbol method, is not an ancestor of this node "
            "'Reference[name:'alpha']'." in str(excinfo.value))

<<<<<<< HEAD
    # Symbol not in any container (rename alpha to something that is
    # not defined)
    alpha._symbol._name = "undefined"
    with pytest.raises(SymbolError) as excinfo:
        _ = alpha.find_symbol(alpha.name)
    assert "No Symbol found for name 'undefined'." in str(excinfo.value)


def test_children_validation():
    ''' Test that nodes are validated when inserted as children of other
    nodes. For simplicity we use Node subclasses to test this functionality
    across a range of possible operations.

    The specific logic of each validate method will be tested individually
    inside each Node test file.
    '''
    assignment = Assignment()
    return_stmt = Return()
    reference = Reference(DataSymbol("a", INTEGER_TYPE))

    assert isinstance(assignment.children, (ChildrenList, list))

    # Try adding a invalid child (e.g. a return_stmt into an assingment)
    with pytest.raises(GenerationError) as error:
        assignment.addchild(return_stmt)
    assert "Item 'Return' can't be child 0 of 'Assignment'. The valid format" \
        " is: 'DataNode, DataNode'." in str(error.value)

    # The same behaviour occurs when list insertion operations are used.
    with pytest.raises(GenerationError):
        assignment.children.append(return_stmt)

    with pytest.raises(GenerationError):
        assignment.children[0] = return_stmt

    with pytest.raises(GenerationError):
        assignment.children.insert(0, return_stmt)

    with pytest.raises(GenerationError):
        assignment.children.extend([return_stmt])

    with pytest.raises(GenerationError):
        assignment.children = assignment.children + [return_stmt]

    # Valid nodes are accepted
    assignment.addchild(reference)

    # Check displaced items are also be checked when needed
    start = Literal("0", INTEGER_TYPE)
    stop = Literal("1", INTEGER_TYPE)
    step = Literal("2", INTEGER_TYPE)
    child_node = Assignment.create(Reference(DataSymbol("tmp", REAL_TYPE)),
                                   Reference(DataSymbol("i", REAL_TYPE)))
    loop = Loop.create("i", start, stop, step, [child_node])
    with pytest.raises(GenerationError):
        loop.children.insert(1, Literal("0", INTEGER_TYPE))

    with pytest.raises(GenerationError):
        loop.children.remove(stop)

    with pytest.raises(GenerationError):
        del loop.children[2]

    with pytest.raises(GenerationError):
        loop.children.pop(2)

    with pytest.raises(GenerationError):
        loop.children.reverse()

    # But the in the right circumstances they work fine
    assert isinstance(loop.children.pop(), Schedule)
    loop.children.reverse()
    assert loop.children[0].value == "2"


def test_children_setter():
    ''' Test that the children setter sets-up accepts lists or None or raises
    the appropriate issue. '''
    testnode = Node()

    # children is initialised as a ChildrenList
    assert isinstance(testnode.children, ChildrenList)

    # When is set up with a list, this becomes a ChildrenList
    testnode.children = [Node(), Node()]
    assert isinstance(testnode.children, ChildrenList)

    # It also accepts None
    testnode.children = None
    assert testnode.children is None

    # Other types are not accepted
    with pytest.raises(TypeError) as error:
        testnode.children = Node()
    assert "The 'my_children' parameter of the node.children setter must be" \
           " a list or None." in str(error.value)
=======

def test_find_or_create_new_symbol():
    ''' Check that the Node.find_or_create_symbol() method creates new
    symbols when appropriate. '''
    from psyclone.psyir.symbols import SymbolTable, REAL_TYPE, \
        ContainerSymbol, UnresolvedInterface, ScalarType, DeferredType
    from psyclone.psyir.nodes import Assignment, Literal
    from psyclone.psyGen import KernelSchedule
    # Create some suitable PSyIR from scratch
    symbol_table = SymbolTable()
    symbol_table.add(DataSymbol("tmp", REAL_TYPE))
    kernel1 = KernelSchedule.create("mod_1", SymbolTable(), [])
    container = Container.create("container_name", symbol_table,
                                 [kernel1])
    xvar = DataSymbol("x", REAL_TYPE)
    xref = Reference(xvar)
    assign = Assignment.create(xref, Literal("1.0", REAL_TYPE))
    kernel1.addchild(assign)
    assign.parent = kernel1
    # We have no wildcard imports so there can be no symbol named 'undefined'
    with pytest.raises(SymbolError) as err:
        _ = assign.find_or_create_symbol("undefined")
    assert "No Symbol found for name 'undefined'" in str(err.value)
    # We should be able to find the 'tmp' symbol in the parent Container
    sym = assign.find_or_create_symbol("tmp")
    assert sym.datatype.intrinsic == ScalarType.Intrinsic.REAL
    # Add a wildcard import to the SymbolTable of the KernelSchedule
    new_container = ContainerSymbol("some_mod")
    new_container.wildcard_import = True
    kernel1.symbol_table.add(new_container)
    # Symbol not in any container but we do have wildcard imports so we
    # get a new symbol back
    new_symbol = assign.find_or_create_symbol("undefined")
    assert new_symbol.name == "undefined"
    assert isinstance(new_symbol.interface, UnresolvedInterface)
    assert isinstance(new_symbol.datatype, DeferredType)
    assert "undefined" not in container.symbol_table
    assert kernel1.symbol_table.lookup("undefined") is new_symbol


def test_nemo_find_container_symbol(parser):
    ''' Check that find_or_create_symbol() works for the NEMO API when the
    searched-for symbol is declared in the parent module. '''
    from fparser.common.readfortran import FortranFileReader
    from psyclone.psyir.nodes import BinaryOperation
    from psyclone.psyir.symbols import ScalarType
    reader = FortranFileReader(
        os.path.join(
            os.path.dirname(os.path.dirname(os.path.dirname(
                os.path.abspath(__file__)))),
            "test_files", "gocean1p0", "kernel_with_global_mod.f90"))
    prog = parser(reader)
    psy = PSyFactory("nemo", distributed_memory=False).create(prog)
    # Get a node from the schedule
    bops = psy._invokes.invoke_list[0].schedule.walk(BinaryOperation)
    # Use it as the starting point for the search
    symbol = bops[0].find_or_create_symbol("alpha")
    assert symbol.datatype.intrinsic == ScalarType.Intrinsic.REAL
>>>>>>> cc130194
<|MERGE_RESOLUTION|>--- conflicted
+++ resolved
@@ -47,7 +47,8 @@
 from psyclone.psyir.nodes import Schedule, Reference, Container, \
     Assignment, Return, Loop, Literal
 from psyclone.psyir.symbols import DataSymbol, SymbolError, \
-    INTEGER_TYPE, REAL_TYPE
+    INTEGER_TYPE, REAL_TYPE, SymbolTable, ContainerSymbol, \
+    UnresolvedInterface, ScalarType, DeferredType
 from psyclone.psyGen import PSyFactory, OMPDoDirective, Kern
 from psyclone.errors import InternalError, GenerationError
 from psyclone.parse.algorithm import parse
@@ -617,111 +618,10 @@
             "find_or_create_symbol method, is not an ancestor of this node "
             "'Reference[name:'alpha']'." in str(excinfo.value))
 
-<<<<<<< HEAD
-    # Symbol not in any container (rename alpha to something that is
-    # not defined)
-    alpha._symbol._name = "undefined"
-    with pytest.raises(SymbolError) as excinfo:
-        _ = alpha.find_symbol(alpha.name)
-    assert "No Symbol found for name 'undefined'." in str(excinfo.value)
-
-
-def test_children_validation():
-    ''' Test that nodes are validated when inserted as children of other
-    nodes. For simplicity we use Node subclasses to test this functionality
-    across a range of possible operations.
-
-    The specific logic of each validate method will be tested individually
-    inside each Node test file.
-    '''
-    assignment = Assignment()
-    return_stmt = Return()
-    reference = Reference(DataSymbol("a", INTEGER_TYPE))
-
-    assert isinstance(assignment.children, (ChildrenList, list))
-
-    # Try adding a invalid child (e.g. a return_stmt into an assingment)
-    with pytest.raises(GenerationError) as error:
-        assignment.addchild(return_stmt)
-    assert "Item 'Return' can't be child 0 of 'Assignment'. The valid format" \
-        " is: 'DataNode, DataNode'." in str(error.value)
-
-    # The same behaviour occurs when list insertion operations are used.
-    with pytest.raises(GenerationError):
-        assignment.children.append(return_stmt)
-
-    with pytest.raises(GenerationError):
-        assignment.children[0] = return_stmt
-
-    with pytest.raises(GenerationError):
-        assignment.children.insert(0, return_stmt)
-
-    with pytest.raises(GenerationError):
-        assignment.children.extend([return_stmt])
-
-    with pytest.raises(GenerationError):
-        assignment.children = assignment.children + [return_stmt]
-
-    # Valid nodes are accepted
-    assignment.addchild(reference)
-
-    # Check displaced items are also be checked when needed
-    start = Literal("0", INTEGER_TYPE)
-    stop = Literal("1", INTEGER_TYPE)
-    step = Literal("2", INTEGER_TYPE)
-    child_node = Assignment.create(Reference(DataSymbol("tmp", REAL_TYPE)),
-                                   Reference(DataSymbol("i", REAL_TYPE)))
-    loop = Loop.create("i", start, stop, step, [child_node])
-    with pytest.raises(GenerationError):
-        loop.children.insert(1, Literal("0", INTEGER_TYPE))
-
-    with pytest.raises(GenerationError):
-        loop.children.remove(stop)
-
-    with pytest.raises(GenerationError):
-        del loop.children[2]
-
-    with pytest.raises(GenerationError):
-        loop.children.pop(2)
-
-    with pytest.raises(GenerationError):
-        loop.children.reverse()
-
-    # But the in the right circumstances they work fine
-    assert isinstance(loop.children.pop(), Schedule)
-    loop.children.reverse()
-    assert loop.children[0].value == "2"
-
-
-def test_children_setter():
-    ''' Test that the children setter sets-up accepts lists or None or raises
-    the appropriate issue. '''
-    testnode = Node()
-
-    # children is initialised as a ChildrenList
-    assert isinstance(testnode.children, ChildrenList)
-
-    # When is set up with a list, this becomes a ChildrenList
-    testnode.children = [Node(), Node()]
-    assert isinstance(testnode.children, ChildrenList)
-
-    # It also accepts None
-    testnode.children = None
-    assert testnode.children is None
-
-    # Other types are not accepted
-    with pytest.raises(TypeError) as error:
-        testnode.children = Node()
-    assert "The 'my_children' parameter of the node.children setter must be" \
-           " a list or None." in str(error.value)
-=======
 
 def test_find_or_create_new_symbol():
     ''' Check that the Node.find_or_create_symbol() method creates new
     symbols when appropriate. '''
-    from psyclone.psyir.symbols import SymbolTable, REAL_TYPE, \
-        ContainerSymbol, UnresolvedInterface, ScalarType, DeferredType
-    from psyclone.psyir.nodes import Assignment, Literal
     from psyclone.psyGen import KernelSchedule
     # Create some suitable PSyIR from scratch
     symbol_table = SymbolTable()
@@ -760,7 +660,6 @@
     searched-for symbol is declared in the parent module. '''
     from fparser.common.readfortran import FortranFileReader
     from psyclone.psyir.nodes import BinaryOperation
-    from psyclone.psyir.symbols import ScalarType
     reader = FortranFileReader(
         os.path.join(
             os.path.dirname(os.path.dirname(os.path.dirname(
@@ -773,4 +672,93 @@
     # Use it as the starting point for the search
     symbol = bops[0].find_or_create_symbol("alpha")
     assert symbol.datatype.intrinsic == ScalarType.Intrinsic.REAL
->>>>>>> cc130194
+
+
+def test_children_validation():
+    ''' Test that nodes are validated when inserted as children of other
+    nodes. For simplicity we use Node subclasses to test this functionality
+    across a range of possible operations.
+
+    The specific logic of each validate method will be tested individually
+    inside each Node test file.
+    '''
+    assignment = Assignment()
+    return_stmt = Return()
+    reference = Reference(DataSymbol("a", INTEGER_TYPE))
+
+    assert isinstance(assignment.children, (ChildrenList, list))
+
+    # Try adding a invalid child (e.g. a return_stmt into an assingment)
+    with pytest.raises(GenerationError) as error:
+        assignment.addchild(return_stmt)
+    assert "Item 'Return' can't be child 0 of 'Assignment'. The valid format" \
+        " is: 'DataNode, DataNode'." in str(error.value)
+
+    # The same behaviour occurs when list insertion operations are used.
+    with pytest.raises(GenerationError):
+        assignment.children.append(return_stmt)
+
+    with pytest.raises(GenerationError):
+        assignment.children[0] = return_stmt
+
+    with pytest.raises(GenerationError):
+        assignment.children.insert(0, return_stmt)
+
+    with pytest.raises(GenerationError):
+        assignment.children.extend([return_stmt])
+
+    with pytest.raises(GenerationError):
+        assignment.children = assignment.children + [return_stmt]
+
+    # Valid nodes are accepted
+    assignment.addchild(reference)
+
+    # Check displaced items are also be checked when needed
+    start = Literal("0", INTEGER_TYPE)
+    stop = Literal("1", INTEGER_TYPE)
+    step = Literal("2", INTEGER_TYPE)
+    child_node = Assignment.create(Reference(DataSymbol("tmp", REAL_TYPE)),
+                                   Reference(DataSymbol("i", REAL_TYPE)))
+    loop = Loop.create("i", start, stop, step, [child_node])
+    with pytest.raises(GenerationError):
+        loop.children.insert(1, Literal("0", INTEGER_TYPE))
+
+    with pytest.raises(GenerationError):
+        loop.children.remove(stop)
+
+    with pytest.raises(GenerationError):
+        del loop.children[2]
+
+    with pytest.raises(GenerationError):
+        loop.children.pop(2)
+
+    with pytest.raises(GenerationError):
+        loop.children.reverse()
+
+    # But the in the right circumstances they work fine
+    assert isinstance(loop.children.pop(), Schedule)
+    loop.children.reverse()
+    assert loop.children[0].value == "2"
+
+
+def test_children_setter():
+    ''' Test that the children setter sets-up accepts lists or None or raises
+    the appropriate issue. '''
+    testnode = Node()
+
+    # children is initialised as a ChildrenList
+    assert isinstance(testnode.children, ChildrenList)
+
+    # When is set up with a list, this becomes a ChildrenList
+    testnode.children = [Node(), Node()]
+    assert isinstance(testnode.children, ChildrenList)
+
+    # It also accepts None
+    testnode.children = None
+    assert testnode.children is None
+
+    # Other types are not accepted
+    with pytest.raises(TypeError) as error:
+        testnode.children = Node()
+    assert "The 'my_children' parameter of the node.children setter must be" \
+           " a list or None." in str(error.value)