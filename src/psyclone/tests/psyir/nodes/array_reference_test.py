--- conflicted
+++ resolved
@@ -44,15 +44,9 @@
 from psyclone.psyir.nodes.node import colored
 from psyclone.psyir.nodes import Reference, ArrayReference, Assignment, \
     Literal, BinaryOperation, Range, KernelSchedule
-<<<<<<< HEAD
-from psyclone.psyir.symbols import DataSymbol, ArrayType, ScalarType, \
-    REAL_SINGLE_TYPE, INTEGER_SINGLE_TYPE, REAL_TYPE, INTEGER_TYPE, Symbol, \
-    StructureType, DataTypeSymbol
-=======
 from psyclone.psyir.symbols import (
     ArrayType, DataSymbol, DataTypeSymbol, DeferredType, ScalarType,
     REAL_SINGLE_TYPE, INTEGER_SINGLE_TYPE, REAL_TYPE, INTEGER_TYPE)
->>>>>>> 84126bd4
 from psyclone.tests.utilities import check_links
 
 
@@ -451,25 +445,6 @@
     my_range = Range.create(lbound.copy(), ubound.copy(), one.copy())
     array_reference = ArrayReference.create(symbol, [my_range])
     assert array_reference.is_full_range(0)
-
-
-def test_array_lbound():
-    '''
-    Test the lbound() method for an ArrayReference to an array of structures.
-
-    '''
-    sgrid_type = StructureType.create(
-        [("id", INTEGER_TYPE, Symbol.Visibility.PUBLIC)])
-    sgrid_type_sym = DataTypeSymbol("subgrid_type", sgrid_type)
-    sym = DataSymbol("subgrids", ArrayType(sgrid_type_sym, [(3, 10)]))
-    one = Literal("1", INTEGER_TYPE)
-    lbound = BinaryOperation.create(BinaryOperation.Operator.LBOUND,
-                                    Reference(sym), one)
-    ubound = BinaryOperation.create(BinaryOperation.Operator.UBOUND,
-                                    Reference(sym), one.copy())
-    array = ArrayReference.create(sym, [Range.create(lbound, ubound)])
-    lbnd = array.lbound(0)
-    assert lbnd.value == "3"
 
 
 def test_array_indices():
