--- conflicted
+++ resolved
@@ -39,13 +39,9 @@
 ''' Performs py.test tests on the Container PSyIR node. '''
 
 import pytest
-<<<<<<< HEAD
 from psyclone.psyir.nodes import (Call, Container, KernelSchedule,
                                   FileContainer, Return, Routine)
 from psyclone.psyir.symbols import SymbolTable, DataSymbol, REAL_SINGLE_TYPE
-=======
-
->>>>>>> 77510b93
 from psyclone.errors import GenerationError
 from psyclone.psyir.backend.fortran import FortranWriter
 from psyclone.psyir.nodes import (colored, Container, FileContainer,
@@ -187,8 +183,7 @@
             "" in str(excinfo.value))
 
 
-<<<<<<< HEAD
-# _find_routine_in_container
+# get_routine_psyir
 
 CALL_IN_SUB_USE = (
     "subroutine run_it()\n"
@@ -221,7 +216,7 @@
         "end module inline_mod\n")
     psyir = fortran_reader.psyir_from_source(code)
     container = psyir.children[0]
-    result = container.get_routine_definition("missing")
+    result = container.get_routine_psyir("missing")
     assert result is None
 
 
@@ -236,7 +231,7 @@
         "end module inline_mod\n")
     psyir = fortran_reader.psyir_from_source(code)
     container = psyir.children[0]
-    result = container.get_routine_definition("my_sub")
+    result = container.get_routine_psyir("my_sub")
     assert result is None
 
 
@@ -251,7 +246,7 @@
         "end module inline_mod\n")
     psyir = fortran_reader.psyir_from_source(code)
     container = psyir.children[0]
-    result = container.get_routine_definition("my_sub")
+    result = container.get_routine_psyir("my_sub")
     assert result is None
 
 
@@ -274,7 +269,7 @@
         f"end module inline_mod2\n")
     psyir = fortran_reader.psyir_from_source(code)
     container = psyir.walk(Container)[1]
-    result = container.get_routine_definition("sub")
+    result = container.get_routine_psyir("sub")
     assert isinstance(result, Routine)
     assert result.name == "sub"
 
@@ -302,11 +297,11 @@
         local_node=call_node)
     # By default we don't follow wildcard imports and thus don't find
     # the routine.
-    result = container.get_routine_definition(call_node.routine.name)
+    result = container.get_routine_psyir(call_node.routine.name)
     assert result is None
     # Repeat but include wildcard imports.
-    result = container.get_routine_definition(call_node.routine.name,
-                                              check_wildcard_imports=True)
+    result = container.get_routine_psyir(call_node.routine.name,
+                                         check_wildcard_imports=True)
     assert isinstance(result, Routine)
     assert result.name == "sub"
 
@@ -326,7 +321,7 @@
     call_node = psyir.walk(Call)[0]
     container = call_node.routine.interface.container_symbol.container(
         local_node=call_node)
-    result = container.get_routine_definition(call_node.routine.name)
+    result = container.get_routine_psyir(call_node.routine.name)
     assert result is None
 
 
@@ -340,24 +335,6 @@
     call_node = psyir.walk(Call)[0]
     container = call_node.routine.interface.container_symbol.container(
         local_node=call_node)
-    result = container.get_routine_definition(call_node.routine.name)
+    result = container.get_routine_psyir(call_node.routine.name)
     assert isinstance(result, Routine)
-    assert result.name == "sub"
-=======
-def test_container_get_routine_psyir():
-    '''Test that get_routine_psyir works
-
-    '''
-    symbol_table = SymbolTable()
-    symbol_table.add(DataSymbol("tmp", REAL_SINGLE_TYPE))
-    kernel1 = KernelSchedule.create("mod_1", SymbolTable(), [])
-    kernel2 = KernelSchedule.create("mod_2", SymbolTable(), [])
-    container = Container.create("container_name", symbol_table,
-                                 [kernel1, kernel2])
-    for name in ["mod_1", "mod_2"]:
-        psyir = container.get_routine_psyir(name)
-        assert isinstance(psyir, Routine)
-        assert psyir.name == name
-
-    assert container.get_routine_psyir("doesnotexist") is None
->>>>>>> 77510b93
+    assert result.name == "sub"