--- conflicted
+++ resolved
@@ -46,9 +46,10 @@
 from psyclone.psyGen import PSyFactory
 from psyclone.psyir import nodes
 from psyclone import psyGen
-<<<<<<< HEAD
 from psyclone.psyir.nodes import (
-    OMPDoDirective, OMPParallelDirective,
+    OMPDoDirective, OMPParallelDirective, BinaryOperation, Call,
+    ArrayReference, OMPTaskDirective, DynamicOMPTaskDirective,
+    IntrinsicCall, OMPSharedClause, Range, OMPDependClause,
     OMPParallelDoDirective, OMPMasterDirective, OMPTaskloopDirective,
     OMPTaskwaitDirective, OMPTargetDirective, OMPLoopDirective, Schedule,
     Return, OMPSingleDirective, Loop, Literal, Routine, Assignment,
@@ -56,36 +57,18 @@
     OMPGrainsizeClause, OMPNumTasksClause, OMPNogroupClause,
     OMPPrivateClause, OMPDefaultClause, OMPReductionClause,
     OMPScheduleClause, OMPTeamsDistributeParallelDoDirective,
-    OMPAtomicDirective, OMPFirstprivateClause, OMPSimdDirective)
+    OMPAtomicDirective, OMPFirstprivateClause, OMPSimdDirective,
+    StructureReference, IfBlock)
 from psyclone.psyir.symbols import (
-    DataSymbol, INTEGER_TYPE, SymbolTable,
-    REAL_SINGLE_TYPE, INTEGER_SINGLE_TYPE, Symbol)
+    DataSymbol, INTEGER_TYPE, SymbolTable, ArrayType, RoutineSymbol,
+    REAL_SINGLE_TYPE, INTEGER_SINGLE_TYPE, Symbol, StructureType,
+    REAL_TYPE, DataTypeSymbol)
+from psyclone.psyir.transformations import ChunkLoopTrans, OMPTaskTrans
 from psyclone.errors import InternalError, GenerationError
 from psyclone.transformations import (
     Dynamo0p3OMPLoopTrans, OMPParallelTrans,
     OMPParallelLoopTrans, DynamoOMPParallelLoopTrans, OMPSingleTrans,
     OMPMasterTrans, OMPTaskloopTrans, OMPLoopTrans)
-=======
-from psyclone.psyir.nodes import OMPDoDirective, OMPParallelDirective, \
-    OMPParallelDoDirective, OMPMasterDirective, OMPTaskloopDirective, \
-    OMPTaskwaitDirective, OMPTargetDirective, OMPLoopDirective, Schedule, \
-    Return, OMPSingleDirective, Loop, Literal, Routine, Assignment, \
-    Reference, OMPDeclareTargetDirective, OMPNowaitClause, \
-    OMPGrainsizeClause, OMPNumTasksClause, OMPNogroupClause, \
-    OMPPrivateClause, OMPDefaultClause, OMPReductionClause, \
-    OMPScheduleClause, OMPTeamsDistributeParallelDoDirective, \
-    OMPFirstprivateClause, ArrayReference, BinaryOperation, Call, \
-    IfBlock, StructureReference, DynamicOMPTaskDirective, OMPTaskDirective, \
-    Range, OMPSharedClause, OMPDependClause, IntrinsicCall
-from psyclone.psyir.symbols import DataSymbol, INTEGER_TYPE, SymbolTable, \
-    REAL_SINGLE_TYPE, INTEGER_SINGLE_TYPE, Symbol, ArrayType, RoutineSymbol, \
-    REAL_TYPE, StructureType, DataTypeSymbol
-from psyclone.errors import InternalError, GenerationError
-from psyclone.psyir.transformations import ChunkLoopTrans, OMPTaskTrans
-from psyclone.transformations import Dynamo0p3OMPLoopTrans, OMPParallelTrans, \
-    OMPParallelLoopTrans, DynamoOMPParallelLoopTrans, OMPSingleTrans, \
-    OMPMasterTrans, OMPTaskloopTrans, OMPLoopTrans
->>>>>>> 1f918a72
 from psyclone.tests.utilities import get_invoke
 
 BASE_PATH = os.path.join(os.path.dirname(os.path.dirname(os.path.dirname(
@@ -1625,7 +1608,6 @@
     assert omploop1 != omploop2
 
 
-<<<<<<< HEAD
 def test_omp_atomics_is_valid_atomic_statement(fortran_reader):
     ''' Test the OMPAtomicDirective can identify when a statement is a valid
     expression to support OpenMP atomics. '''
@@ -1732,7 +1714,38 @@
         A(1,1) = A(1,1) * 2
         do i = 1, 10
             A(i,1) = 3
-=======
+        end do
+    end subroutine
+    '''
+    tree = fortran_reader.psyir_from_source(code)
+    routine = tree.walk(Routine)[0]
+    stmt = routine.children[0]
+    simd = OMPSimdDirective()
+    simd.dir_body.addchild(stmt.detach())
+    routine.children.insert(0, simd)
+
+    # If it does not have an associated loop
+    with pytest.raises(GenerationError) as err:
+        simd.validate_global_constraints()
+    assert ("The OMP SIMD directives must always have one and only one "
+            "associated loop, but found: " in str(err.value))
+
+    # If it doesn not have an associated node at all
+    simd.dir_body[0].detach()
+    with pytest.raises(GenerationError) as err:
+        simd.validate_global_constraints()
+    assert ("The OMP SIMD directives must always have one and only one "
+            "associated loop, but found: " in str(err.value))
+
+    stmt = routine.children[1]
+    simd = OMPSimdDirective()
+    simd.dir_body.addchild(stmt.detach())
+    routine.addchild(simd)
+
+    # This is a valid OMPSimd expression
+    simd.validate_global_constraints()
+
+
 def test_omp_serial_valid_dependence_literals():
     '''
     Tests the _valid_dependence_literals function in OMPSerialDirective
@@ -4463,39 +4476,10 @@
             do j = grid_min, grid_max
                 d(i, j) = b(i,j) + a(i,j)
             end do
->>>>>>> 1f918a72
         end do
     end subroutine
     '''
     tree = fortran_reader.psyir_from_source(code)
-<<<<<<< HEAD
-    routine = tree.walk(Routine)[0]
-    stmt = routine.children[0]
-    simd = OMPSimdDirective()
-    simd.dir_body.addchild(stmt.detach())
-    routine.children.insert(0, simd)
-
-    # If it does not have an associated loop
-    with pytest.raises(GenerationError) as err:
-        simd.validate_global_constraints()
-    assert ("The OMP SIMD directives must always have one and only one "
-            "associated loop, but found: " in str(err.value))
-
-    # If it doesn not have an associated node at all
-    simd.dir_body[0].detach()
-    with pytest.raises(GenerationError) as err:
-        simd.validate_global_constraints()
-    assert ("The OMP SIMD directives must always have one and only one "
-            "associated loop, but found: " in str(err.value))
-
-    stmt = routine.children[1]
-    simd = OMPSimdDirective()
-    simd.dir_body.addchild(stmt.detach())
-    routine.addchild(simd)
-
-    # This is a valid OMPSimd expression
-    simd.validate_global_constraints()
-=======
 
     loop_trans = ChunkLoopTrans()
     task_trans = OMPTaskTrans()
@@ -4669,5 +4653,4 @@
                                                     my_range2.copy()])
     assert test_dir._check_dependency_pairing_valid(
                array_reference1, array_reference2, None, None
-           )
->>>>>>> 1f918a72
+           )