# -----------------------------------------------------------------------------
# BSD 3-Clause License
#
# Copyright (c) 2020-2024, Science and Technology Facilities Council.
# All rights reserved.
#
# Redistribution and use in source and binary forms, with or without
# modification, are permitted provided that the following conditions are met:
#
# * Redistributions of source code must retain the above copyright notice, this
#   list of conditions and the following disclaimer.
#
# * Redistributions in binary form must reproduce the above copyright notice,
#   this list of conditions and the following disclaimer in the documentation
#   and/or other materials provided with the distribution.
#
# * Neither the name of the copyright holder nor the names of its
#   contributors may be used to endorse or promote products derived from
#   this software without specific prior written permission.
#
# THIS SOFTWARE IS PROVIDED BY THE COPYRIGHT HOLDERS AND CONTRIBUTORS
# "AS IS" AND ANY EXPRESS OR IMPLIED WARRANTIES, INCLUDING, BUT NOT
# LIMITED TO, THE IMPLIED WARRANTIES OF MERCHANTABILITY AND FITNESS
# FOR A PARTICULAR PURPOSE ARE DISCLAIMED. IN NO EVENT SHALL THE
# COPYRIGHT HOLDER OR CONTRIBUTORS BE LIABLE FOR ANY DIRECT, INDIRECT,
# INCIDENTAL, SPECIAL, EXEMPLARY, OR CONSEQUENTIAL DAMAGES (INCLUDING,
# BUT NOT LIMITED TO, PROCUREMENT OF SUBSTITUTE GOODS OR SERVICES;
# LOSS OF USE, DATA, OR PROFITS; OR BUSINESS INTERRUPTION) HOWEVER
# CAUSED AND ON ANY THEORY OF LIABILITY, WHETHER IN CONTRACT, STRICT
# LIABILITY, OR TORT (INCLUDING NEGLIGENCE OR OTHERWISE) ARISING IN
# ANY WAY OUT OF THE USE OF THIS SOFTWARE, EVEN IF ADVISED OF THE
# POSSIBILITY OF SUCH DAMAGE.
# -----------------------------------------------------------------------------
# Author S. Siso, STFC Daresbury Lab
# Modified by R. W. Ford, STFC Daresbury Lab
#             A. R. Porter, STFC Daresbury Lab
# Modified by J. Henrichs, Bureau of Meteorology
# -----------------------------------------------------------------------------

'''Perform py.test tests on the psyclone.psyir.symbols.symbol module.

Note that SymbolError is declared but not used in symbol.py. There are
many other files that use SymbolError and have associated tests so it
is not tested here.

'''


import pytest

from psyclone.core import Signature, SingleVariableAccessInfo
from psyclone.errors import InternalError
from psyclone.psyir.nodes import Container, Literal, KernelSchedule
from psyclone.psyir.symbols import (
    ArgumentInterface, ContainerSymbol,
    DataSymbol, ImportInterface, DefaultModuleInterface, StaticInterface,
    INTEGER_SINGLE_TYPE, AutomaticInterface, CommonBlockInterface,
    NoType, RoutineSymbol, Symbol, SymbolError, UnknownInterface,
    SymbolTable, UnresolvedInterface)


def test_symbol_initialisation():
    '''Test that a Symbol instance can be created when valid arguments are
    given, otherwise raise relevant exceptions. Also tests the
    internal Visibility class, the name, visibility and interface properties.

    '''
    sym = Symbol("sym1")
    assert isinstance(sym, Symbol)
    assert sym.name == "sym1"
    assert sym.visibility == Symbol.DEFAULT_VISIBILITY
    assert isinstance(sym.interface, AutomaticInterface)
    # Check that the default visibility is public
    assert Symbol.DEFAULT_VISIBILITY == Symbol.Visibility.PUBLIC

    sym = Symbol("sym2", Symbol.Visibility.PRIVATE)
    assert sym.visibility == Symbol.Visibility.PRIVATE

    sym = Symbol("sym3", interface=UnresolvedInterface())
    assert isinstance(sym.interface, UnresolvedInterface)

    with pytest.raises(TypeError) as error:
        sym = Symbol(None)
    assert ("Symbol 'name' attribute should be of type 'str'"
            in str(error.value))

    with pytest.raises(TypeError) as error:
        Symbol('sym1', visibility="hello")
    assert ("Symbol 'visibility' attribute should be of type "
            "psyir.symbols.Symbol.Visibility but" in str(error.value))

    with pytest.raises(TypeError) as error:
        Symbol('sym1', interface="hello")
    assert ("The interface to a Symbol must be a SymbolInterface but got "
            "'str'" in str(error.value))


def test_symbol_interface_setter_and_is_properties():
    '''Test that the Symbol interface setter behaves as expected,
    including raising an exception if the input is of the wrong
    type. Also use this to test the is_automatic, is_import and
    is_argument, is_unresolved, is_modulevar, is_static,
    is_commonblock, is_unknown_interface properties.

    '''
    symbol = Symbol('sym1')
    assert symbol.is_automatic
    assert not symbol.is_import
    assert not symbol.is_argument
    assert not symbol.is_unresolved
    assert not symbol.is_modulevar
    assert not symbol.is_static
    assert not symbol.is_commonblock
    assert not symbol.is_unknown_interface

    symbol.interface = ImportInterface(ContainerSymbol("my_mod"))
    assert not symbol.is_automatic
    assert symbol.is_import
    assert not symbol.is_argument
    assert not symbol.is_unresolved
    assert not symbol.is_modulevar
    assert not symbol.is_static
    assert not symbol.is_commonblock
    assert not symbol.is_unknown_interface

    symbol.interface = ArgumentInterface()
    assert not symbol.is_automatic
    assert not symbol.is_import
    assert symbol.is_argument
    assert not symbol.is_unresolved
    assert not symbol.is_modulevar
    assert not symbol.is_static
    assert not symbol.is_commonblock
    assert not symbol.is_unknown_interface

    symbol.interface = UnresolvedInterface()
    assert not symbol.is_automatic
    assert not symbol.is_import
    assert not symbol.is_argument
    assert symbol.is_unresolved
    assert not symbol.is_modulevar
    assert not symbol.is_static
    assert not symbol.is_commonblock
    assert not symbol.is_unknown_interface

    symbol.interface = DefaultModuleInterface()
    assert not symbol.is_automatic
    assert not symbol.is_import
    assert not symbol.is_argument
    assert not symbol.is_unresolved
    assert symbol.is_modulevar
    assert not symbol.is_static
    assert not symbol.is_commonblock
    assert not symbol.is_unknown_interface

    symbol.interface = StaticInterface()
    assert not symbol.is_automatic
    assert not symbol.is_import
    assert not symbol.is_argument
    assert not symbol.is_unresolved
    assert not symbol.is_modulevar
    assert symbol.is_static
    assert not symbol.is_commonblock
    assert not symbol.is_unknown_interface

    symbol.interface = CommonBlockInterface()
    assert not symbol.is_automatic
    assert not symbol.is_import
    assert not symbol.is_argument
    assert not symbol.is_unresolved
    assert not symbol.is_modulevar
    assert not symbol.is_static
    assert symbol.is_commonblock
    assert not symbol.is_unknown_interface

    symbol.interface = UnknownInterface()
    assert not symbol.is_automatic
    assert not symbol.is_import
    assert not symbol.is_argument
    assert not symbol.is_unresolved
    assert not symbol.is_modulevar
    assert not symbol.is_static
    assert not symbol.is_commonblock
    assert symbol.is_unknown_interface

    with pytest.raises(TypeError) as info:
        symbol.interface = "hello"
    assert ("The interface to a Symbol must be a SymbolInterface but got "
            "'str'" in str(info.value))


def test_symbol_str():
    '''Test that a Symbol instance can be stringified'''

    sym = Symbol("my_symbol")
    assert str(sym) == "my_symbol: Symbol<Automatic>"


def test_find_symbol_table():
    ''' Test the find_symbol_table() method. '''
    sym = Symbol("a_var")
    with pytest.raises(TypeError) as err:
        sym.find_symbol_table("3")
    assert ("expected to be passed an instance of psyir.nodes.Node but got "
            "'str'" in str(err.value))
    # Search for a SymbolTable with only one level of hierarchy
    sched = KernelSchedule.create("dummy")
    table = sched.symbol_table
    table.add(sym)
    assert sym.find_symbol_table(sched) is table
    # Create a Container so that we have two levels of hierarchy
    ctable = SymbolTable()
    sym2 = Symbol("b_var")
    ctable.add(sym2)
    _ = Container.create("test", ctable, [sched])
    assert sym2.find_symbol_table(sched) is ctable
    # A Symbol that isn't in any table
    sym3 = Symbol("missing")
    assert sym3.find_symbol_table(sched) is None
    # When there is no SymbolTable associated with the PSyIR node
    orphan = Literal("1", INTEGER_SINGLE_TYPE)
    assert sym3.find_symbol_table(orphan) is None


def test_symbol_copy():
    '''
    Test the Symbol.copy() method.
    '''
    csym = ContainerSymbol("some_mod")
    asym = Symbol("a", visibility=Symbol.Visibility.PRIVATE,
                  interface=ImportInterface(csym))
    new_sym = asym.copy()
    assert new_sym is not asym
    assert new_sym.name == asym.name
    assert isinstance(new_sym.interface, ImportInterface)
    assert new_sym.interface.container_symbol is csym
    assert new_sym.visibility == asym.visibility
    # Check that we can modify the interface of the new symbol without
    # affecting the original.
    new_sym.interface.container_symbol = ContainerSymbol("other_mod")
    assert asym.interface.container_symbol is csym


def test_symbol_copy_properties():
    ''' Test the copy_properties() method. '''
    csym = ContainerSymbol("some_mod")
    sym = Symbol("a", visibility=Symbol.Visibility.PRIVATE,
                 interface=ImportInterface(csym))
    new_sym = Symbol("b")
    new_sym.copy_properties(sym)
    # Name and visibility should be unchanged
    assert new_sym.name == "b"
    assert new_sym.visibility == Symbol.Visibility.PUBLIC
    # Interface should have been updated
    assert new_sym.interface == sym.interface

    with pytest.raises(TypeError) as err:
        new_sym.copy_properties("hello")
    assert ("Argument should be of type 'Symbol' but found 'str'" in
            str(err.value))


def test_symbol_specialise():
    '''Test the Symbol.specialise() method.'''
    # pylint: disable = unidiomatic-typecheck
    asym = Symbol("a")
    assert type(asym) is Symbol
    assert str(asym) == "a: Symbol<Automatic>"
    asym.specialise(RoutineSymbol)
    assert type(asym) is RoutineSymbol
    assert (str(asym) == "a: RoutineSymbol<NoType, pure=unknown, "
            "elemental=unknown>")


@pytest.mark.parametrize("test_class", [Symbol, RoutineSymbol])
@pytest.mark.parametrize("arg", [str, Symbol])
def test_symbol_specialise_class_error(test_class, arg):
    '''Test the Symbol.specialise() method raises the expected
    exception if the supplied argument is a class that is not a
    subclass of the instance that calls specialise().

    '''
    asym = test_class("a")
    with pytest.raises(TypeError) as info:
        asym.specialise(arg)
    assert (f"The specialise method in 'a', an instance of "
            f"'{test_class.__name__}', expects the subclass argument to be a "
            f"subclass of '{test_class.__name__}', but found "
            f"'{arg.__name__}'." in str(info.value))


@pytest.mark.parametrize("test_class", [Symbol, RoutineSymbol])
def test_symbol_specialise_instance_error(test_class):
    '''Test the Symbol.specialise() method raises the expected exception
    if the supplied argument is not a class. Check using Symbol and a
    subclass of Symbol.

    '''
    asym = test_class("a")
    with pytest.raises(TypeError) as info:
        asym.specialise(None)
    assert ("The specialise method in 'a' expects the subclass "
            "argument to be a class."
            in str(info.value))


def test_get_external_symbol(monkeypatch):
    ''' Test the get_external_symbol() method. '''
    asym = Symbol("a")
    with pytest.raises(NotImplementedError) as err:
        asym.get_external_symbol()
    assert ("trying to resolve symbol 'a' properties, the lazy evaluation "
            "of 'Automatic' interfaces is not supported" in str(err.value))
    other_container = ContainerSymbol("some_mod")
    ctable = SymbolTable()
    ctable.add(other_container)
    # Create a Symbol that is imported from the "some_mod" Container
    bsym = Symbol("b", interface=ImportInterface(other_container))
    ctable.add(bsym)
    _ = Container.create("test", ctable, [KernelSchedule.create("dummy")])
    # Monkeypatch the container's FortranModuleInterface so that it always
    # appears to be unable to find the "some_mod" module

    def fake_import(name):
        raise SymbolError("Oh dear")
    monkeypatch.setattr(other_container._interface, "get_container",
                        fake_import)
    with pytest.raises(SymbolError) as err:
        bsym.get_external_symbol()
    assert ("trying to resolve the properties of symbol 'b' in module "
            "'some_mod': PSyclone SymbolTable error: Oh dear" in
            str(err.value))
    # Monkeypatch to pretend that we fail to get a Container object.
    monkeypatch.setattr(other_container, "find_container_psyir", lambda: None)
    with pytest.raises(SymbolError) as err:
        bsym.get_external_symbol()
    assert ("trying to resolve the properties of symbol 'b' in module "
            "'some_mod': PSyclone SymbolTable error: Error trying to resolve "
            "the properties of symbol 'b'. The interface points to module "
            "'some_mod' but could not obtain its PSyIR." in str(err.value))


def test_get_external_symbol_missing(monkeypatch):
    '''
    Test that get_external_symbol() raises the expected error when the
    requested symbol cannot be found in the Container from which it is
    imported.

    '''
    # Create a Container for the 'some_mod' module and attach this to
    # the ContainerSymbol
    ctable2 = SymbolTable()
    some_mod = Container.create("some_mod", ctable2,
<<<<<<< HEAD
                                [KernelSchedule.create("dummy2")])
=======
                                [KernelSchedule("dummy2")])
    other_container = ContainerSymbol("some_mod")
>>>>>>> 9f219c98
    other_container._reference = some_mod
    # Create a Symbol that is imported from the "some_mod" Container
    bsym = Symbol("b", interface=ImportInterface(other_container))
    # Currently the Container does not contain an entry for 'b'
    with pytest.raises(SymbolError) as err:
        bsym.get_external_symbol()
    assert ("trying to resolve the properties of symbol 'b'. The interface "
            "points to module 'some_mod' but could not find the definition of "
            "'b' in that module." in str(err.value))
    # Add an entry for 'b' to the Container's symbol table
    ctable2.add(DataSymbol("b", INTEGER_SINGLE_TYPE))
    new_sym = bsym.resolve_type()
    assert isinstance(new_sym, DataSymbol)
    assert new_sym.datatype == INTEGER_SINGLE_TYPE


def test_symbol_resolve_type(monkeypatch):
    ''' Test the resolve_type method. '''
    # resolve_type() for a local symbol has nothing to do so should
    # just return itself.
    asym = Symbol("a")
    assert asym.resolve_type() is asym
    # Now test for a symbol that is imported from another Container
    other_container = ContainerSymbol("some_mod")
    bsym = Symbol("b", visibility=Symbol.Visibility.PRIVATE,
                  interface=ImportInterface(other_container))
    # Monkeypatch the get_external_symbol() method so that it just returns
    # a new DataSymbol
    monkeypatch.setattr(bsym, "get_external_symbol",
                        lambda: DataSymbol("b", INTEGER_SINGLE_TYPE))
    new_sym = bsym.resolve_type()
    # The symbol should be the same instance as before but with properties and
    # type obtained from the other table.
    assert new_sym is bsym
    assert isinstance(new_sym, DataSymbol)
    assert new_sym.datatype == INTEGER_SINGLE_TYPE
    assert new_sym.visibility == Symbol.Visibility.PRIVATE
    assert new_sym.is_import
    # Repeat but test when the imported Symbol is a parameter.
    csym = Symbol("c", visibility=Symbol.Visibility.PRIVATE,
                  interface=ImportInterface(other_container))
    # Monkeypatch the get_external_symbol() method so that it just returns
    # a new DataSymbol
    monkeypatch.setattr(
        csym, "get_external_symbol",
        lambda: DataSymbol("c", INTEGER_SINGLE_TYPE,
                           is_constant=True,
                           initial_value=Literal("1", INTEGER_SINGLE_TYPE)))
    new_sym = csym.resolve_type()
    assert new_sym is csym
    assert new_sym.datatype == INTEGER_SINGLE_TYPE
    assert new_sym.is_import
    assert new_sym.is_constant
    assert new_sym.initial_value == Literal("1", INTEGER_SINGLE_TYPE)
    # Repeat but test when the import turns out to be a RoutineSymbol.
    dsym = Symbol("d", visibility=Symbol.Visibility.PRIVATE,
                  interface=ImportInterface(other_container))
    monkeypatch.setattr(
        dsym, "get_external_symbol",
        lambda: RoutineSymbol("d", NoType()))
    new_sym = dsym.resolve_type()
    assert new_sym is dsym
    assert isinstance(dsym, RoutineSymbol)


def test_symbol_array_handling():
    '''Verifies the handling of arrays together with access information.

    '''
    # Make sure that a generic `Symbol` (no datatype) does not claim to
    # be an array
    asym = Symbol("a")
    assert asym.is_array is False

    # A generic symbol (no datatype) without an explicit array access
    # expression is not considered to have array access.
    assert not asym.is_array_access()

    # Specifying an index variable without any access information is an error.
    with pytest.raises(InternalError) as err:
        asym.is_array_access("i")
    assert ("index variable 'i' specified, but no access information given"
            in str(err.value))
    # Supply some access information.
    svinfo = SingleVariableAccessInfo(Signature("a"))
    assert not asym.is_array_access("i", svinfo)


def test_symbol_replace_symbols_using():
    '''Test the replace_symbols_using() method in Symbol.'''
    interf = DefaultModuleInterface()
    asym = Symbol("a", interface=interf)
    table = SymbolTable()
    # No symbols in table and nothing to update.
    asym.replace_symbols_using(table)
    assert asym.interface is interf
    cont = ContainerSymbol("genesis")
    binterf = ImportInterface(cont, orig_name="e")
    bsym = Symbol("b", interface=binterf)
    # No symbols in table.
    bsym.replace_symbols_using(table)
    assert bsym.interface is binterf
    assert bsym.interface.container_symbol is cont
    # Add a new ContainerSymbol to the table.
    cont2 = cont.copy()
    table.add(cont2)
    bsym.replace_symbols_using(table)
    assert bsym.interface is not binterf
    assert bsym.interface.container_symbol is cont2<|MERGE_RESOLUTION|>--- conflicted
+++ resolved
@@ -351,12 +351,8 @@
     # the ContainerSymbol
     ctable2 = SymbolTable()
     some_mod = Container.create("some_mod", ctable2,
-<<<<<<< HEAD
                                 [KernelSchedule.create("dummy2")])
-=======
-                                [KernelSchedule("dummy2")])
     other_container = ContainerSymbol("some_mod")
->>>>>>> 9f219c98
     other_container._reference = some_mod
     # Create a Symbol that is imported from the "some_mod" Container
     bsym = Symbol("b", interface=ImportInterface(other_container))
