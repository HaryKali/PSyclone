# -----------------------------------------------------------------------------
# BSD 3-Clause License
#
# Copyright (c) 2017-2024, Science and Technology Facilities Council.
# All rights reserved.
#
# Redistribution and use in source and binary forms, with or without
# modification, are permitted provided that the following conditions are met:
#
# * Redistributions of source code must retain the above copyright notice, this
#   list of conditions and the following disclaimer.
#
# * Redistributions in binary form must reproduce the above copyright notice,
#   this list of conditions and the following disclaimer in the documentation
#   and/or other materials provided with the distribution.
#
# * Neither the name of the copyright holder nor the names of its
#   contributors may be used to endorse or promote products derived from
#   this software without specific prior written permission.
#
# THIS SOFTWARE IS PROVIDED BY THE COPYRIGHT HOLDERS AND CONTRIBUTORS
# "AS IS" AND ANY EXPRESS OR IMPLIED WARRANTIES, INCLUDING, BUT NOT
# LIMITED TO, THE IMPLIED WARRANTIES OF MERCHANTABILITY AND FITNESS
# FOR A PARTICULAR PURPOSE ARE DISCLAIMED. IN NO EVENT SHALL THE
# COPYRIGHT HOLDER OR CONTRIBUTORS BE LIABLE FOR ANY DIRECT, INDIRECT,
# INCIDENTAL, SPECIAL, EXEMPLARY, OR CONSEQUENTIAL DAMAGES (INCLUDING,
# BUT NOT LIMITED TO, PROCUREMENT OF SUBSTITUTE GOODS OR SERVICES;
# LOSS OF USE, DATA, OR PROFITS; OR BUSINESS INTERRUPTION) HOWEVER
# CAUSED AND ON ANY THEORY OF LIABILITY, WHETHER IN CONTRACT, STRICT
# LIABILITY, OR TORT (INCLUDING NEGLIGENCE OR OTHERWISE) ARISING IN
# ANY WAY OUT OF THE USE OF THIS SOFTWARE, EVEN IF ADVISED OF THE
# POSSIBILITY OF SUCH DAMAGE.
# -----------------------------------------------------------------------------
# Authors R. W. Ford, A. R. Porter, S. Siso and N. Nobre, STFC Daresbury Lab
#         I. Kavcic, Met Office
#         J. Henrichs, Bureau of Meteorology
# -----------------------------------------------------------------------------

''' Perform py.test tests on the psyclone.psyir.symbols.symboltable file '''

import re
import os
from collections import OrderedDict
import pytest
from psyclone.configuration import Config
from psyclone.psyir.nodes import (
    CodeBlock, Container, KernelSchedule,
    Literal, Reference, Assignment, Routine, Schedule)
<<<<<<< HEAD
from psyclone.psyir import symbols
=======
from psyclone.psyir.symbols import SymbolTable, DataSymbol, ContainerSymbol, \
    AutomaticInterface, ImportInterface, ArgumentInterface, \
    ScalarType, ArrayType, UnresolvedType, REAL_TYPE, INTEGER_TYPE, Symbol, \
    SymbolError, RoutineSymbol, NoType, StructureType, DataTypeSymbol, \
    UnsupportedFortranType, UnresolvedInterface, CommonBlockInterface
>>>>>>> 699ceb2a
from psyclone.errors import InternalError


def create_hierarchy():
    '''Utility routine that creates a symbol table hierarchy with a
    symbol in each symbol table.

    :returns: two symbol tables created in a hierarchy.
    :rtype: (:py:class:`psyclone.psyir.symbols.SymbolTable`, \
        :py:class:`psyclone.psyir.symbols.SymbolTable`)

    '''
    schedule_symbol_table = symbols.SymbolTable()
    symbol1 = symbols.DataSymbol("symbol1", symbols.INTEGER_TYPE)
    schedule_symbol_table.add(symbol1, tag="symbol1_tag")
    schedule = KernelSchedule.create("my_kernel", schedule_symbol_table, [])
    container_symbol_table = symbols.SymbolTable()
    symbol2 = symbols.DataSymbol("symbol2", symbols.INTEGER_TYPE)
    container_symbol_table.add(symbol2, tag="symbol2_tag")
    _ = Container.create("my_container", container_symbol_table,
                         [schedule])
    return (schedule_symbol_table, container_symbol_table)


def test_instance():
    '''Test that a SymbolTable is created with the expected initial values
    and that it raises an exception if any arguments are invalid.

    '''
    sym_table = symbols.SymbolTable()
    assert isinstance(sym_table._symbols, OrderedDict)
    assert not sym_table._symbols
    assert sym_table._argument_list == []
    assert sym_table._tags == {}
    assert sym_table._node is None
    assert sym_table._default_visibility is symbols.Symbol.Visibility.PUBLIC

    with pytest.raises(TypeError) as info:
        _ = symbols.SymbolTable(node="hello")
    # Error checked in the attribute setter test

    schedule = Schedule()
    schedule.symbol_table.detach()
    sym_table = symbols.SymbolTable(node=schedule)
    assert isinstance(sym_table._symbols, OrderedDict)
    assert not sym_table._symbols
    assert sym_table._argument_list == []
    assert sym_table._tags == {}
    assert sym_table._node is schedule
    assert sym_table._default_visibility is symbols.Symbol.Visibility.PUBLIC

    sym_table = symbols.SymbolTable(
        default_visibility=symbols.Symbol.Visibility.PUBLIC)
    assert sym_table._default_visibility == symbols.Symbol.Visibility.PUBLIC

    with pytest.raises(TypeError) as info:
        symbols.SymbolTable(default_visibility=1)
    assert ("Default visibility must be an instance of psyir.symbols.Symbol."
            "Visibility but got 'int'" in str(info.value))


def test_default_vis_symbol_table():
    ''' Test the setter and getter for the default_visibility property. '''
    sym_table = symbols.SymbolTable()
    assert sym_table.default_visibility is symbols.Symbol.Visibility.PUBLIC
    sym_table.default_visibility = symbols.Symbol.Visibility.PRIVATE
    assert sym_table.default_visibility == symbols.Symbol.Visibility.PRIVATE
    with pytest.raises(TypeError) as info:
        sym_table.default_visibility = 1
    assert ("Default visibility must be an instance of psyir.symbols.Symbol."
            "Visibility but got 'int'" in str(info.value))


def test_parent_symbol_table():
    '''Check that the parent_symbol_table() method behaves as expected with the
    scope_limit argument.

    '''
    inner_symbol_table, outer_symbol_table = create_hierarchy()
    inner_scope = inner_symbol_table.node

    assert inner_symbol_table.parent_symbol_table() is outer_symbol_table
    assert outer_symbol_table.parent_symbol_table() is None

    # Limit recursion by the scope_limit parameter
    assert inner_symbol_table.parent_symbol_table(
            scope_limit=inner_scope) is None

    # Provide a wrong scope_limit parameter
    with pytest.raises(TypeError) as err:
        _ = inner_symbol_table.parent_symbol_table(scope_limit=2)
    assert ("The scope_limit argument '2', is not of type `Node`." in
            str(err.value))


def test_symboltable_is_empty():
    '''Test that a symbol table is correctly flagged as empty/non-empty.

    '''
    sym_table = symbols.SymbolTable()
    assert sym_table.is_empty() is True

    # Add a symbol so the table is now not empty anymore
    sym = symbols.ContainerSymbol("my_mod")
    sym_table.add(sym)
    assert sym_table.is_empty() is False

    # Now remove the symbol again, the table should be empty
    sym_table.remove(sym)
    assert sym_table.is_empty() is True


def test_next_available_name_1():
    '''Test that the next_available_name method returns names that are not
    already in the symbol table.

    '''
    # Create a symbol table containing a symbol
    sym_table = symbols.SymbolTable()
    sym_table.add(symbols.ContainerSymbol("my_mod"))

    # Check we can generate a new symbol name (and add it to the symbol
    # table as this is required for further testing).
    name = sym_table.next_available_name()
    assert name == "psyir_tmp"
    sym_table.add(symbols.DataSymbol(name, symbols.REAL_TYPE))

    # Check we return the expected symbol name when there is a
    # supplied root name.
    assert sym_table.next_available_name(root_name="my_name") == "my_name"
    # Check we return a new symbol by appending an integer index to
    # the root name when the names clash.
    name = sym_table.next_available_name(root_name="my_mod")
    assert name == "my_mod_1"
    sym_table.add(symbols.ContainerSymbol(name))
    # Check that the name-clash checking is not case sensitive
    name = sym_table.next_available_name(root_name="my_MOD")
    assert name == "my_MOD_2"
    name = sym_table.next_available_name(root_name="my_mod_1")
    assert name == "my_mod_1_1"
    # Check we return a new name by appending an integer index to
    # the default name when the names clash.
    name = sym_table.next_available_name()
    assert name == "psyir_tmp_1"
    sym_table.add(symbols.DataSymbol(name, symbols.REAL_TYPE))
    assert sym_table.next_available_name() == "psyir_tmp_2"
    # Check that clashes with symbols in a second symbol table are also
    # avoided.
    table2 = symbols.SymbolTable()
    table2.add(symbols.DataSymbol("psyir_tmp_2", symbols.REAL_TYPE))
    assert sym_table.next_available_name(other_table=table2) == "psyir_tmp_3"


def test_next_available_name_2():
    '''Test that the next_available_name method returns an internal name if
    the supplied root_name argument is an empty string.

    '''
    sym_table = symbols.SymbolTable()
    name = sym_table.next_available_name(root_name="")
    assert name == "psyir_tmp"


def test_next_available_name_3():
    '''Test that the next_available_name method returns an internal name if
    the supplied root_name argument is None.

    '''
    sym_table = symbols.SymbolTable()
    name = sym_table.next_available_name(root_name=None)
    assert name == "psyir_tmp"


def test_next_available_name_4():
    '''Test that the next_available_name method raises the expected exception
    if an argument has the wrong type.

    '''
    sym_table = symbols.SymbolTable()
    with pytest.raises(TypeError) as excinfo:
        _ = sym_table.next_available_name(root_name=7)
    assert ("Argument root_name should be of type str or NoneType but found "
            "'int'." in str(excinfo.value))
    with pytest.raises(TypeError) as excinfo:
        _ = sym_table.next_available_name(shadowing=7)
    assert ("Argument 'shadowing' should be of type bool but found "
            "'int'." in str(excinfo.value))
    with pytest.raises(TypeError) as excinfo:
        _ = sym_table.next_available_name(root_name="groot", other_table="am")
    assert ("argument 'other_table' should be of type SymbolTable but found "
            "'str'." in str(excinfo.value))


def test_new_symbol_5():
    '''Check that next_available_name in the SymbolTable class behaves as
    expected with the shadowing flag being a) explicitly set to
    False, b) explicitly set to True and c) using the default value
    (False).

    '''
    schedule_symbol_table, container_symbol_table = create_hierarchy()

    # A clash in this symbol table should return a unique symbol
    for arg in {}, {"shadowing": True}, {"shadowing": False}:
        assert (schedule_symbol_table.next_available_name("symbol1", **arg)
                == "symbol1_1")
    # A clash in an ancestor symbol table will not be checked if
    # shadowing is False
    for arg in {}, {"shadowing": False}:
        assert (schedule_symbol_table.next_available_name("symbol2", **arg)
                == "symbol2_1")
    assert schedule_symbol_table.next_available_name(
        "symbol2", shadowing=True) == "symbol2"
    # A clash with a symbol in a child symbol table is not checked
    for arg in {}, {"shadowing": True}, {"shadowing": False}:
        assert (container_symbol_table.next_available_name("symbol1", **arg)
                == "symbol1")


def test_add_1():
    '''Test that the add method inserts new symbols in the symbol table,
    but raises appropriate errors when provided with an invalid symbol
    or duplicate declaration.

    '''
    sym_table = symbols.SymbolTable()

    # Declare a symbol
    my_mod = symbols.ContainerSymbol("my_mod")
    sym_table.add(my_mod)
    array_type = symbols.ArrayType(symbols.REAL_TYPE, [5, 1])
    sym_table.add(
        symbols.DataSymbol("var1", array_type,
                           interface=symbols.ImportInterface(my_mod)))
    assert sym_table._symbols["my_mod"].name == "my_mod"
    var1_symbol = sym_table._symbols["var1"]
    assert var1_symbol.name == "var1"
    assert (var1_symbol.datatype.intrinsic ==
            symbols.ScalarType.Intrinsic.REAL)
    assert (var1_symbol.datatype.precision ==
            symbols.ScalarType.Precision.UNDEFINED)
    var1_datatype = var1_symbol.datatype
    assert len(var1_datatype.shape) == 2
    assert isinstance(var1_datatype.shape[0], symbols.ArrayType.ArrayBounds)
    assert isinstance(var1_datatype.shape[0].upper, Literal)
    assert var1_datatype.shape[0].upper.value == "5"
    assert (var1_datatype.shape[0].upper.datatype.intrinsic ==
            symbols.ScalarType.Intrinsic.INTEGER)
    assert (var1_datatype.shape[0].upper.datatype.precision ==
            symbols.ScalarType.Precision.UNDEFINED)
    assert isinstance(var1_datatype.shape[1], symbols.ArrayType.ArrayBounds)
    assert isinstance(var1_datatype.shape[1].upper, Literal)
    assert var1_datatype.shape[1].upper.value == "1"
    assert (var1_datatype.shape[1].upper.datatype.intrinsic ==
            symbols.ScalarType.Intrinsic.INTEGER)
    assert (var1_datatype.shape[1].upper.datatype.precision ==
            symbols.ScalarType.Precision.UNDEFINED)
    assert var1_symbol.interface.container_symbol == my_mod

    # Declare a duplicate name symbol
    with pytest.raises(KeyError) as error:
        sym_table.add(symbols.DataSymbol("var1", symbols.REAL_TYPE))
    assert ("Symbol table already contains a symbol with name "
            "'var1'.") in str(error.value)
    with pytest.raises(KeyError) as error:
        sym_table.add(symbols.DataSymbol("vAR1", symbols.REAL_TYPE))
    assert ("Symbol table already contains a symbol with name "
            "'vAR1'.") in str(error.value)

    # Test that an exception is raised if a non-symbol is added
    with pytest.raises(InternalError) as error:
        sym_table.add("string-not-symbol")
    assert "Symbol 'string-not-symbol' is not a symbol, but 'str'" in \
        str(error.value)


def test_add_with_tags_1():
    '''Test that the add method with a tag inserts new symbols in the symbol
    table and raises appropriate errors.'''
    sym_table = symbols.SymbolTable()

    sym1 = symbols.Symbol("symbol_notag")
    sym2 = symbols.Symbol("symbol_tag1")
    sym3 = symbols.Symbol("symbol_tag2")
    sym_table.add(sym1)
    assert not sym_table._tags  # No tag added if none given
    sym_table.add(sym2, tag="tag1")
    sym_table.add(sym3, tag="tag2")

    assert len(sym_table._symbols) == 3
    assert len(sym_table._tags) == 2
    assert "tag1" in sym_table._tags
    assert sym_table._tags["tag1"] == sym2
    assert "tag2" in sym_table._tags
    assert sym_table._tags["tag2"] == sym3

    with pytest.raises(KeyError) as error:
        sym_table.add(symbols.DataSymbol("var1", symbols.REAL_TYPE),
                      tag="tag1")
    assert ("This symbol table, or an outer scope ancestor symbol table, "
            "already contains the tag 'tag1' for the symbol 'symbol_tag1', "
            "so it can not be associated with symbol 'var1'."
            in str(error.value))


def test_add_with_tags_hierachical():
    '''Check that add(tag=xxx) in a symbol_table hierarchy works as
    expected.

    '''
    schedule_symbol_table, container_symbol_table = create_hierarchy()
    symbol1 = schedule_symbol_table.lookup("symbol1")
    symbol3 = symbols.DataSymbol("symbol3", symbols.INTEGER_TYPE)

    # A clash of tags in this symbol table should raise an exception.
    with pytest.raises(KeyError) as info:
        schedule_symbol_table.add(symbol3, tag="symbol1_tag")
        assert (
            "This symbol table, or an outer scope ancestor symbol table, "
            "already contains the tag 'symbol1_tag' for the symbol 'symbol1: "
            "DataSymbol<Scalar<INTEGER, UNDEFINED>, Local>', so it can not be "
            "associated with symbol 'symbol3'." in str(info.value))
    # A clash of tags in an ancestor symbol table should raise an exception.
    with pytest.raises(KeyError) as info:
        schedule_symbol_table.add(symbol3, tag="symbol2_tag")
        assert (
            "This symbol table, or an outer scope ancestor symbol table, "
            "already contains the tag 'symbol2_tag' for the symbol 'symbol2: "
            "DataSymbol<Scalar<INTEGER, UNDEFINED>, Local>', so it can not be "
            "associated to symbol 'symbol3'." in str(info.value))
    # A clash of tags with a child symbol table is not checked for now.
    container_symbol_table.add(symbol1, tag="symbol1_tag")


def test_symbols_imported_from():
    ''' Test the Symbol Table symbols_imported_from() method. '''
    sym_table = symbols.SymbolTable()
    my_mod = symbols.ContainerSymbol("my_mod")
    sym_table.add(my_mod)
    assert sym_table.symbols_imported_from(my_mod) == []
    var1 = symbols.DataSymbol("var1", symbols.REAL_TYPE,
                              interface=symbols.AutomaticInterface())
    sym_table.add(var1)
    assert sym_table.symbols_imported_from(my_mod) == []
    var2 = symbols.DataSymbol("var2", symbols.INTEGER_TYPE,
                              interface=symbols.ImportInterface(my_mod))
    assert sym_table.symbols_imported_from(my_mod) == []
    sym_table.add(var2)
    assert sym_table.symbols_imported_from(my_mod) == [var2]
    var3 = symbols.DataSymbol("var3", symbols.INTEGER_TYPE,
                              interface=symbols.ImportInterface(my_mod))
    sym_table.add(var3)
    imported_symbols = sym_table.symbols_imported_from(my_mod)
    assert var3 in imported_symbols
    assert var2 in imported_symbols
    # Passing something that is not a ContainerSymbol is an error
    with pytest.raises(TypeError) as err:
        sym_table.symbols_imported_from(var2)
    assert "expects a ContainerSymbol but got an object of type" in \
        str(err.value)
    # Passing a ContainerSymbol that is not in the SymbolTable is an error
    with pytest.raises(KeyError) as err:
        sym_table.symbols_imported_from(symbols.ContainerSymbol("another_mod"))
    assert "Could not find 'another_mod' in " in str(err.value)
    # Passing a ContainerSymbol that is not in the SymbolTable but that has
    # the same name as one that is is an error
    with pytest.raises(KeyError) as err:
        sym_table.symbols_imported_from(symbols.ContainerSymbol("my_mod"))
    assert ("The 'my_mod' entry in this SymbolTable is not the supplied "
            "ContainerSymbol" in str(err.value))


def test_remove_genericsymbols():
    ''' Test that the remove method removes generic symbols from the symbol
    table. Also check that it disassociates any existing tags to the symbol'''

    sym_table = symbols.SymbolTable()
    symbol_a = symbols.Symbol("a")
    symbol_b = symbols.Symbol("b")
    symbol_c = symbols.Symbol("c")

    sym_table.add(symbol_a, tag="tag1")
    sym_table.add(symbol_b, tag="tag2")

    assert "a" in sym_table
    assert "tag1" in sym_table.tags_dict

    sym_table.remove(symbol_a)

    assert "a" not in sym_table
    assert "tag1" not in sym_table.tags_dict

    # Tag1 can now be reused
    sym_table.add(symbol_c, tag="tag1")


def test_remove_routineymbols():
    ''' Test that the remove method removes RoutineSymbols from the symbol
    table.'''
    sym_table = symbols.SymbolTable()
    symbol_a = symbols.RoutineSymbol("a")
    sym_table.add(symbol_a)
    assert "a" in sym_table
    sym_table.remove(symbol_a)
    assert "a" not in sym_table


def test_no_remove_routinesymbol_called(fortran_reader):
    '''Check that remove() refuses to remove a RoutineSymbol if it is the
    target of a Call.'''
    # But not if they are referred to by a Call
    psyir = fortran_reader.psyir_from_source(
        '''
module my_mod
  implicit none

contains

  subroutine runnit()
    call my_sub
  end subroutine runnit

  subroutine my_sub()

  end subroutine my_sub

end module my_mod
''')
    table = psyir.children[0].symbol_table
    my_sub = table.lookup("my_sub")
    assert isinstance(my_sub, symbols.RoutineSymbol)
    with pytest.raises(ValueError) as err:
        table.remove(my_sub)
    assert ("Cannot remove RoutineSymbol 'my_sub' because it is referenced by "
            "'call my_sub()" in str(err))


def test_no_remove_routinesymbol_interface(fortran_reader):
    '''Check that remove() refuses to remove a RoutineSymbol if it is
    referred to in an interface.'''
    # But not if they are referred to by a Call
    psyir = fortran_reader.psyir_from_source(
        '''
module my_mod
  implicit none

  interface whatever
    module procedure :: runnit, my_sub
  end interface whatever

contains

  subroutine runnit(arg)
    integer :: arg
  end subroutine runnit

  subroutine my_sub(arg)
    real :: arg
  end subroutine my_sub

end module my_mod
''')
    table = psyir.children[0].symbol_table
    my_sub = table.lookup("my_sub")
    assert isinstance(my_sub, symbols.RoutineSymbol)
    with pytest.raises(ValueError) as err:
        table.remove(my_sub)
    assert ("Cannot remove RoutineSymbol 'my_sub' because it is referenced in "
            "interface 'whatever'" in str(err))


def test_remove_containersymbols():
    '''Test that the remove method removes ContainerSymbols from the symbol
    table. Also checks that appropriate errors are raised when the method is
    provided with wrong parameters or if there are DataSymbols that reference
    the provided ContainerSymbol. '''
    sym_table = symbols.SymbolTable()

    # Declare a symbol
    my_mod = symbols.ContainerSymbol("my_mod")
    sym_table.add(my_mod)
    array_type = symbols.ArrayType(symbols.REAL_TYPE, [5, 1])
    sym_table.add(
        symbols.DataSymbol("var1", array_type,
                           interface=symbols.ImportInterface(my_mod)))
    var1 = sym_table.lookup("var1")
    assert var1
    assert sym_table.symbols_imported_from(my_mod) == [var1]
    # We should not be able to remove a Container if it is referenced
    # by an existing Symbol
    with pytest.raises(ValueError) as err:
        sym_table.remove(my_mod)
    assert ("Cannot remove ContainerSymbol 'my_mod' since symbols "
            "['var1'] are imported from it" in str(err.value))
    # Change the interface on var1
    var1.interface = symbols.AutomaticInterface()
    # We should now be able to remove the ContainerSymbol
    sym_table.remove(my_mod)
    with pytest.raises(KeyError) as err:
        sym_table.lookup("my_mod")
    assert "Could not find 'my_mod'" in str(err.value)
    # Attempting to remove it a second time is an error
    with pytest.raises(KeyError) as err:
        sym_table.remove(my_mod)
    assert ("Cannot remove Symbol 'my_mod' from symbol table because it does "
            "not" in str(err.value))
    # Attempting to remove a Symbol that is not in the table but that has
    # the same name as an entry in the table is an error
    sym_table.add(symbols.ContainerSymbol("my_mod"))
    with pytest.raises(InternalError) as err:
        sym_table.remove(symbols.ContainerSymbol("my_mod"))
    assert ("Symbol with name 'my_mod' in this symbol table is not the "
            "same" in str(err.value))


def test_remove_unsupported_types():
    ''' Test that the remove method raises appropriate errors when trying to
    remove unsupported types.'''
    sym_table = symbols.SymbolTable()

    # Attempt to supply something that is not a Symbol
    with pytest.raises(TypeError) as err:
        sym_table.remove("broken")
    assert ("remove() expects a Symbol argument but found: 'str'."
            in str(err.value))

    # We should not be able to remove a Symbol that is not currently supported
    var1 = symbols.DataSymbol("var1", symbols.REAL_TYPE)
    sym_table.add(var1)
    with pytest.raises(NotImplementedError) as err:
        sym_table.remove(var1)
    assert ("remove() currently only supports generic Symbol, ContainerSymbol "
            "and RoutineSymbol types but got: 'DataSymbol'" in str(err.value))


@pytest.mark.parametrize("sym_name", ["var1", "vAr1", "VAR1"])
def test_remove_case_insensitive(sym_name):
    ''' Check that the remove method works, irrespective of the case of the
    Symbol name. '''
    sym_table = symbols.SymbolTable()
    symbol1 = symbols.Symbol(sym_name)
    sym_table.add(symbol1)
    assert "var1" in sym_table
    sym_table.remove(symbol1)
    assert "var1" not in sym_table


def test_swap_symbol():
    ''' Test the SymbolTable.swap() method. '''
    symbol1 = symbols.Symbol("var1")
    sym_table = symbols.SymbolTable()
    sym_table.add(symbol1)
    # Test the checks on argument types.
    with pytest.raises(TypeError) as err:
        sym_table.swap(symbol1, "var2")
    assert ("Symbol to add must be of type Symbol but got 'str'" in
            str(err.value))
    with pytest.raises(TypeError) as err:
        sym_table.swap("var2", symbol1)
    assert ("Symbol to remove must be of type Symbol but got 'str'" in
            str(err.value))
    # Test that we reject attempts to swap symbols with different names.
    symbol2 = symbols.DataSymbol("var2", symbols.INTEGER_TYPE, initial_value=6)
    with pytest.raises(symbols.SymbolError) as err:
        sym_table.swap(symbol1, symbol2)
    assert ("Cannot swap symbols that have different names, got: 'var1' and "
            "'var2'" in str(err.value))
    # Finally, check that the method correctly adds the new symbol to the
    # table and removes the old one (even if the case of the name of the
    # new symbol differs from the original).
    symbol3 = symbols.DataSymbol("Var1", symbols.REAL_TYPE)
    sym_table.swap(symbol1, symbol3)
    assert sym_table.lookup("var1") is symbol3
    assert symbol1 not in sym_table._symbols


def test_check_for_clashes_imports():
    '''Test the check_for_clashes method for two tables that import the same
    symbol from different tables.'''
    table1 = symbols.SymbolTable()
    table2 = symbols.SymbolTable()
    csym1 = symbols.ContainerSymbol("ford")
    table1.add(csym1)
    csym2 = symbols.ContainerSymbol("Ford")
    table2.add(csym2)
    clash1 = symbols.DataSymbol("Prefect", symbols.INTEGER_TYPE,
                                interface=symbols.ImportInterface(csym1))
    table1.add(clash1)
    clash2 = symbols.DataSymbol("prefect", symbols.INTEGER_TYPE,
                                interface=symbols.ImportInterface(csym2))
    table2.add(clash2)
    # No clash as the containers are the same, just with different
    # capitalisation.
    table1.check_for_clashes(table2)
    # Now create a clash between variables that have different capitalisation.
    csym3 = symbols.ContainerSymbol("arthur")
    table1.add(csym3)
    clash3 = symbols.DataSymbol("dent", symbols.INTEGER_TYPE,
                                interface=symbols.ImportInterface(csym3))
    table1.add(clash3)
    clash4 = symbols.DataSymbol("DENT", symbols.INTEGER_TYPE,
                                interface=symbols.ImportInterface(csym2))
    table2.add(clash4)
    with pytest.raises(symbols.SymbolError) as err:
        table1.check_for_clashes(table2)
    assert ("This table has an import of 'dent' from Container 'arthur' but "
            "the supplied table imports it from Container 'Ford'." in
            str(err.value))


def test_check_for_clashes_cannot_rename():
    '''Test the check_for_clashes() method works as expected when a name clash
    cannot be resolved by renaming.'''
    table1 = symbols.SymbolTable()
    table2 = symbols.SymbolTable()
    csym1 = symbols.ContainerSymbol("vogon")
    table1.add(csym1)
    table1.add(symbols.DataSymbol("slab", symbols.INTEGER_TYPE))
    csym2 = symbols.ContainerSymbol("fleet")
    table2.add(csym2)
<<<<<<< HEAD
    table2.add(symbols.DataSymbol("slab", symbols.DeferredType(),
                                  interface=symbols.ImportInterface(csym2)))
=======
    table2.add(DataSymbol("slab", UnresolvedType(),
                          interface=ImportInterface(csym2)))
>>>>>>> 699ceb2a
    # 'slab' in table1 can be renamed.
    table1.check_for_clashes(table2)
    # Add another clash where one symbol is imported and the other cannot
    # be renamed because it is a routine argument.
<<<<<<< HEAD
    table1.add(symbols.DataSymbol("prostetnic", symbols.INTEGER_TYPE,
                                  interface=symbols.ArgumentInterface()))
    table2.add(symbols.DataSymbol("prostetnic", symbols.DeferredType(),
                                  interface=symbols.ImportInterface(csym2)))
=======
    table1.add(DataSymbol("prostetnic", INTEGER_TYPE,
                          interface=ArgumentInterface()))
    table2.add(DataSymbol("prostetnic", UnresolvedType(),
                          interface=ImportInterface(csym2)))
>>>>>>> 699ceb2a
    for (tab1, tab2) in [(table1, table2), (table2, table1)]:
        with pytest.raises(symbols.SymbolError) as err:
            tab1.check_for_clashes(tab2)
        assert ("for symbol 'prostetnic' that cannot be resolved by renaming "
                "one of the instances because:" in str(err.value))
        assert ("- PSyclone SymbolTable error: Cannot rename symbol "
                "'prostetnic' because it is imported (from Container 'fleet')"
                in str(err.value))
        assert ("- PSyclone SymbolTable error: Cannot rename symbol "
                "'prostetnic' because it is a routine argument and as such "
                "may be named in a Call." in str(err.value))
    # Add a clash between two symbols where neither is a Container or has an
    # ImportInterface.
    del table1._symbols["prostetnic"]
    table1.add(symbols.DataSymbol("jeltz", symbols.INTEGER_TYPE,
                                  interface=symbols.ArgumentInterface()))
    table2.add(symbols.DataSymbol("jeltz", symbols.INTEGER_TYPE,
                                  interface=symbols.ArgumentInterface()))
    with pytest.raises(symbols.SymbolError) as err:
        table1.check_for_clashes(table2)
    assert ("Cannot rename symbol 'jeltz' because it is a routine argument "
            "and as such may be named in a Call." in str(err.value))


def test_table_merge():
    ''' Test the SymbolTable.merge method. '''
    table1 = symbols.SymbolTable()
    table2 = symbols.SymbolTable()
    # Argument must be a table.
    with pytest.raises(TypeError) as err:
        table1.merge("zaphod")
    assert ("merge() expects a SymbolTable instance but got 'str'" in
            str(err.value))
    # Can merge empty tables.
    table1.merge(table2)
    assert not table1._symbols
    # Simple merge.
    table2.add(symbols.DataSymbol("beeblebrox", symbols.INTEGER_TYPE))
    # 'Own' routine symbol excluded.
    table2.add(symbols.RoutineSymbol("dent"), tag="own_routine_symbol")
    # Precision symbol should be included.
    wp_sym = symbols.DataSymbol("wp", symbols.INTEGER_TYPE, is_constant=True,
                                initial_value=8)
    table2.add(wp_sym)
    table2.add(symbols.DataSymbol(
        "marvin",
        symbols.ScalarType(symbols.ScalarType.Intrinsic.REAL, wp_sym)))
    table1.merge(table2)
    assert table1.lookup("beeblebrox")
    assert "dent" not in table1
    assert "marvin" in table1
    assert "wp" in table1
    # Different symbols with a name clash. This results in the Symbol in the
    # second table being renamed (as that preserves any references to it).
    table1 = symbols.SymbolTable()
    table2 = symbols.SymbolTable()
    table1.add(symbols.DataSymbol("theclash", symbols.INTEGER_TYPE))
    table2.add(symbols.DataSymbol("theclash", symbols.INTEGER_TYPE))
    table1.merge(table2)
    assert len(table1._symbols) == 2
    assert table1.lookup("theclash_1") is table2.lookup("theclash_1")
    # Arguments. By default they are included in a merge.
    table3 = symbols.SymbolTable()
    arg_sym = symbols.DataSymbol("trillian", symbols.INTEGER_TYPE,
                                 interface=symbols.ArgumentInterface())
    table3.add(arg_sym)
    table3.specify_argument_list([arg_sym])
    table1.merge(table3)
    assert table1.lookup("trillian") is arg_sym
    # Check that arguments are ignored if requested.
    table4 = symbols.SymbolTable()
    arg_sym2 = symbols.DataSymbol("arthur", symbols.INTEGER_TYPE,
                                  interface=symbols.ArgumentInterface())
    table4.add(arg_sym2)
    table4.specify_argument_list([arg_sym2])
    table1.merge(table4, include_arguments=False)
    assert "arthur" not in table1


def test_merge_container_syms():
    '''Test the merge method works as expected when the tables have
    ContainerSymbols.

    '''
    tab1 = symbols.SymbolTable()
    tab2 = symbols.SymbolTable()
    csym1 = symbols.ContainerSymbol("slartibartfast")
    tab2.add(csym1)
    wpsym = symbols.DataSymbol("wp", symbols.INTEGER_TYPE,
                               interface=symbols.ImportInterface(csym1))
    tab2.add(wpsym)
    tab1.merge(tab2)
    assert "slartibartfast" in tab1
    assert "wp" in tab1
    # A second table which also imports wp as well as dp.
    tab3 = symbols.SymbolTable()
    csym2 = symbols.ContainerSymbol("slartibartfast")
    tab3.add(csym2)
    wpsym2 = symbols.DataSymbol("wp", symbols.INTEGER_TYPE,
                                interface=symbols.ImportInterface(csym2))
    tab3.add(wpsym2)
    dpsym = symbols.DataSymbol("dp", symbols.INTEGER_TYPE,
                               interface=symbols.ImportInterface(
                                   csym2, orig_name="different_name"))
    tab3.add(dpsym)
    tab1.merge(tab3)
    wp3 = tab1.lookup("wp")
    assert wp3.interface.container_symbol.name == "slartibartfast"
    dp3 = tab1.lookup("dp")
    assert dp3.interface.container_symbol.name == "slartibartfast"
    # Check that the dp import renaming is conserved
    assert dp3.interface.orig_name == "different_name"
    # A third table which imports wp from a *different* container.
    tab4 = symbols.SymbolTable()
    csym3 = symbols.ContainerSymbol("magrathea")
    tab4.add(csym3)
    wpsym3 = symbols.DataSymbol("wp", symbols.INTEGER_TYPE,
                                interface=symbols.ImportInterface(csym3))
    tab4.add(wpsym3)
    with pytest.raises(symbols.SymbolError) as err:
        tab1.merge(tab4)
    err_txt = str(err.value)
    assert "Cannot merge Symbol Table:" in err_txt
    assert "due to unresolvable name clashes." in err_txt


def test_add_container_symbols_from_table():
    '''Test that the _add_container_symbols_from_table method copies Container
    symbols into the current table and updates any import interfaces.'''
    table1 = symbols.SymbolTable()
    table2 = symbols.SymbolTable()
    csym = symbols.ContainerSymbol("ford")
    # Put a Container symbol named 'arthur' in both tables.
    csym2 = symbols.ContainerSymbol("arthur")
    csym3 = csym2.copy()
    # The one in table2 will have a wildcard import.
    # pylint: disable=no-member
    csym2.wildcard_import = True
    table1.add(csym3)
    aclash = symbols.DataSymbol("aclash", symbols.INTEGER_TYPE)
    table1.add(aclash)
    asym = symbols.DataSymbol("prefect", symbols.INTEGER_TYPE,
                              interface=symbols.ImportInterface(csym))
    bsym = symbols.DataSymbol("dent", symbols.INTEGER_TYPE,
                              interface=symbols.ImportInterface(csym2))
    table2.add(csym)
    table2.add(csym2)
    table2.add(asym)
    table2.add(bsym)
    # Add a ContainerSymbol that will clash with a DataSymbol in the first
    # table.
    cclash = symbols.ContainerSymbol("aclash")
    # Add an import of a Symbol that will also clash with a DataSymbol in
    # the first table. As it is imported, we can't (currently) rename it so
    # we rename the Symbol in the first table.
    bclash = symbols.DataSymbol("bclash", symbols.INTEGER_TYPE,
                                interface=symbols.ImportInterface(cclash))
    table2.add(cclash)
    table2.add(bclash)
    bclash_in_1 = symbols.DataSymbol("bclash", symbols.INTEGER_TYPE)
    table1.add(bclash_in_1)
    table1._add_container_symbols_from_table(table2)
    assert table1.lookup("ford") is csym
    # The 'arthur' symbol object should still be the one originally in table1.
    # However, it should now have a wildcard import.
    assert table1.lookup("arthur") is csym3
    assert csym3.wildcard_import
    # Check that the import interface for a symbol in the second table has been
    # updated to point to the container in the first table.
    assert table2.lookup("dent").interface.container_symbol is csym3
    assert table1.lookup("aclash") is cclash
    # The original symbols should still be in the table but renamed.
    assert aclash in table1.symbols
    assert aclash.name != "aclash"
    assert bclash_in_1 in table1.symbols
    assert bclash_in_1.name != "bclash"


def test_add_symbols_from_table():
    '''Test for the 'internal' _add_symbols_from_table() method.'''
    table1 = symbols.SymbolTable()
    table2 = symbols.SymbolTable()
    csym = symbols.ContainerSymbol("ford")
    csym2 = csym.copy()
    table1.add(csym)
    table2.add(csym2)
    table1.add(symbols.DataSymbol("prefect", symbols.INTEGER_TYPE,
                                  interface=symbols.ImportInterface(csym2)))
    table2.add(symbols.DataSymbol("prefect", symbols.INTEGER_TYPE,
                                  interface=symbols.ImportInterface(csym2)))
    with pytest.raises(InternalError) as err:
        table1._add_symbols_from_table(table2)
    assert ("Symbol 'prefect' imported from 'ford' has not been updated to "
            "refer to the corresponding container in the current table."
            in str(err.value))


def test_swap_symbol_properties():
    ''' Test the symboltable swap_properties method '''
    # pylint: disable=too-many-statements

    symbol1 = symbols.DataSymbol("var1", symbols.INTEGER_TYPE,
                                 is_constant=True,
                                 initial_value=7)
    symbol2 = symbols.DataSymbol("dim1", symbols.INTEGER_TYPE,
                                 interface=symbols.ArgumentInterface(
                                     symbols.ArgumentInterface.Access.READ))
    symbol3 = symbols.DataSymbol("dim2", symbols.INTEGER_TYPE,
                                 interface=symbols.ArgumentInterface(
                                     symbols.ArgumentInterface.Access.READ))
    array_type = symbols.ArrayType(symbols.REAL_TYPE, [Reference(symbol2),
                                                       Reference(symbol3)])
    symbol4 = symbols.DataSymbol(
        "var2", array_type,
        interface=symbols.ArgumentInterface(
            symbols.ArgumentInterface.Access.READWRITE))
    sym_table = symbols.SymbolTable()
    sym_table.add(symbol1)

    # Raise exception if the first argument is not a symbol
    with pytest.raises(TypeError) as excinfo:
        sym_table.swap_symbol_properties(None, symbol1)
    assert ("Arguments should be of type 'Symbol' but found 'NoneType'."
            "") in str(excinfo.value)

    # Raise exception if the second argument is not a symbol
    with pytest.raises(TypeError) as excinfo:
        sym_table.swap_symbol_properties(symbol1, "symbol")
    assert ("Arguments should be of type 'Symbol' but found 'str'."
            "") in str(excinfo.value)

    # Raise exception if the first symbol does not exist in the symbol table
    with pytest.raises(KeyError) as excinfo:
        sym_table.swap_symbol_properties(symbol4, symbol1)
    assert "Symbol 'var2' is not in the symbol table." in str(excinfo.value)

    # Raise exception if the second symbol does not exist in the symbol table
    with pytest.raises(KeyError) as excinfo:
        sym_table.swap_symbol_properties(symbol1, symbol4)
    assert "Symbol 'var2' is not in the symbol table." in str(excinfo.value)

    # Raise exception if both symbols have the same name. The only way this
    # can currently occur is if they are the same symbol (as the normalised
    # symbol name is used as the key in the symbol table).
    with pytest.raises(ValueError) as excinfo:
        sym_table.swap_symbol_properties(symbol1, symbol1)
    assert ("The symbols should have different names, but found 'var1' for "
            "both.") in str(excinfo.value)

    sym_table.add(symbol2)
    sym_table.add(symbol3)
    sym_table.add(symbol4)
    sym_table.specify_argument_list([symbol2, symbol3, symbol4])

    # Check that properties are swapped
    sym_table.swap_symbol_properties(symbol1, symbol4)

    assert symbol1.name == "var1"
    assert symbol1.datatype.intrinsic == symbols.ScalarType.Intrinsic.REAL
    assert symbol1.datatype.precision == symbols.ScalarType.Precision.UNDEFINED
    assert len(symbol1.datatype.shape) == 2
    assert symbol1.datatype.shape[0].upper.symbol == symbol2
    assert symbol1.datatype.shape[1].upper.symbol == symbol3
    assert symbol1.is_argument
    assert symbol1.initial_value is None
    assert (symbol1.interface.access ==
            symbols.ArgumentInterface.Access.READWRITE)

    assert symbol4.name == "var2"
    assert symbol4.datatype.intrinsic == symbols.ScalarType.Intrinsic.INTEGER
    assert symbol4.datatype.precision == symbols.ScalarType.Precision.UNDEFINED
    assert not symbol4.shape
    assert symbol4.is_static
    assert symbol4.initial_value.value == "7"
    assert (symbol4.initial_value.datatype.intrinsic ==
            symbol4.datatype.intrinsic)
    assert (symbol4.initial_value.datatype.precision ==
            symbol4.datatype.precision)

    # Check symbol references are unaffected
    sym_table.swap_symbol_properties(symbol2, symbol3)
    assert symbol1.shape[0].upper.name == "dim1"
    assert symbol1.shape[1].upper.name == "dim2"

    # Check argument positions are updated. The original positions
    # were [dim1, dim2, var2]. They should now be [dim2, dim1, var1]
    assert sym_table.argument_list[0].name == "dim2"
    assert sym_table.argument_list[1].name == "dim1"
    assert sym_table.argument_list[2].name == "var1"


def test_lookup_1():
    '''Test that the lookup method retrieves symbols from the current
    symbol table if the name exists, otherwise it raises an error.

    '''
    sym_table = symbols.SymbolTable()
    array_type = symbols.ArrayType(symbols.REAL_TYPE,
                                   [symbols.ArrayType.Extent.ATTRIBUTE,
                                    symbols.ArrayType.Extent.ATTRIBUTE])

    sym_table.add(symbols.DataSymbol("var1", array_type))
    sym_table.add(symbols.DataSymbol("var2", symbols.INTEGER_TYPE))
    sym_table.add(symbols.DataSymbol("vAR3", symbols.REAL_TYPE))

    assert isinstance(sym_table.lookup("var1"), symbols.DataSymbol)
    assert sym_table.lookup("var1").name == "var1"
    assert sym_table.lookup("vAR1").name == "var1"
    assert isinstance(sym_table.lookup("var2"), symbols.DataSymbol)
    assert sym_table.lookup("var2").name == "var2"
    assert isinstance(sym_table.lookup("var3"), symbols.DataSymbol)
    assert sym_table.lookup("var3").name == "vAR3"

    with pytest.raises(KeyError) as error:
        sym_table.lookup("notdeclared")
    assert "Could not find 'notdeclared' in the Symbol Table." in \
        str(error.value)


def test_lookup_2():
    '''Test the visibility argument filtering functionality of the
    lookup() method.

    '''
    sym_table = symbols.SymbolTable()
    sym1 = symbols.Symbol("var1")
    sym_table.add(sym1)
    sym_table.add(symbols.Symbol("var2",
                                 visibility=symbols.Symbol.Visibility.PRIVATE))
    sym3 = symbols.Symbol("var3", visibility=symbols.Symbol.Visibility.PUBLIC)
    sym_table.add(sym3)
    # Default visibility is PUBLIC
    assert (sym_table.lookup("var1",
                             visibility=symbols.Symbol.Visibility.PUBLIC)
            is sym1)
    assert (sym_table.lookup("var3",
                             visibility=[symbols.Symbol.Visibility.PUBLIC])
            is sym3)
    # Check method accepts a list of visibilities
    assert (sym_table.lookup("var1",
                             visibility=[symbols.Symbol.Visibility.PUBLIC])
            is sym1)
    assert (sym_table.lookup("var1",
                             visibility=[symbols.Symbol.Visibility.PRIVATE,
                                         symbols.Symbol.Visibility.PUBLIC])
            is sym1)
    # Check we get the expected error if the symbol exists but doesn't
    # have the requested visibility
    with pytest.raises(symbols.SymbolError) as err:
        sym_table.lookup("var2", visibility=symbols.Symbol.Visibility.PUBLIC)
    assert ("'var2' exists in the Symbol Table but has visibility 'PRIVATE' "
            "which does not" in str(err.value))
    # Pass an incorrect type for the visibility argument
    with pytest.raises(TypeError) as err:
        sym_table.lookup("var2", visibility="PUBLIC")
    assert ("the 'visibility' argument to lookup() must be an instance (or "
            "list of instances) of Symbol.Visibility but got 'str' when "
            "searching for symbol 'var2'" in str(err.value))


def test_lookup_3():
    '''Check that lookup() in the SymbolTable class raises the expected
    exception if the name argument has the wrong type.

    '''
    sym_table = symbols.SymbolTable()
    symbol = symbols.DataSymbol("var1", symbols.REAL_TYPE)
    with pytest.raises(TypeError) as info:
        _ = sym_table.lookup(symbol)
    assert ("Expected the name argument to the lookup() method to be a str "
            "but found 'DataSymbol'." in str(info.value))


def test_lookup_4():
    '''Check that lookup() in the SymbolTable class behaves as
    expected with the scope_limit argument.

    '''
    schedule_symbol_table, container_symbol_table = create_hierarchy()
    scope = schedule_symbol_table.node
    symbol1 = schedule_symbol_table.lookup("symbol1")
    symbol2 = container_symbol_table.lookup("symbol2")

    # raise an exception if the symbol is not found
    with pytest.raises(KeyError) as info:
        schedule_symbol_table.lookup("does-not-exist")
    assert ("Could not find 'does-not-exist' in the Symbol Table."
            in str(info.value))
    # The symbol is in an ancestor symbol table. This will not be
    # found if the lookup scope_limit is below this ancestor.
    for arg in {}, {"scope_limit": None}:
        assert schedule_symbol_table.lookup(symbol2.name, **arg) is symbol2
    with pytest.raises(KeyError) as info:
        schedule_symbol_table.lookup(symbol2.name, scope_limit=scope)
    assert ("Could not find 'symbol2' in the Symbol Table."
            in str(info.value))
    # A symbol in a child symbol table will not be found
    for arg in {}, {"scope_limit": None}, {"scope_limit": scope}:
        with pytest.raises(KeyError) as info:
            container_symbol_table.lookup(symbol1.name, **arg)
        assert ("Could not find 'symbol1' in the Symbol Table."
                in str(info.value))


def test_lookup_with_tag_1():
    '''Test that the lookup_with_tag method retrieves symbols from the symbol
    table if the tag exists, otherwise it raises an error.'''
    sym_table = symbols.SymbolTable()

    sym1 = symbols.Symbol("symbol_notag")
    sym2 = symbols.Symbol("symbol_tag1")
    sym3 = symbols.Symbol("symbol_tag2")
    sym_table.add(sym1)
    sym_table.add(sym2, tag="tag1")
    sym_table.add(sym3, tag="tag2")

    assert sym_table.lookup_with_tag("tag1").name == "symbol_tag1"
    assert sym_table.lookup_with_tag("tag2").name == "symbol_tag2"

    with pytest.raises(KeyError) as error:
        sym_table.lookup_with_tag("symbol_tag1")
    assert "Could not find the tag 'symbol_tag1' in the Symbol Table." in \
        str(error.value)


def test_lookup_with_tag_2():
    '''Check that lookup_with_tag() in the SymbolTable class raises the
    expected exception if the tag argument has the wrong type.

    '''
    sym_table = symbols.SymbolTable()
    with pytest.raises(TypeError) as info:
        _ = sym_table.lookup_with_tag(None)
    assert (
        "Expected the tag argument to the lookup_with_tag() method to be a "
        "str but found 'NoneType'." in str(info.value))


def test_lookup_with_tag_3():
    '''Check that lookup_with_tag() in the SymbolTable class behaves as
    expected with the scope_limit argument.

    '''
    schedule_symbol_table, container_symbol_table = create_hierarchy()
    scope = schedule_symbol_table.node
    symbol2 = container_symbol_table.lookup("symbol2")

    # raise an exception if the tag is not found
    for arg in {}, {"scope_limit": None}, {"scope_limit": scope}:
        with pytest.raises(KeyError) as info:
            schedule_symbol_table.lookup_with_tag("does-not-exist", **arg)
            assert ("Could not find the tag 'does-not-exist' in the Symbol "
                    "Table." in str(info.value))
    # The tag is in an ancestor symbol table. This will not be found if
    # scope_limit is the current scope
    for arg in {}, {"scope_limit": None}:
        assert (schedule_symbol_table.lookup_with_tag(
            "symbol2_tag", **arg) is symbol2)
    with pytest.raises(KeyError) as info:
        schedule_symbol_table.lookup_with_tag(
            "symbol2_tag", scope_limit=scope)
    assert ("Could not find the tag 'symbol2_tag' in the Symbol Table."
            in str(info.value))
    # The tag is in a child symbol table so will not be found
    for arg in {}, {"scope_limit": None}, {"scope_limit": scope}:
        with pytest.raises(KeyError) as info:
            container_symbol_table.lookup_with_tag("symbol1_tag", **arg)
            assert ("Could not find the tag 'symbol1_tag' in the Symbol Table."
                    in str(info.value))


def test_has_wildcard_imports():
    ''' Test the has_wildcard_imports() method. '''
    sched_table, container_table = create_hierarchy()
    # We have no wildcard imports initially
    assert sched_table.has_wildcard_imports() is False
    assert container_table.has_wildcard_imports() is False
    csym = symbols.ContainerSymbol("some_mod")
    container_table.add(csym)
    # Adding a container symbol without a wildcard import has no effect
    assert container_table.has_wildcard_imports() is False
    # Now give it a wildcard import
    csym.wildcard_import = True
    assert container_table.has_wildcard_imports() is True
    assert sched_table.has_wildcard_imports() is True


def test_view():
    '''Test the view method of the SymbolTable class, it should return a
    representation of the full SymbolTable.'''
    sym_table = symbols.SymbolTable()
    sym_table.add(symbols.DataSymbol("var1", symbols.REAL_TYPE))
    sym_table.add(symbols.DataSymbol("var2", symbols.INTEGER_TYPE))
    output = sym_table.view()
    assert "Symbol Table:\n" in output
    assert "var1" in output
    assert "var2" in output


def test_can_be_printed():
    '''Test that a SymbolTable instance can always be printed. (i.e. is
    initialised fully)'''
    sym_table = symbols.SymbolTable()
    my_mod = Container("my_mod")
    ex_mod = symbols.ContainerSymbol("external_mod")
    sym_table.add(ex_mod)
<<<<<<< HEAD
    sym_table.add(symbols.DataSymbol("var1", symbols.REAL_TYPE))
    sym_table.add(symbols.DataSymbol("var2", symbols.INTEGER_TYPE))
    sym_table.add(
        symbols.DataSymbol("var3", symbols.DeferredType(),
                           interface=symbols.ImportInterface(ex_mod)))
=======
    sym_table.add(DataSymbol("var1", REAL_TYPE))
    sym_table.add(DataSymbol("var2", INTEGER_TYPE))
    sym_table.add(DataSymbol("var3", UnresolvedType(),
                             interface=ImportInterface(ex_mod)))
>>>>>>> 699ceb2a

    sym_table_text = str(sym_table)
    # Check default header is generated
    assert "Symbol Table:\n" in sym_table_text
    assert "-------------\n" in sym_table_text

    # Check that it has the strings generated by the contained symbols
    assert str(sym_table.lookup("var1")) in sym_table_text
    assert str(sym_table.lookup("var2")) in sym_table_text
    assert str(sym_table.lookup("var3")) in sym_table_text

    # Checks more complex headers are also generated
    sym_table._node = my_mod
    sym_table_text = str(sym_table)
    assert "Symbol Table of Container 'my_mod':\n" in sym_table_text
    assert "-----------------------------------\n" in sym_table_text


def test_specify_argument_list():
    '''Test that the specify argument list method sets the argument_list
    with references to each DataSymbol and updates the DataSymbol attributes
    when needed.'''
    sym_table = symbols.SymbolTable()
    sym_v1 = symbols.DataSymbol("var1", symbols.REAL_TYPE)
    sym_table.add(sym_v1)
    sym_table.add(symbols.DataSymbol("var2", symbols.REAL_TYPE))
    sym_v1.interface = symbols.ArgumentInterface(
        symbols.ArgumentInterface.Access.UNKNOWN)
    sym_table.specify_argument_list([sym_v1])

    assert len(sym_table.argument_list) == 1
    assert sym_table.argument_list[0].is_argument
    assert sym_table.argument_list[0].interface.access == \
        symbols.ArgumentInterface.Access.UNKNOWN

    # Test that repeated calls still produce a valid argument list
    sym_table.specify_argument_list([sym_v1])
    assert len(sym_table.argument_list) == 1

    # Check that specifying the Interface allows us to specify how
    # the argument is accessed
    sym_v2 = sym_table.lookup("var2")
    sym_v2.interface = symbols.ArgumentInterface(
        symbols.ArgumentInterface.Access.READWRITE)
    sym_table.specify_argument_list([sym_v1, sym_v2])
    assert sym_table.argument_list[1].is_argument
    assert (sym_table.argument_list[1].interface.access ==
            symbols.ArgumentInterface.Access.READWRITE)


def test_specify_arg_list_errors():
    ''' Check that supplying specify_argument_list() with DataSymbols that
    don't have the correct Interface information raises the expected
    errors. '''
    sym_table = symbols.SymbolTable()
    sym_table.add(symbols.DataSymbol("var1", symbols.REAL_TYPE))
    sym_table.add(symbols.DataSymbol("var2", symbols.REAL_TYPE))
    sym_v1 = sym_table.lookup("var1")
    # Attempt to say the argument list consists of "var1" which at this
    # point is just a local variable.
    with pytest.raises(ValueError) as err:
        sym_table.specify_argument_list([sym_v1])
    assert "Symbol 'var1:" in str(err.value)
    assert "has an interface of type '" in str(err.value)
    # Now add an Interface for "var1" but of the wrong type
    sym_v1.interface = symbols.ImportInterface(
        symbols.ContainerSymbol("my_mod"))
    with pytest.raises(ValueError) as err:
        sym_table.specify_argument_list([sym_v1])
    assert "Symbol 'var1:" in str(err.value)
    assert "has an interface of type '" in str(err.value)


def test_argument_list_errors():
    ''' Tests the internal sanity checks of the SymbolTable.argument_list
    property. '''
    sym_table = symbols.SymbolTable()
    sym_table.add(symbols.DataSymbol("var1", symbols.REAL_TYPE))
    sym_table.add(symbols.DataSymbol("var2", symbols.REAL_TYPE))
    sym_table.add(symbols.DataSymbol("var3", symbols.REAL_TYPE,
                                     interface=symbols.ImportInterface(
                                         symbols.ContainerSymbol("my_mod"))))
    # Manually put a local symbol into the internal list of arguments
    sym_table._argument_list = [sym_table.lookup("var1")]
    with pytest.raises(ValueError) as err:
        sym_table._validate_arg_list(sym_table._argument_list)
    pattern = ("Symbol \'var1.*\' is listed as a kernel argument but has an "
               "interface of type .* rather than ArgumentInterface")
    assert re.search(pattern, str(err.value)) is not None
    # Check that the argument_list property converts this error into an
    # InternalError
    with pytest.raises(InternalError) as err:
        _ = sym_table.argument_list
    assert re.search(pattern, str(err.value)) is not None
    # Check that we reject a symbol imported from a module
    with pytest.raises(ValueError) as err:
        sym_table._validate_arg_list([sym_table.lookup("var3")])
    # Manually put that symbol into the argument list
    sym_table._argument_list = [sym_table.lookup("var3")]
    pattern = (r"Symbol \'var3.*\' is listed as a kernel argument but has an "
               r"interface of type")
    assert re.search(pattern, str(err.value)) is not None
    # Check that the argument_list property converts this error into an
    # InternalError
    with pytest.raises(InternalError) as err:
        _ = sym_table.argument_list
    assert re.search(pattern, str(err.value)) is not None
    # Check that we get the expected TypeError if we provide a list containing
    # objects that are not Symbols
    with pytest.raises(TypeError) as err:
        sym_table._validate_arg_list(["Not a symbol"])
    assert "Expected a list of DataSymbols but found an object of type" \
        in str(err.value)


def test_validate_non_args():
    ''' Checks for the validation of non-argument entries in the
    SymbolTable. '''
    sym_table = symbols.SymbolTable()
    sym_table.add(symbols.DataSymbol("var1", symbols.REAL_TYPE))
    sym_table.add(symbols.DataSymbol("var2", symbols.REAL_TYPE))
    sym_table.add(symbols.DataSymbol("var3", symbols.REAL_TYPE,
                                     interface=symbols.ImportInterface(
                                         symbols.ContainerSymbol("my_mod"))))
    # Everything should be fine so far
    sym_table._validate_non_args()
    # Add an entry with an Argument interface
    sym_table.add(symbols.DataSymbol("var4", symbols.REAL_TYPE,
                                     interface=symbols.ArgumentInterface()))
    # Since this symbol isn't in the argument list, the SymbolTable
    # is no longer valid
    with pytest.raises(ValueError) as err:
        sym_table._validate_non_args()
    pattern = (r"Symbol 'var4.* is not listed as a kernel argument and yet "
               "has an ArgumentInterface interface")
    assert re.search(pattern, str(err.value)) is not None


def test_contains():
    '''Test that the __contains__ method returns True if the given name
    is in the SymbolTable, otherwise returns False.'''
    sym_table = symbols.SymbolTable()

    sym_table.add(symbols.DataSymbol("var1", symbols.REAL_TYPE))
    array_type = symbols.ArrayType(symbols.REAL_TYPE,
                                   [symbols.ArrayType.Extent.ATTRIBUTE])
    sym_table.add(symbols.DataSymbol("var2", array_type))

    assert "var1" in sym_table
    assert "var2" in sym_table
    assert "vAR2" in sym_table
    assert "var3" not in sym_table


def test_symbols():
    '''Test that the symbols property returns a list of the symbols in the
    SymbolTable.'''
    sym_table = symbols.SymbolTable()
    assert sym_table.symbols == []
    sym_table.add(symbols.DataSymbol("var1", symbols.REAL_TYPE))
    array_type = symbols.ArrayType(symbols.REAL_TYPE,
                                   [symbols.ArrayType.Extent.ATTRIBUTE])
    sym_table.add(symbols.DataSymbol("var2", array_type))
    assert len(sym_table.symbols) == 2
    sym_table.add(symbols.DataSymbol("var3", symbols.REAL_TYPE,
                                     interface=symbols.ImportInterface(
                                         symbols.ContainerSymbol("my_mod"))))
    assert len(sym_table.symbols) == 3


def test_automatic_datasymbols():
    '''Test that the automatic_datasymbols property returns a list with the
    symbols with local scope.'''
    sym_table = symbols.SymbolTable()
    assert [] == sym_table.automatic_datasymbols

    sym_table.add(symbols.DataSymbol("var1", symbols.REAL_TYPE))
    array_type = symbols.ArrayType(symbols.REAL_TYPE,
                                   [symbols.ArrayType.Extent.ATTRIBUTE])
    sym_table.add(symbols.DataSymbol("var2", array_type))
    sym_table.add(symbols.DataSymbol("var3", symbols.REAL_TYPE))

    assert len(sym_table.automatic_datasymbols) == 3
    assert sym_table.lookup("var1") in sym_table.automatic_datasymbols
    assert sym_table.lookup("var2") in sym_table.automatic_datasymbols
    assert sym_table.lookup("var3") in sym_table.automatic_datasymbols
    sym_v1 = sym_table.lookup("var1")
    sym_v1.interface = symbols.ArgumentInterface(
        symbols.ArgumentInterface.Access.READWRITE)
    sym_table.specify_argument_list([sym_v1])

    assert len(sym_table.automatic_datasymbols) == 2
    assert sym_table.lookup("var1") not in sym_table.automatic_datasymbols
    assert sym_table.lookup("var2") in sym_table.automatic_datasymbols
    assert sym_table.lookup("var3") in sym_table.automatic_datasymbols

    sym_table.add(symbols.DataSymbol("var4", symbols.REAL_TYPE,
                                     interface=symbols.ImportInterface(
                                         symbols.ContainerSymbol("my_mod"))))
    assert len(sym_table.automatic_datasymbols) == 2
    assert sym_table.lookup("var4") not in sym_table.automatic_datasymbols


def test_argument_datasymbols():
    ''' Test that the argument_datasymbols property returns a list of the
    correct symbols. '''
    sym_table = symbols.SymbolTable()
    assert sym_table.argument_datasymbols == []
    var1 = symbols.DataSymbol("var1", symbols.REAL_TYPE,
                              interface=symbols.ArgumentInterface())
    sym_table.add(var1)
    array_type = symbols.ArrayType(symbols.REAL_TYPE,
                                   [symbols.ArrayType.Extent.ATTRIBUTE])
    var2 = symbols.DataSymbol("var2", array_type,
                              interface=symbols.ArgumentInterface())
    sym_table.add(var2)
    sym_table.add(symbols.DataSymbol("var3", symbols.REAL_TYPE))
    sym_table.specify_argument_list([var1, var2])
    assert sym_table.argument_datasymbols == [var1, var2]


def test_datatypesymbols():
    ''' Test that the datatypesymbols property returns a list of the
    correct symbols. '''
    sym_table = symbols.SymbolTable()
    assert sym_table.datatypesymbols == []
    region_type = symbols.StructureType.create([
        ("startx", symbols.INTEGER_TYPE, symbols.Symbol.Visibility.PUBLIC,
         None)])
    region_sym = symbols.DataTypeSymbol("region_type", region_type)
    sym_table.add(region_sym)
    # Add other symbol types
    csym = symbols.ContainerSymbol("my_mod")
    sym_table.add(csym)
    # These should not appear as datatypesymbols
    assert sym_table.datatypesymbols == [region_sym]


def test_imported_symbols():
    '''Test that the imported_symbols property returns those Symbols with
    'global' scope (i.e. that represent data/code that exists outside
    the current scoping unit) and are not routine arguments.

    '''
    sym_table = symbols.SymbolTable()
    assert sym_table.imported_symbols == []
    # Add some local symbols
    sym_table.add(symbols.DataSymbol("var1", symbols.REAL_TYPE))
    array_type = symbols.ArrayType(symbols.REAL_TYPE,
                                   [symbols.ArrayType.Extent.ATTRIBUTE])
    sym_table.add(symbols.DataSymbol("var2", array_type))
    assert sym_table.imported_symbols == []
    # Add a global symbol
    sym_table.add(symbols.DataSymbol("gvar1", symbols.REAL_TYPE,
                                     interface=symbols.ImportInterface(
                                         symbols.ContainerSymbol("my_mod"))))
    assert sym_table.lookup("gvar1") in sym_table.imported_symbols
    sym_table.add(
        symbols.DataSymbol("gvar2", symbols.REAL_TYPE,
                           interface=symbols.ArgumentInterface(
                               symbols.ArgumentInterface.Access.READWRITE)))
    gsymbols = sym_table.imported_symbols
    assert len(gsymbols) == 1
    assert sym_table.lookup("gvar2") not in gsymbols
    # Add another global symbol
    sym_table.add(
        symbols.RoutineSymbol("my_sub", symbols.INTEGER_TYPE,
                              interface=symbols.ImportInterface(
                                  symbols.ContainerSymbol("my_mod"))))
    assert sym_table.lookup("my_sub") in sym_table.imported_symbols
    assert len(sym_table.imported_symbols) == 2


def test_unresolved_datasymbols():
    ''' Tests for the unresolved_datasymbols method. '''
    sym_table = symbols.SymbolTable()
    sym_table.add(symbols.DataSymbol("s1", symbols.INTEGER_TYPE))
    # Check that we get an empty list if everything is defined
    assert sym_table.unresolved_datasymbols == []
<<<<<<< HEAD
    # Add a symbol with a deferred interface
    rdef = symbols.DataSymbol("r_def", symbols.INTEGER_TYPE,
                              interface=symbols.UnresolvedInterface())
=======
    # Add a symbol with a UnresolvedInterface
    rdef = DataSymbol("r_def", INTEGER_TYPE,
                      interface=UnresolvedInterface())
>>>>>>> 699ceb2a
    sym_table.add(rdef)
    assert sym_table.unresolved_datasymbols == [rdef]


def test_precision_datasymbols():
    ''' Tests for the precision_datasymbols method. '''
    sym_table = symbols.SymbolTable()
    # Add a precision symbol
    rdef = symbols.DataSymbol("r_def", symbols.INTEGER_TYPE,
                              interface=symbols.UnresolvedInterface())
    sym_table.add(rdef)
    # Add a symbol that uses r_def for its precision
    scalar_type = symbols.ScalarType(symbols.ScalarType.Intrinsic.REAL, rdef)
    sym_table.add(symbols.DataSymbol("s2", scalar_type))
    # By default we should get this precision symbol
    assert sym_table.precision_datasymbols == [rdef]


def test_abstract_properties():
    '''Test that the SymbolTable abstract properties raise the appropriate
    error.'''
    sym_table = symbols.SymbolTable()

    with pytest.raises(NotImplementedError) as error:
        _ = sym_table.data_arguments
    assert "Abstract property. Which symbols are data arguments is " \
        "API-specific." in str(error.value)

    with pytest.raises(NotImplementedError) as error:
        _ = sym_table.iteration_indices
    assert "Abstract property. Which symbols are iteration indices is " \
        "API-specific." in str(error.value)


def test_copy_external_import():
    ''' Tests the SymbolTable copy_external_import method. '''

    symtab = symbols.SymbolTable()

    # Test input argument type checking
    with pytest.raises(TypeError) as error:
        symtab.copy_external_import("invalid_type")
    assert "The imported_var argument of SymbolTable.copy_external_import " \
        "method should be a DataSymbol, but found " \
        in str(error.value)

    with pytest.raises(TypeError) as error:
        symtab.copy_external_import(
            symbols.DataSymbol("var1", symbols.REAL_TYPE))
    assert "The imported_var argument of SymbolTable.copy_external_import " \
        "method should have an ImportInterface interface, but found " \
        "'AutomaticInterface'." \
        in str(error.value)

    # Copy an imported_var
<<<<<<< HEAD
    container = symbols.ContainerSymbol("my_mod")
    var = symbols.DataSymbol("a", symbols.DeferredType(),
                             interface=symbols.ImportInterface(container))
=======
    container = ContainerSymbol("my_mod")
    var = DataSymbol("a", UnresolvedType(),
                     interface=ImportInterface(container))
>>>>>>> 699ceb2a
    symtab.copy_external_import(var)
    assert "a" in symtab
    assert "my_mod" in symtab
    assert var.interface.container_symbol.name == "my_mod"
    # The symtab items should be new copies not connected to the original
    assert symtab.lookup("a") != var
    assert symtab.lookup("my_mod") != container
    assert symtab.lookup("a").interface.container_symbol != container

    # Copy a second imported_var with a reference to the same external
    # Container
<<<<<<< HEAD
    container2 = symbols.ContainerSymbol("my_mod")
    var2 = symbols.DataSymbol("b", symbols.DeferredType(),
                              interface=symbols.ImportInterface(container2))
=======
    container2 = ContainerSymbol("my_mod")
    var2 = DataSymbol("b", UnresolvedType(),
                      interface=ImportInterface(container2))
>>>>>>> 699ceb2a
    symtab.copy_external_import(var2)
    assert "b" in symtab
    assert "my_mod" in symtab
    assert var2.interface.container_symbol.name == "my_mod"
    assert symtab.lookup("b") != var2
    assert symtab.lookup("my_mod") != container2
    assert symtab.lookup("b").interface.container_symbol != container2

    # The new imported_var should reuse the available container reference
    assert symtab.lookup("a").interface.container_symbol == \
        symtab.lookup("b").interface.container_symbol

    # The copy of imported_vars that already exist is supported
<<<<<<< HEAD
    var3 = symbols.DataSymbol("b", symbols.DeferredType(),
                              interface=symbols.ImportInterface(container2))
=======
    var3 = DataSymbol("b", UnresolvedType(),
                      interface=ImportInterface(container2))
>>>>>>> 699ceb2a
    symtab.copy_external_import(var3)

    # But if the symbol is different (e.g. points to a different container),
    # it should fail
<<<<<<< HEAD
    container3 = symbols.ContainerSymbol("my_other_mod")
    var4 = symbols.DataSymbol("b", symbols.DeferredType(),
                              interface=symbols.ImportInterface(container3))
=======
    container3 = ContainerSymbol("my_other_mod")
    var4 = DataSymbol("b", UnresolvedType(),
                      interface=ImportInterface(container3))
>>>>>>> 699ceb2a
    with pytest.raises(KeyError) as error:
        symtab.copy_external_import(var4)
    assert "Couldn't copy 'b: DataSymbol<UnresolvedType, Import(container=" \
           "'my_other_mod')>' into the SymbolTable. The name 'b' is already" \
           " used by another symbol." in str(error.value)

    # If the symbol is the same but the given tag in not in the symbol table,
    # the new tag should reference the existing symbol
    symtab.copy_external_import(var3, tag="anothertag")
    assert symtab.lookup_with_tag("anothertag").name == "b"

    # If a tag is given but this is already used, it should fail
<<<<<<< HEAD
    symtab.add(symbols.Symbol("symbol"), tag="tag")
    var5 = symbols.DataSymbol("c", symbols.DeferredType(),
                              interface=symbols.ImportInterface(container3))
=======
    symtab.add(Symbol("symbol"), tag="tag")
    var5 = DataSymbol("c", UnresolvedType(),
                      interface=ImportInterface(container3))
>>>>>>> 699ceb2a
    with pytest.raises(KeyError) as error:
        symtab.copy_external_import(var5, "tag")
    assert ("This symbol table, or an outer scope ancestor symbol table, "
            "already contains the tag 'tag' for the symbol 'symbol',"
            " so it can not be associated with symbol 'c'."
            in str(error.value))

    # It should also fail if the symbol exist and the tag is given to another
    # symbol
    with pytest.raises(KeyError) as error:
        symtab.copy_external_import(var3, "tag")
    assert " into the SymbolTable. The tag 'tag' is already used by another" \
        " symbol." in str(error.value)

    # If the tag does not already exist, the tag is associated with the new
    # symbol
<<<<<<< HEAD
    var6 = symbols.DataSymbol("d", symbols.DeferredType(),
                              interface=symbols.ImportInterface(container3))
=======
    var6 = DataSymbol("d", UnresolvedType(),
                      interface=ImportInterface(container3))
>>>>>>> 699ceb2a
    symtab.copy_external_import(var6, "newtag")
    assert symtab.lookup_with_tag("newtag").name == "d"


def test_normalization():
    ''' Tests the SymbolTable normalize method lower cases the strings '''
    assert symbols.SymbolTable._normalize("aAbB") == "aabb"


def test_shallow_copy():
    ''' Tests the SymbolTable shallow copy generated new top-level containers
    but keeps the same objects in the symbol table'''

    # Create an initial SymbolTable
    symtab = symbols.SymbolTable(
        default_visibility=symbols.Symbol.Visibility.PRIVATE)
    dummy = Schedule(symbol_table=symtab)
    sym1 = symbols.DataSymbol("symbol1", symbols.INTEGER_TYPE,
                              interface=symbols.ArgumentInterface(
                                  symbols.ArgumentInterface.Access.READ))
    sym2 = symbols.Symbol("symbol2")
    symtab.add(sym1)
    symtab.add(sym2, tag="tag1")
    symtab.specify_argument_list([sym1])

    # Create a copy and check the contents are the same
    symtab2 = symtab.shallow_copy()
    assert "symbol1" in symtab2
    assert symtab2.lookup("symbol1") == sym1
    assert symtab2.lookup_with_tag("tag1") == sym2
    assert symtab2.scope is dummy
    assert sym1 in symtab2.argument_list
    assert symtab2.default_visibility == symbols.Symbol.Visibility.PRIVATE

    # Add new symbols in both symbols tables and check they are not added
    # to the other symbol table
    symtab.add(symbols.Symbol("st1"))
    symtab2.add(symbols.Symbol("st2"))
    assert "st1" in symtab
    assert "st2" in symtab2
    assert "st2" not in symtab
    assert "st1" not in symtab2


def test_deep_copy():
    ''' Tests the SymbolTable deep copy generates a new SymbolTable with
    new identical copies of the symbols in the original symbol table'''

    # Create an initial SymbolTable
    symtab = symbols.SymbolTable(
        default_visibility=symbols.Symbol.Visibility.PRIVATE)
    dummy = Schedule(symbol_table=symtab)
    mod = symbols.ContainerSymbol("my_mod")
    sym1 = symbols.DataSymbol("symbol1", symbols.INTEGER_TYPE,
                              interface=symbols.ArgumentInterface(
                                  symbols.ArgumentInterface.Access.READ))
    sym2 = symbols.Symbol(
        "symbol2",
        interface=symbols.ImportInterface(mod, orig_name="altsym2"))
    sym3 = symbols.DataSymbol("symbol3", symbols.INTEGER_TYPE)
    symtab.add(mod)
    symtab.add(sym1)
    symtab.add(sym2, tag="tag1")
    symtab.add(sym3)
    symtab.specify_argument_list([sym1])
    rsym = symbols.RoutineSymbol("my_sub")
    gisym = symbols.GenericInterfaceSymbol("generic_sub", [(rsym, False)])
    symtab.add(rsym)
    symtab.add(gisym)

    # Create a copy and check the contents are the same
    symtab2 = symtab.deep_copy()
    assert "symbol1" in symtab2
    assert isinstance(symtab2.lookup("symbol1"), symbols.DataSymbol)
    assert symtab2.lookup("symbol1").datatype is symbols.INTEGER_TYPE
    assert "symbol2" in symtab2
    assert symtab2.lookup_with_tag("tag1") is symtab2.lookup("symbol2")
    assert symtab2.lookup("symbol1") in symtab2.argument_list
    assert symtab2._node is None
    assert symtab2.default_visibility == symbols.Symbol.Visibility.PRIVATE

    # But the symbols are not the same objects as the original ones
    assert symtab2.lookup("symbol1") is not sym1
    assert symtab2.lookup_with_tag("tag1") is not sym2
    assert sym1 not in symtab2.argument_list
    assert symtab2.lookup("symbol1") not in symtab.argument_list

    # Check that the internal links between ImportInterfaces and
    # ContainerSymbols have been updated
    assert symtab2.lookup("symbol2").interface.container_symbol is \
        symtab2.lookup("my_mod")
    # Check that the orig_name is copied across.
    assert symtab2.lookup("symbol2").interface.orig_name == "altsym2"

    # Add new symbols and rename symbols in both symbol tables and check
    # they are not added/renamed in the other symbol table
    symtab.add(symbols.Symbol("st1"))
    symtab.rename_symbol(symtab.lookup("symbol3"), "a")
    symtab2.add(symbols.Symbol("st2"))
    symtab2.rename_symbol(symtab2.lookup("symbol3"), "b")
    assert "st1" in symtab
    assert "st2" in symtab2
    assert "st2" not in symtab
    assert "st1" not in symtab2
    assert "a" in symtab
    assert "a" not in symtab2
    assert "b" in symtab2
    assert "b" not in symtab
    assert "symbol1" in symtab2
    assert "symbol2" in symtab
    assert "symbol3" not in symtab
    assert "symbol3" not in symtab2


def test_get_symbols():
    '''Check that the get_symbols method in the SymbolTable class
    behaves as expected.

    '''
    schedule_symbol_table = symbols.SymbolTable()
    symbol1 = symbols.DataSymbol("symbol1", symbols.INTEGER_TYPE)
    schedule_symbol_table.add(symbol1)

    # get_symbols() works when the symbol table is not attached to a node.
    all_symbols = schedule_symbol_table.get_symbols()
    assert len(all_symbols) == 1
    assert all_symbols[symbol1.name] is symbol1

    schedule = KernelSchedule.create("my_kernel", schedule_symbol_table, [])
    container_symbol_table = symbols.SymbolTable()
    symbol2 = symbols.DataSymbol("symbol2", symbols.INTEGER_TYPE)
    container_symbol_table.add(symbol2)
    _ = Container.create("my_container", container_symbol_table,
                         [schedule])

    # get_symbols() works when the symbol table is attached to a
    # node which has no parent.
    all_symbols = container_symbol_table.get_symbols()
    assert len(all_symbols) == 1
    assert all_symbols[symbol2.name] is symbol2

    # get_symbols() works when the symbol table has ancestor symbol
    # tables.
    all_symbols = schedule_symbol_table.get_symbols()
    assert len(all_symbols) == 3
    assert all_symbols[symbol1.name] is symbol1
    assert all_symbols[symbol2.name] is symbol2


def test_get_tags():
    '''Check that the get_tags method in the SymbolTable class
    behaves as expected.

    '''
    schedule_symbol_table = symbols.SymbolTable()
    symbol1 = symbols.DataSymbol("symbol1", symbols.INTEGER_TYPE)
    symbol1_tag = "symbol1_tag"
    schedule_symbol_table.add(symbol1, tag=symbol1_tag)

    # get_tags() works when the symbol table is not attached to a node.
    all_tags = schedule_symbol_table.get_tags()
    assert len(all_tags) == 1
    assert all_tags["symbol1_tag"] is symbol1

    schedule = KernelSchedule.create("my_kernel", schedule_symbol_table, [])
    container_symbol_table = symbols.SymbolTable()
    symbol2 = symbols.DataSymbol("symbol2", symbols.INTEGER_TYPE)
    symbol2_tag = "symbol2_tag"
    container_symbol_table.add(symbol2, tag=symbol2_tag)
    _ = Container.create("my_container", container_symbol_table,
                         [schedule])

    # get_tags() works when the symbol table is attached to a
    # node which has no parent.
    all_tags = container_symbol_table.get_tags()
    assert len(all_tags) == 1
    assert all_tags[symbol2_tag] is symbol2

    # get_tags() works when the symbol table has ancestor symbol
    # tables.
    all_tags = schedule_symbol_table.get_tags()
    assert len(all_tags) == 3
    assert all_tags[symbol1_tag] is symbol1
    assert all_tags[symbol2_tag] is symbol2


def test_symbols_tags_dict():
    '''Check that the symbols_dict, tags_dict and reverse_tags_dict properties
    work as expected.

    '''
    schedule_symbol_table = symbols.SymbolTable()
    assert schedule_symbol_table.symbols_dict == {}
    assert schedule_symbol_table.tags_dict == {}

    symbol1 = symbols.DataSymbol("symbol1", symbols.INTEGER_TYPE)
    symbol1_tag = "symbol1_tag"
    schedule_symbol_table.add(symbol1, tag=symbol1_tag)
    assert schedule_symbol_table.symbols_dict is schedule_symbol_table._symbols
    assert schedule_symbol_table.tags_dict is schedule_symbol_table._tags
    rdict = schedule_symbol_table.get_reverse_tags_dict()
    assert rdict[symbol1] == symbol1_tag


def test_new_symbol():
    '''Test that the new_symbol method creates and returns symbols as
    expected. '''
    # pylint: disable=unidiomatic-typecheck

    symtab = symbols.SymbolTable()

    # By default it creates a generic Symbols and no tags
    sym = symtab.new_symbol("generic")
    assert sym.name == "generic"
    assert symtab.lookup("generic") is sym
    assert type(sym) is symbols.Symbol
    assert not symtab.tags_dict

    # Doing it again it will find a new name
    sym = symtab.new_symbol("generic")
    assert sym.name == "generic_1"
    assert symtab.lookup("generic_1") is sym

    # It can also have tags
    sym = symtab.new_symbol("generic", tag="my_tag")
    assert sym.name == "generic_2"
    assert symtab.lookup_with_tag("my_tag") is sym

    # But tags can not be repeated
    with pytest.raises(KeyError) as error:
        sym = symtab.new_symbol("generic", tag="my_tag")
    assert ("This symbol table, or an outer scope ancestor symbol table, "
            "already contains the tag 'my_tag' for the symbol 'generic_2', "
            "so it can not be associated with symbol 'generic_3'."
            in str(error.value))

    # New symbols can be given a symbols.Symbol sub-type
    sym1 = symtab.new_symbol("routine", symbol_type=symbols.RoutineSymbol)
    sym2 = symtab.new_symbol("data", symbol_type=symbols.DataSymbol,
                             datatype=symbols.INTEGER_TYPE)
    assert sym1.name == "routine"
    assert sym2.name == "data"
    assert type(sym1) is symbols.RoutineSymbol
    assert type(sym2) is symbols.DataSymbol
    assert symtab.lookup("routine") is sym1
    assert symtab.lookup("data") is sym2
    # which will be initialised with default values
    assert sym1.visibility is symbols.Symbol.Visibility.PUBLIC
    assert sym2.visibility is symbols.Symbol.Visibility.PUBLIC
    assert isinstance(sym1.interface, symbols.AutomaticInterface)
    assert isinstance(sym2.interface, symbols.AutomaticInterface)
    assert isinstance(sym1.datatype, symbols.NoType)
    assert sym2.datatype is symbols.INTEGER_TYPE
    assert sym2.initial_value is None

    # The initialization parameters of new symbols can be given as
    # keyword parameters
    sym1 = symtab.new_symbol("routine",
<<<<<<< HEAD
                             symbol_type=symbols.RoutineSymbol,
                             datatype=symbols.DeferredType(),
                             visibility=symbols.Symbol.Visibility.PRIVATE)
    sym2 = symtab.new_symbol("data", symbol_type=symbols.DataSymbol,
                             datatype=symbols.INTEGER_TYPE,
                             visibility=symbols.Symbol.Visibility.PRIVATE,
=======
                             symbol_type=RoutineSymbol,
                             datatype=UnresolvedType(),
                             visibility=Symbol.Visibility.PRIVATE)
    sym2 = symtab.new_symbol("data", symbol_type=DataSymbol,
                             datatype=INTEGER_TYPE,
                             visibility=Symbol.Visibility.PRIVATE,
>>>>>>> 699ceb2a
                             is_constant=True,
                             initial_value=3)
    assert sym1.name == "routine_1"
    assert sym2.name == "data_1"
    assert type(sym1) is symbols.RoutineSymbol
    assert type(sym2) is symbols.DataSymbol
    assert symtab.lookup("routine_1") is sym1
    assert symtab.lookup("data_1") is sym2
<<<<<<< HEAD
    assert sym1.visibility is symbols.Symbol.Visibility.PRIVATE
    assert sym2.visibility is symbols.Symbol.Visibility.PRIVATE
    assert isinstance(sym1.datatype, symbols.DeferredType)
    assert sym2.datatype is symbols.INTEGER_TYPE
=======
    assert sym1.visibility is Symbol.Visibility.PRIVATE
    assert sym2.visibility is Symbol.Visibility.PRIVATE
    assert isinstance(sym1.datatype, UnresolvedType)
    assert sym2.datatype is INTEGER_TYPE
>>>>>>> 699ceb2a
    assert sym2.initial_value is not None
    assert sym2.is_constant is True

    # Check that symbol_type only accepts symbols
    with pytest.raises(TypeError) as err:
        sym1 = symtab.new_symbol("wrong", symbol_type=str,
                                 visibility=symbols.Symbol.Visibility.PRIVATE)
    assert ("The symbol_type parameter should be a type class of Symbol or"
            " one of its sub-classes but found" in str(err.value))


def test_new_symbol_with_private_default_visibility():
    '''Test that the new_symbol method creates a symbol with the appropriate
    visibility if the symbol table has a PRIVATE default visibility. '''

    symtab = symbols.SymbolTable()
    symtab.default_visibility = symbols.Symbol.Visibility.PRIVATE

    # If nothing is specified, use the default symbol table visibility
    sym = symtab.new_symbol("generic")
    assert symtab.lookup("generic") is sym
    assert (symtab.lookup("generic").visibility ==
            symbols.Symbol.Visibility.PRIVATE)

    # If visibility is specified, use the provide value
    sym = symtab.new_symbol("generic_2",
                            visibility=symbols.Symbol.Visibility.PUBLIC)
    assert symtab.lookup("generic_2") is sym
    assert (symtab.lookup("generic_2").visibility ==
            symbols.Symbol.Visibility.PUBLIC)


def test_find_or_create():
    ''' Tests the SymbolTable find_or_create method find existing symbols or
    otherwise creates a new symbol with the given properties. '''
    symtab = symbols.SymbolTable()
    existing_symbol = symbols.Symbol("existing")
    symtab.add(existing_symbol, tag="tag1")

    # If the given name exists, return the symbol
    assert symtab.find_or_create("existing") is existing_symbol

    # If the given name does not exist, create and return new symbol
    new1 = symtab.find_or_create("new1")
    assert isinstance(new1, symbols.Symbol)
    assert new1.name == "new1"
    assert new1 is symtab.find_or_create("new1")  # Which then is found

    # Creating symbols can have parameters passed to the new_symbol method
    new2 = symtab.find_or_create("new2",
                                 tag="mytag",
                                 symbol_type=symbols.DataSymbol,
                                 datatype=symbols.INTEGER_TYPE,
                                 visibility=symbols.Symbol.Visibility.PRIVATE,
                                 is_constant=True,
                                 initial_value=3)
    assert new2.name == "new2"
    assert isinstance(new2, symbols.DataSymbol)
    assert new2.datatype is symbols.INTEGER_TYPE
    assert new2.visibility is symbols.Symbol.Visibility.PRIVATE
    assert new2.initial_value.value == "3"
    assert new2.is_constant is True
    assert symtab.lookup_with_tag("mytag") is new2

    # Check that it fails if the named Symbol exists but is not of the
    # specified type.
    with pytest.raises(symbols.SymbolError) as err:
        symtab.find_or_create("new2", symbol_type=symbols.RoutineSymbol)
    assert ("Expected symbol with name 'new2' to be of type 'RoutineSymbol' "
            "but found type 'DataSymbol'." in str(err.value))

    # TODO #1057: It should also fail the symbol is found but the properties
    # are different than the requested ones.


def test_find_or_create_tag():
    ''' Tests the SymbolTable find_or_create_tag method '''
    # pylint: disable=unidiomatic-typecheck
    symtab = symbols.SymbolTable()
    existing_symbol = symbols.Symbol("existing")
    symtab.add(existing_symbol, tag="tag1")

    # If the given tag exists, return the symbol name
    assert symtab.find_or_create_tag("tag1") is existing_symbol

    # If the tag does not exist, create a new symbol with the tag
    tag2 = symtab.find_or_create_tag("tag2")
    assert isinstance(tag2, symbols.Symbol)
    assert symtab.lookup_with_tag("tag2") is tag2
    # By default it is a generic symbol with the same name as the tag
    assert type(tag2) is symbols.Symbol
    assert tag2.name == "tag2"

    # If the operation is repeated it returns the already created symbol
    tag2b = symtab.find_or_create_tag("tag2")
    assert tag2b is tag2

    # It can be given additional new_symbol parameters
    tag3 = symtab.find_or_create_tag(
        "tag3",
        symbol_type=symbols.DataSymbol,
        datatype=symbols.INTEGER_TYPE,
        visibility=symbols.Symbol.Visibility.PRIVATE,
        is_constant=True,
        initial_value=3)
    assert symtab.lookup_with_tag("tag3") is tag3
    assert type(tag3) is symbols.DataSymbol
    assert tag3.visibility is symbols.Symbol.Visibility.PRIVATE
    assert tag3.datatype is symbols.INTEGER_TYPE
    assert tag3.is_constant is True
    assert tag3.initial_value is not None

    # It can be given a different root_name
    tag4 = symtab.find_or_create_tag("tag4", root_name="var")
    assert symtab.lookup_with_tag("tag4") is tag4
    assert symtab.lookup_with_tag("tag4").name == "var"

    # If the given suggested name of an already created tag is different it
    # doesn't matter.
    tag4b = symtab.find_or_create_tag("tag4", root_name="anothername")
    assert tag4 is tag4b
    assert tag4b.name == "var"

    # Check that it fails if the Symbol type is different than expected
    with pytest.raises(symbols.SymbolError) as err:
        symtab.find_or_create_tag("tag3", symbol_type=symbols.RoutineSymbol)
    assert ("Expected symbol with tag 'tag3' to be of type 'RoutineSymbol' "
            "but found type 'DataSymbol'." in str(err.value))

    # TODO #1057: It should also fail the symbol is found but the properties
    # are different than the requested ones.


def test_rename_symbol():
    '''Test that the rename_symbol method renames a symbol and the change
    affects all its references. Also check that it fails when the arguments
    are not what the method expects.'''
    # Prepare the symbol table hierarchy for the test
    schedule_symbol_table, _ = create_hierarchy()
    symbol = schedule_symbol_table.lookup("symbol1")
    symbol.constant_value = 3
    symbol2 = schedule_symbol_table.lookup("symbol2")

    # Create multiple references to the symbol
    array_type = symbols.ArrayType(symbols.REAL_TYPE, [Reference(symbol)])
    array = schedule_symbol_table.new_symbol("array",
                                             symbol_type=symbols.DataSymbol,
                                             datatype=array_type)
    sched = schedule_symbol_table.node
    ref1 = Reference(symbol2)
    ref2 = Reference(symbol)
    assignment = Assignment.create(ref1, ref2)
    sched.addchild(assignment)

    # Check that the names are as expected before and after renaming
    assert symbol.name == "symbol1"
    assert symbol is schedule_symbol_table.lookup("symbol1")
    assert sched[0].rhs.symbol.name == "symbol1"
    assert array.datatype.shape[0].upper.symbol.name == "symbol1"
    schedule_symbol_table.rename_symbol(symbol, "other")
    assert symbol.name == "other"
    assert symbol is schedule_symbol_table.lookup("other")
    assert sched[0].rhs.symbol.name == "other"
    assert array.datatype.shape[0].upper.symbol.name == "other"

    # The previous name should fail the lookup now
    with pytest.raises(KeyError) as err:
        schedule_symbol_table.lookup("symbol1")
    assert "Could not find 'symbol1' in the Symbol Table." in str(err.value)


def test_rename_symbol_errors():
    '''Test the various checks performed by the rename_symbol method.'''
    table = symbols.SymbolTable()
    symbol = symbols.DataSymbol("heart", symbols.INTEGER_TYPE)

    with pytest.raises(TypeError) as err:
        table.rename_symbol("not_a_symbol", "other")
    assert ("The symbol argument of rename_symbol() must be a Symbol, but "
            "found: 'str'." in str(err.value))

    with pytest.raises(ValueError) as err:
        table.rename_symbol(symbol, "somethingelse")
    assert ("The symbol argument of rename_symbol() must belong to this "
            "symbol_table instance, but " in str(err.value))

    table.add(symbol)
    with pytest.raises(TypeError) as err:
        table.rename_symbol(symbol, 3)
    assert ("The name argument of rename_symbol() must be a str, but "
            "found:" in str(err.value))

    # Cannot rename to something that already exists in the table.
    table.new_symbol("array")
    with pytest.raises(KeyError) as err:
        table.rename_symbol(symbol, "array")
    assert ("The name argument of rename_symbol() must not already exist in "
            "this symbol_table instance, but 'array' does." in str(err.value))

    with pytest.raises(KeyError) as err:
        table.rename_symbol(symbol, "aRRay")
    assert ("The name argument of rename_symbol() must not already exist in "
            "this symbol_table instance, but 'aRRay' does." in str(err.value))

    # Cannot rename a Container symbol.
    csym = symbols.ContainerSymbol("benjy")
    table.add(csym)
    with pytest.raises(symbols.SymbolError) as err:
        table.rename_symbol(csym, "frankie")
    assert ("Cannot rename symbol 'benjy' because it is a ContainerSymbol." in
            str(err.value))

    # Cannot rename an imported symbol.
<<<<<<< HEAD
    isym = symbols.DataSymbol("mouse", symbols.DeferredType(),
                              interface=symbols.ImportInterface(csym))
=======
    isym = DataSymbol("mouse", UnresolvedType(),
                      interface=ImportInterface(csym))
>>>>>>> 699ceb2a
    table.add(isym)
    with pytest.raises(symbols.SymbolError) as err:
        table.rename_symbol(isym, "rodent")
    assert ("Cannot rename symbol 'mouse' because it is imported (from "
            "Container 'benjy')" in str(err.value))

    # Cannot rename a routine argument.
    asym = symbols.DataSymbol("frankie", symbols.INTEGER_TYPE,
                              interface=symbols.ArgumentInterface())
    table.add(asym)
    table.specify_argument_list([asym])
    with pytest.raises(symbols.SymbolError) as err:
        table.rename_symbol(asym, "rodent")
    assert ("Cannot rename symbol 'frankie' because it is a routine argument "
            "and as such may be named in a Call." in str(err.value))

    # Cannot rename a common block symbol
    asym = symbols.DataSymbol("a", symbols.INTEGER_TYPE,
                              interface=symbols.CommonBlockInterface())
    table.add(asym)
    with pytest.raises(symbols.SymbolError) as err:
        table.rename_symbol(asym, "b")
    assert ("Cannot rename symbol 'a' because it has a CommonBlock interface."
            in str(err.value))


def test_rename_codeblock_error(fortran_reader):
    '''Test that we refuse to rename a symbol that is referenced within a
    CodeBlock in the associated code.'''
    code = '''
module gold
  integer :: my_var, other_var

contains

  subroutine heart_of()
    other_var = 1.0
    my_var = 1.0

    write(*,*) my_var

  end subroutine heart_of

end module gold'''
    psyir = fortran_reader.psyir_from_source(code)
    cont = psyir.children[0]
    assert len(cont.walk(CodeBlock)) == 1
    # We can rename 'other_var' because it's not accessed in the CodeBlock
    table = cont.symbol_table
    ovar = table.lookup("other_var")
    table.rename_symbol(ovar, "new_name")
    assert table.lookup("new_name") is ovar
    # We can't rename 'my_var' because it is accessed in the CodeBlock
    with pytest.raises(symbols.SymbolError) as err:
        table.rename_symbol(table.lookup("my_var"), "ship")
    assert ("Cannot rename Symbol 'my_var' because it is accessed in a "
            "CodeBlock:\nWRITE(*, *) my_var" in str(err.value))


# resolve_imports

def test_resolve_imports(fortran_reader, tmpdir, monkeypatch):
    ''' Tests that the SymbolTable resolve_imports method works as expected
    when importing symbol information from external containers and respects
    the method optional keywords. '''

    # Set up include_path to import the proper modules
    monkeypatch.setattr(Config.get(), '_include_paths', [str(tmpdir)])

    filename = os.path.join(str(tmpdir), "a_mod.f90")
    with open(filename, "w", encoding='UTF-8') as module:
        module.write('''
        module a_mod
            use other_mod
            integer :: a_1, a_2
            integer :: b_1  ! Name clash but it is not imported
        end module a_mod
        ''')
    filename = os.path.join(str(tmpdir), "b_mod.f90")
    with open(filename, "w", encoding='UTF-8') as module:
        module.write('''
        module b_mod
            integer, parameter :: b_1 = 10
            integer, save, pointer :: b_2
            integer :: not_used1
            integer :: not_used2
            integer :: not_used3
        end module b_mod
        ''')
    psyir = fortran_reader.psyir_from_source('''
        module test_mod
            use a_mod, only: a_2
            private :: a_2
            contains
            subroutine test()
                use a_mod, only: a_1
                use b_mod
                use c_mod  ! This module is not found in INCLUDE_PATH

                a_1 = b_1 + b_2
            end subroutine test
        end module test_mod
    ''')
    subroutine = psyir.walk(Routine)[0]
    # Add Generic unresolved reference to "not_used"
    subroutine.symbol_table.add(
            symbols.Symbol("not_used1", interface=symbols.ImportInterface(
                subroutine.symbol_table.lookup("b_mod"))))

    # After parsing the a_1, a_2, b_1, b_2, not_used1 and not_used2 will have
    # incomplete information because the modules are not resolved
    a_1 = subroutine.symbol_table.lookup('a_1')
    a_2 = subroutine.symbol_table.lookup('a_2')
    b_1 = subroutine.symbol_table.lookup('b_1')
    b_2 = subroutine.symbol_table.lookup('b_2')
    not_used1 = subroutine.symbol_table.lookup('not_used1')
    assert "not_used2" not in subroutine.symbol_table
    assert not isinstance(not_used1, symbols.DataSymbol)
    assert isinstance(a_1.interface, symbols.ImportInterface)
    assert not isinstance(a_1, symbols.DataSymbol)
    assert isinstance(a_2.interface, symbols.ImportInterface)
    assert not isinstance(a_2, symbols.DataSymbol)
    assert a_2.visibility == symbols.Symbol.Visibility.PRIVATE
    assert isinstance(b_1.interface, symbols.UnresolvedInterface)
    assert not isinstance(b_1, symbols.DataSymbol)
    assert isinstance(b_2.interface, symbols.UnresolvedInterface)
    assert not isinstance(b_2, symbols.DataSymbol)

    # Try with incorrect argument types
    with pytest.raises(TypeError) as err:
        subroutine.symbol_table.resolve_imports(symbol_target="a_1")
    assert ("The resolve_imports symbol_target argument must be a Symbol but "
            "found 'str' instead." in str(err.value))

    with pytest.raises(TypeError) as err:
        subroutine.symbol_table.resolve_imports(container_symbols="my_mod")
    assert ("The resolve_imports container_symbols argument must be a list "
            "but found 'str' instead." in str(err.value))

    with pytest.raises(TypeError) as err:
        subroutine.symbol_table.resolve_imports(container_symbols=["my_mod"])
    assert ("The resolve_imports container_symbols argument list elements "
            "must be ContainerSymbols, but found a 'str' instead."
            in str(err.value))

    # Try to resolve a symbol that is not in the provided container
    with pytest.raises(KeyError) as err:
        subroutine.symbol_table.resolve_imports(
                container_symbols=[subroutine.symbol_table.lookup('a_mod')],
                symbol_target=subroutine.symbol_table.lookup('b_1'))
    assert ("The target symbol 'b_1' was not found in any of the searched "
            "containers: ['a_mod']." in str(err.value))
    # We still haven't resolved anything inside a_mod or the b_1 symbol
    assert not isinstance(a_1, symbols.DataSymbol)
    assert not isinstance(b_1, symbols.DataSymbol)

    # Resolve only 'not_used3' from wildcard imports
    subroutine.symbol_table.resolve_imports(
            symbol_target=symbols.Symbol('not_used3'))
    not_used3 = subroutine.symbol_table.lookup('not_used3')
    assert isinstance(not_used3, symbols.DataSymbol)
    assert isinstance(not_used3.interface, symbols.ImportInterface)
    # This still does not resolve the other symbols in the same module
    assert not isinstance(b_1, symbols.DataSymbol)
    assert not isinstance(b_2, symbols.DataSymbol)

    # Resolve only b_2 symbol info
    subroutine.symbol_table.resolve_imports(
            symbol_target=subroutine.symbol_table.lookup('b_2'))
<<<<<<< HEAD
    assert isinstance(b_2, symbols.DataSymbol)
    assert isinstance(b_2.datatype, symbols.UnknownFortranType)
    assert isinstance(b_2.interface, symbols.ImportInterface)
=======
    assert isinstance(b_2, DataSymbol)
    assert isinstance(b_2.datatype, UnsupportedFortranType)
    assert isinstance(b_2.interface, ImportInterface)
>>>>>>> 699ceb2a
    assert b_2.interface.container_symbol == \
           subroutine.symbol_table.lookup('b_mod')
    # Repeat but for the case where the specified symbol is not actually
    # referenced in the current symbol table and is brought in by a wildcard
    # import.
    subroutine.symbol_table.resolve_imports(
<<<<<<< HEAD
        symbol_target=symbols.DataSymbol("not_used3", symbols.DeferredType()))
=======
        symbol_target=DataSymbol("not_used3", UnresolvedType()))
>>>>>>> 699ceb2a
    notused3 = subroutine.symbol_table.lookup("not_used3")
    assert notused3.datatype == symbols.INTEGER_TYPE
    # We still haven't resolved anything about a_mod or other b_mod symbols
    assert not isinstance(a_1, symbols.DataSymbol)
    assert not isinstance(b_1, symbols.DataSymbol)

    # Resolve all symbols that are in a_mod inside the subroutine
    subroutine.symbol_table.resolve_imports([
            subroutine.symbol_table.lookup('a_mod')])
    # This will resolve a_1 information
    assert isinstance(a_1, symbols.DataSymbol)
    assert a_1.datatype.intrinsic.name == 'INTEGER'
    assert isinstance(a_1.interface, symbols.ImportInterface)
    # ContainerSymbol names are not brought into the local scope
    assert "other_mod" not in subroutine.symbol_table
    # TODO #1540: And neither the nested symbol declarations inside
    # another wildcard import, but this could be processed.

    # The other symbols (including a_2 because it is not from this symbol
    # table) are unchanged. a_mod::b_1 is not resolved to the local b_1
    # because it knows that a_mod imports are not using a wildcard import
    # and therefore it must come from somewhere else.
    assert "not_used2" not in subroutine.symbol_table
    assert isinstance(a_2.interface, symbols.ImportInterface)
    assert not isinstance(a_2, symbols.DataSymbol)
    assert isinstance(b_1.interface, symbols.UnresolvedInterface)
    assert not isinstance(b_1, symbols.DataSymbol)

    # Now resolve all found containers (this will not fail for the
    # unavailable c_mod)
    subroutine.symbol_table.resolve_imports()

    # b_1 have all relevant info now
    assert isinstance(b_1, symbols.DataSymbol)
    assert b_1.datatype.intrinsic.name == 'INTEGER'
    assert b_1.initial_value.value == "10"
    # The interface is also updated updated now because we know where it comes
    # from
    assert isinstance(b_1.interface, symbols.ImportInterface)
    assert b_1.interface.container_symbol == \
           subroutine.symbol_table.lookup('b_mod')
    # not_used1 and not_used2 should now also exist and have all its properties
    # because the b_mod wildcard import imports them
    assert isinstance(subroutine.symbol_table.lookup('not_used1'),
                      symbols.DataSymbol)
    assert isinstance(subroutine.symbol_table.lookup('not_used2'),
                      symbols.DataSymbol)

    # a_2 is not yet resolved because it comes from another symbol table,
    # resolve that symbol table too
    assert not isinstance(a_2, symbols.DataSymbol)
    subroutine.parent.symbol_table.resolve_imports()
    # In this case check that the visibility stays PRIVATE
    assert isinstance(a_2, symbols.DataSymbol)
    assert a_2.visibility == symbols.Symbol.Visibility.PRIVATE


def test_resolve_imports_different_capitalization(
        fortran_reader, tmpdir, monkeypatch):
    ''' Tests that the SymbolTable resolve_imports method works as expected
    when importing symbols with different name capitalizations '''

    # Set up include_path to import the proper modules
    monkeypatch.setattr(Config.get(), '_include_paths', [str(tmpdir)])

    filename = os.path.join(str(tmpdir), "a_mod.f90")
    with open(filename, "w", encoding='UTF-8') as module:
        module.write('''
        module a_mod
            integer :: SOME_name
        end module a_Mod
        ''')
    psyir = fortran_reader.psyir_from_source('''
        module test_mod
            use a_mod, only: some_NAME
            private :: Some_namE
            contains
            subroutine test()
                somE_Name = soMe_name + 1
            end subroutine test
        end module test_mod
    ''')
    subroutine = psyir.walk(Routine)[0]
    subroutine.parent.symbol_table.resolve_imports()
    symbol = subroutine.symbol_table.lookup("SOME_NAME")
    # Datatype and visibility are correct despite different capitalizations
    assert symbol.datatype == symbols.INTEGER_TYPE
    assert symbol.visibility == symbols.Symbol.Visibility.PRIVATE


def test_resolve_imports_name_clashes(fortran_reader, tmpdir, monkeypatch):
    ''' Tests the SymbolTable resolve_imports method raises the appropriate
    errors when it finds name clashes. '''

    filename = os.path.join(str(tmpdir), "a_mod.f90")
    with open(filename, "w", encoding='UTF-8') as module:
        module.write('''
        module a_mod
            integer :: not_a_name_clash
            integer :: name_clash
            private not_a_name_clash
        end module a_mod
        ''')
    psyir = fortran_reader.psyir_from_source('''
        module test_mod
            contains
            subroutine test()
                use a_mod
                integer :: not_a_name_clash ! because its private in the module
                integer :: name_clash

                name_clash = name_clash + not_a_name_clash
            end subroutine test
        end module test_mod
    ''')
    subroutine = psyir.walk(Routine)[0]
    symtab = subroutine.symbol_table

    # Set up include_path to import the proper modules
    monkeypatch.setattr(Config.get(), '_include_paths', [str(tmpdir)])

    with pytest.raises(symbols.SymbolError) as err:
        symtab.resolve_imports([symtab.lookup('a_mod')])
    assert ("Found a name clash with symbol 'name_clash' when importing "
            "symbols from container 'a_mod'." in str(err.value))


def test_resolve_imports_private_symbols(fortran_reader, tmpdir, monkeypatch):
    ''' Tests the SymbolTable resolve_imports respects the accessibility
    statements when importing symbol information from external containers. '''

    filename = os.path.join(str(tmpdir), "a_mod.f90")
    with open(filename, "w", encoding='UTF-8') as module:
        module.write('''
        module a_mod
            integer :: name_public1
            integer, private :: name_clash
        end module a_mod
        ''')
    filename = os.path.join(str(tmpdir), "b_mod.f90")
    with open(filename, "w", encoding='UTF-8') as module:
        module.write('''
        module b_mod
            use a_mod
            ! The imported a_mod::name_public is private here, also name_clash
            private
            integer :: name_clash
            integer :: other_private
            integer, public :: name_public2
        end module b_mod
        ''')
    psyir = fortran_reader.psyir_from_source('''
        module test_mod
            use a_mod
            private name_public1

            contains

            subroutine test()
                use b_mod
                integer :: name_clash
            end subroutine test
        end module test_mod
    ''')
    subroutine = psyir.walk(Routine)[0]
    symtab = subroutine.symbol_table

    # Set up include_path to import the proper modules
    monkeypatch.setattr(Config.get(), '_include_paths', [str(tmpdir)])

    # name_public1 exists before importing as a generic Symbol because it
    # is mentioned by the accessibility statement
    public1 = symtab.lookup("name_public1")
    # pylint: disable=unidiomatic-typecheck
    assert type(public1) is symbols.Symbol

    # This should succeed because all name clashes are protected by proper
    # private accessibility
    subroutine.parent.symbol_table.resolve_imports()
    symtab.resolve_imports()

    # Now we now that 'name_public1' is a DataSymbol
    assert isinstance(public1, symbols.DataSymbol)

    # name_public2 also has been imported because it is a public symbol
    assert "name_public2" in symtab
    # even though we capture that other symbols are private by default
    assert symtab.lookup("b_mod").container.symbol_table \
        .default_visibility == symbols.Symbol.Visibility.PRIVATE
    assert "other_private" not in symtab


def test_resolve_imports_with_datatypes(fortran_reader, tmpdir, monkeypatch):
    ''' Tests that the SymbolTable resolve_imports method work as expected when
    we are importing user-defined/derived types from an external container. '''
    filename = os.path.join(str(tmpdir), "my_mod.f90")
    with open(filename, "w", encoding='UTF-8') as module:
        module.write('''
        module my_mod
            type my_type
                integer :: field
                integer, dimension(10,10) :: array
            end type my_type
            type(my_type) :: global1
            type other_type
                type(my_type) :: value1
            end type other_type
        end module my_mod
        ''')
    psyir = fortran_reader.psyir_from_source('''
        subroutine test()
            use my_mod
            type(my_type) :: local1

        end subroutine test
    ''')

    subroutine = psyir.walk(Routine)[0]
    symtab = subroutine.symbol_table
    # Add a generic Symbol definition of other_type
    symtab.add(
        symbols.Symbol("other_type",
                       interface=symbols.ImportInterface(
                           symtab.lookup("my_mod"))))

    # Before resolving import
    # global1 doesn't exist because it is never mentioned
    assert "global1" not in symtab
    # Some symbols types / datatype are inferred
    assert isinstance(symtab.lookup("my_type"), symbols.DataTypeSymbol)
    assert symtab.lookup("local1").datatype == symtab.lookup("my_type")
    # but we don't know anything about the imported type
<<<<<<< HEAD
    assert isinstance(symtab.lookup("my_type").datatype, symbols.DeferredType)
    assert not isinstance(symtab.lookup("other_type"), symbols.DataTypeSymbol)
=======
    assert isinstance(symtab.lookup("my_type").datatype, UnresolvedType)
    assert not isinstance(symtab.lookup("other_type"), DataTypeSymbol)
>>>>>>> 699ceb2a

    # Set up include_path to import the proper modules and resolve symbols
    monkeypatch.setattr(Config.get(), '_include_paths', [str(tmpdir)])
    symtab.resolve_imports()

    # The global1 exist and is a DataSymbol now
    assert isinstance(symtab.lookup("global1"), symbols.DataSymbol)

    # All symbols are of my_type type
    assert symtab.lookup("local1").datatype.name == "my_type"
    assert symtab.lookup("global1").datatype.name == "my_type"
    assert isinstance(symtab.lookup("other_type"), symbols.DataTypeSymbol)
    value1 = symtab.lookup("other_type").datatype.components["value1"]
    assert value1.datatype.name == "my_type"

    # And now the imported "my_type" type has more info
    my_type = symtab.lookup("my_type").datatype
    assert isinstance(my_type, symbols.StructureType)
    assert "field" in my_type.components
    assert "array" in my_type.components
    assert my_type.components["field"].datatype.intrinsic.name == "INTEGER"
    assert my_type.components["array"].datatype.shape[1].upper.value == "10"


@pytest.mark.parametrize('dependency_order', [['a_mod', 'b_mod'],
                                              ['b_mod', 'a_mod']])
def test_resolve_imports_common_symbol(fortran_reader, tmpdir, monkeypatch,
                                       dependency_order):
    ''' Tests the SymbolTable resolve_imports accepts symbols with the same
    name coming from different dependency paths and keeps the most specific
    information regardless of the import order. '''

    filename = os.path.join(str(tmpdir), "a_mod.f90")
    with open(filename, "w", encoding='UTF-8') as module:
        module.write('''
        module a_mod
            integer :: common_import
        end module a_mod
        ''')
    filename = os.path.join(str(tmpdir), "b_mod.f90")
    with open(filename, "w", encoding='UTF-8') as module:
        module.write('''
        module b_mod
            use a_mod, only: common_import
        end module b_mod
        ''')
    psyir = fortran_reader.psyir_from_source('''
        subroutine test()
            use a_mod
            use b_mod

            common_import = common_import + 1
        end subroutine test
    ''')
    subroutine = psyir.walk(Routine)[0]
    symtab = subroutine.symbol_table

    # Set up include_path to import the proper modules
    monkeypatch.setattr(Config.get(), '_include_paths', [str(tmpdir)])
    for dependency in dependency_order:
        symtab.resolve_imports([symtab.lookup(dependency)])
    assert symtab.lookup("common_import").datatype.intrinsic.name == "INTEGER"


def test_resolve_imports_parent_scope(fortran_reader, tmpdir, monkeypatch):
    '''Test that resolve_imports() works as expected if a Symbol is brought
    into scope from a parent table (which does not itself contain the Symbol
    in question).'''
    # Set up include_path to import the proper modules
    monkeypatch.setattr(Config.get(), '_include_paths', [str(tmpdir)])
    filename = os.path.join(str(tmpdir), "a_mod.f90")
    with open(filename, "w", encoding='UTF-8') as module:
        module.write('''
        module a_mod
            integer :: some_var
            integer, parameter :: wp = kind(1.0)
        end module a_mod
        ''')
    psyir = fortran_reader.psyir_from_source('''
        module b_mod
            use a_mod
            use other_mod
        contains
          subroutine my_sub()
            real(kind=wp) :: rvar
            some_var = some_var + 1_wp
          end subroutine
        end module b_mod
        ''')
    mod = psyir.children[0]
    subroutine = psyir.walk(Routine)[0]
    lit = subroutine.walk(Literal)[0]
    sym = lit.datatype.precision
    mod.symbol_table.resolve_imports(symbol_target=sym)
    # A new Symbol with the correct properties should have been added to the
    # table associated with the Container.
    new_sym = mod.symbol_table.lookup(sym.name)
    assert isinstance(new_sym.interface, symbols.ImportInterface)
    assert new_sym.interface.container_symbol.name == "a_mod"


def test_resolve_imports_from_child_symtab(
        fortran_reader, tmpdir, monkeypatch):
    '''Check that when an unresolved symbol is declared in a subroutine,
    resolve imports can resolve it from a parent module as long as
    there are no wildcard imports in the subroutine.

    '''
    # Set up include_path to import the proper modules
    monkeypatch.setattr(Config.get(), '_include_paths', [str(tmpdir)])
    filename = os.path.join(str(tmpdir), "a_mod.f90")
    with open(filename, "w", encoding='UTF-8') as module:
        module.write('''
        module a_mod
            integer :: some_var
        end module a_mod
        ''')
    psyir = fortran_reader.psyir_from_source('''
        module b_mod
            use a_mod
        contains
          subroutine my_sub()
            some_var = 0.0
          end subroutine
        end module b_mod
        ''')
    mod = psyir.children[0]
    subroutine = psyir.walk(Routine)[0]
    assert "some_var" not in mod.symbol_table
    assert "some_var" in subroutine.symbol_table
    symbol = subroutine.symbol_table.lookup("some_var")
    # pylint: disable=unidiomatic-typecheck
    assert type(symbol) is symbols.Symbol
    mod.symbol_table.resolve_imports()
    assert "some_var" not in subroutine.symbol_table
    assert "some_var" in mod.symbol_table
    symbol = mod.symbol_table.lookup("some_var")
    # pylint: disable=unidiomatic-typecheck
    assert type(symbol) is symbols.DataSymbol
    assert isinstance(symbol.interface, symbols.ImportInterface)
    assert symbol.interface.container_symbol.name == "a_mod"


def test_resolve_imports_from_child_symtab_uft(
        fortran_reader, tmpdir, monkeypatch):
    '''Check that when an unresolved symbol is declared in a subroutine,
    resolve imports can resolve it from a parent module as an
    UnsupportedFortranType as long as there are no wildcard imports in the
    subroutine.

    '''
    # Set up include_path to import the proper modules
    monkeypatch.setattr(Config.get(), '_include_paths', [str(tmpdir)])
    filename = os.path.join(str(tmpdir), "a_mod.f90")
    with open(filename, "w", encoding='UTF-8') as module:
        module.write('''
        module a_mod
            integer, save, pointer :: some_var
        end module a_mod
        ''')
    psyir = fortran_reader.psyir_from_source('''
        module b_mod
            use a_mod
        contains
          subroutine my_sub()
            some_var = 0.0
          end subroutine
        end module b_mod
        ''')
    mod = psyir.children[0]
    subroutine = psyir.walk(Routine)[0]
    assert "some_var" not in mod.symbol_table
    assert "some_var" in subroutine.symbol_table
    symbol = subroutine.symbol_table.lookup("some_var")
    # pylint: disable=unidiomatic-typecheck
    assert type(symbol) is symbols.Symbol
    mod.symbol_table.resolve_imports()
    assert "some_var" not in subroutine.symbol_table
    assert "some_var" in mod.symbol_table
    symbol = mod.symbol_table.lookup("some_var")
    # pylint: disable=unidiomatic-typecheck
<<<<<<< HEAD
    assert type(symbol) is symbols.DataSymbol
    assert isinstance(symbol.datatype, symbols.UnknownFortranType)
    assert isinstance(symbol.interface, symbols.ImportInterface)
=======
    assert type(symbol) is DataSymbol
    assert isinstance(symbol.datatype, UnsupportedFortranType)
    assert isinstance(symbol.interface, ImportInterface)
>>>>>>> 699ceb2a
    assert symbol.interface.container_symbol.name == "a_mod"


def test_resolve_imports_from_child_symtabs(
        fortran_reader, tmpdir, monkeypatch):
    '''Check that when an unresolved symbol is declared in more than one
    subroutine, resolve imports can resolve it from a parent module as
    long as there are no wildcard imports in the subroutine. We also
    need to check that references to the new symbol still work when we
    remove (rather than move) the original symbol.

    '''
    # Set up include_path to import the proper modules
    monkeypatch.setattr(Config.get(), '_include_paths', [str(tmpdir)])
    filename = os.path.join(str(tmpdir), "a_mod.f90")
    with open(filename, "w", encoding='UTF-8') as module:
        module.write('''
        module a_mod
            integer :: some_var
        end module a_mod
        ''')
    psyir = fortran_reader.psyir_from_source('''
        module b_mod
            use a_mod
        contains
          subroutine my_sub1()
            some_var = 0.0
          end subroutine
          subroutine my_sub2()
            some_var = 0.0
          end subroutine
        end module b_mod
        ''')
    mod = psyir.children[0]
    assert "some_var" not in mod.symbol_table
    for subroutine in psyir.walk(Routine):
        assert "some_var" in subroutine.symbol_table
        symbol = subroutine.symbol_table.lookup("some_var")
        # pylint: disable=unidiomatic-typecheck
        assert type(symbol) is symbols.Symbol
    mod.symbol_table.resolve_imports()
    for subroutine in psyir.walk(Routine):
        assert "some_var" not in subroutine.symbol_table
    assert "some_var" in mod.symbol_table
    symbol = mod.symbol_table.lookup("some_var")
    # pylint: disable=unidiomatic-typecheck
    assert type(symbol) is symbols.DataSymbol
    assert isinstance(symbol.interface, symbols.ImportInterface)
    assert symbol.interface.container_symbol.name == "a_mod"

    # Check that all References to the symbol have been updated,
    # i.e. that all References reference the new symbol. This has to
    # be dealt with by the implementation when the symbol we want to
    # reference already exists in the module symbol table and we want
    # to remove the symbol from a subroutine symbol table.
    some_var_symbol = mod.symbol_table.lookup("some_var")
    for reference in psyir.walk(Reference):
        assert reference.symbol is some_var_symbol


def test_resolve_imports_from_child_symtabs_utf(
        fortran_reader, tmpdir, monkeypatch):
    '''Check that when an unresolved symbol is declared in more than one
    subroutine, resolve imports can resolve it from a parent module
    where it is declared as an UnsupportedFortranType, as long as there
    are no wildcard imports in the subroutine.  We also need to check
    that references to the new symbol still work when we remove
    (rather than move) the original symbol.

    '''
    # Set up include_path to import the proper modules
    monkeypatch.setattr(Config.get(), '_include_paths', [str(tmpdir)])
    filename = os.path.join(str(tmpdir), "a_mod.f90")
    with open(filename, "w", encoding='UTF-8') as module:
        module.write('''
        module a_mod
            integer, save, pointer :: some_var
        end module a_mod
        ''')
    psyir = fortran_reader.psyir_from_source('''
        module b_mod
            use a_mod
        contains
          subroutine my_sub1()
            some_var = 0.0
          end subroutine
          subroutine my_sub2()
            some_var = 0.0
          end subroutine
        end module b_mod
        ''')
    mod = psyir.children[0]
    assert "some_var" not in mod.symbol_table
    for subroutine in psyir.walk(Routine):
        assert "some_var" in subroutine.symbol_table
        symbol = subroutine.symbol_table.lookup("some_var")
        # pylint: disable=unidiomatic-typecheck
        assert type(symbol) is symbols.Symbol
    mod.symbol_table.resolve_imports()
    for subroutine in psyir.walk(Routine):
        assert "some_var" not in subroutine.symbol_table
    assert "some_var" in mod.symbol_table
    symbol = mod.symbol_table.lookup("some_var")
    # pylint: disable=unidiomatic-typecheck
<<<<<<< HEAD
    assert type(symbol) is symbols.DataSymbol
    assert isinstance(symbol.datatype, symbols.UnknownFortranType)
    assert isinstance(symbol.interface, symbols.ImportInterface)
=======
    assert type(symbol) is DataSymbol
    assert isinstance(symbol.datatype, UnsupportedFortranType)
    assert isinstance(symbol.interface, ImportInterface)
>>>>>>> 699ceb2a
    assert symbol.interface.container_symbol.name == "a_mod"

    # Check that all References to the symbol have been updated,
    # i.e. that all References reference the new symbol. This has to
    # be dealt with by the implementation when the symbol we want to
    # reference already exists in the module symbol table and we want
    # to remove the symbol from a subroutine symbol table.
    some_var_symbol = mod.symbol_table.lookup("some_var")
    for reference in psyir.walk(Reference):
        assert reference.symbol is some_var_symbol


def test_resolve_imports_from_child_symtab_with_import(
        fortran_reader, tmpdir, monkeypatch):
    '''Check that when an unresolved symbol is declared in a subroutine
    with at least one wildcard use statement resolve imports can't
    resolve it from a parent. This shows one of the current
    limitations of resolve_imports i.e. it should be able to be done
    on routines as well as modules and should recurse up a hierarchy
    of symbol tables by default or have an option to do so. At the
    moment we end up with a symbol in the subroutine but also a
    datasymbol with the same name in the module symbol table.

    '''
    # Set up include_path to import the proper modules
    monkeypatch.setattr(Config.get(), '_include_paths', [str(tmpdir)])
    filename = os.path.join(str(tmpdir), "a_mod.f90")
    with open(filename, "w", encoding='UTF-8') as module:
        module.write('''
        module a_mod
            integer :: some_var
            integer :: rau0 = 1
        end module a_mod
        ''')
    filename = os.path.join(str(tmpdir), "b_mod.f90")
    with open(filename, "w", encoding='UTF-8') as module:
        module.write('''
        module b_mod
            integer :: rau0 = 2
        end module b_mod
        ''')
    psyir = fortran_reader.psyir_from_source('''
        module c_mod
            use a_mod
        contains
          subroutine my_sub()
            use b_mod
            some_var = rau0
          end subroutine
        end module c_mod
        ''')
    mod = psyir.children[0]
    subroutine = mod.children[0]
    for symbol_name in ["some_var", "rau0"]:
        assert symbol_name not in mod.symbol_table
        assert symbol_name in subroutine.symbol_table
        symbol = subroutine.symbol_table.lookup(symbol_name)
        # pylint: disable=unidiomatic-typecheck
        assert type(symbol) is symbols.Symbol
    mod.symbol_table.resolve_imports()
    pytest.xfail(reason="issue #2331: Routine symbol table not checked "
                 "with resolve_imports")
    assert "rau0" in subroutine.symbol_table
    assert "rau0" not in mod.symbol_table
    data_symbol = subroutine.symbol_table.lookup("rau0")
    # pylint: disable=unidiomatic-typecheck
    assert type(data_symbol) is symbols.DataSymbol
    assert "some_var" not in subroutine.symbol_table
    assert "some_var" in mod.symbol_table
    data_symbol = mod.symbol_table.lookup("some_var")
    # pylint: disable=unidiomatic-typecheck
    assert type(data_symbol) is symbols.DataSymbol


def test_scope():
    ''' Test that the scope property returns the SymbolTable associated with
    the node. '''
    symtab = symbols.SymbolTable()
    assert symtab.scope is None

    schedule = Schedule()
    assert schedule.symbol_table.scope is schedule


def test_detach():
    ''' Test that the detach method of a symbol table detaches itself from its
    current scope and returns itself. '''

    # Create a symbol_table associated with a scope
    sym_table = symbols.SymbolTable()
    scope = Schedule(symbol_table=sym_table)

    assert sym_table._node is scope

    # Detach the symbol table
    assert sym_table.detach() is sym_table
    assert sym_table._node is not scope


def test_attach():
    ''' Test that the attach method binds a symboltable and a ScopingNode
    together. It checks that an appropriate error is raised if either object
    has an existing association.
    '''
    symtab = symbols.SymbolTable()
    not_a_scope = Literal("1", symbols.INTEGER_TYPE)

    with pytest.raises(TypeError) as err:
        symtab.attach(not_a_scope)
    assert ("A SymbolTable must be attached to a ScopingNode but found "
            "'Literal'." in str(err.value))

    scope = Schedule()
    with pytest.raises(ValueError) as err:
        symtab.attach(scope)
    assert ("The provided scope already has a symbol table attached to it. "
            "You may need to detach that one first." in str(err.value))

    scope.symbol_table.detach()
    symtab.attach(scope)

    scope2 = Schedule()
    scope2.symbol_table.detach()
    with pytest.raises(ValueError) as err:
        symtab.attach(scope2)
    assert ("The symbol table is already bound to another scope (Schedule[]). "
            "Consider detaching or deepcopying the symbol table first."
            in str(err.value))


def test_has_same_name():
    ''' Test that the _has_same_name utility accepts strings and symbols and
    returns whether the normalized names are the same.
    '''
    sym1 = symbols.Symbol('name')
    sym2 = symbols.Symbol('NaMe')
    different = symbols.Symbol('not_name')

    # It can compare symbols
    assert symbols.SymbolTable._has_same_name(sym1, sym2)
    assert not symbols.SymbolTable._has_same_name(sym1, different)

    # It can compare string
    assert symbols.SymbolTable._has_same_name("naME", "NamE")
    assert not symbols.SymbolTable._has_same_name("name", "NOT_NAME")

    # It can compare between symbols and strings
    assert symbols.SymbolTable._has_same_name(sym1, "NamE")
    assert not symbols.SymbolTable._has_same_name("name", different)


def test_equality():
    ''' Test that we can compare the equality of 2 symbol tables.

    TODO #1698: The current implementation is not sensitive to tags, order
    of arguments and visibilities.
    '''

    # An empty symbol table is equal to other empty symbol tables
    symtab1 = symbols.SymbolTable()
    symtab2 = symbols.SymbolTable()
    assert symtab1 == symtab2

    # Its not equal to any other type
    assert symtab1 != 3

    # If it has different symbols, its not equal
    symtab1.new_symbol("s1", symbol_type=symbols.RoutineSymbol)
    symtab2.new_symbol("s1", symbol_type=symbols.DataSymbol,
                       datatype=symbols.INTEGER_TYPE)
    assert symtab1 != symtab2

    # If it has the same symbols is the same
    symtab2 = symtab1.deep_copy()
    assert symtab1 == symtab2

    # If the lhs symbol_table has more symbols its not equal
    symtab1.new_symbol("s2", symbol_type=symbols.DataSymbol,
                       datatype=symbols.INTEGER_TYPE)
    assert symtab1 != symtab2

    # If the rhs symbol_table has more symbols its not equal
    symtab2 = symtab1.deep_copy()
    symtab2.new_symbol("s3")
    assert symtab1 != symtab2<|MERGE_RESOLUTION|>--- conflicted
+++ resolved
@@ -43,19 +43,11 @@
 from collections import OrderedDict
 import pytest
 from psyclone.configuration import Config
+from psyclone.errors import InternalError
 from psyclone.psyir.nodes import (
     CodeBlock, Container, KernelSchedule,
     Literal, Reference, Assignment, Routine, Schedule)
-<<<<<<< HEAD
 from psyclone.psyir import symbols
-=======
-from psyclone.psyir.symbols import SymbolTable, DataSymbol, ContainerSymbol, \
-    AutomaticInterface, ImportInterface, ArgumentInterface, \
-    ScalarType, ArrayType, UnresolvedType, REAL_TYPE, INTEGER_TYPE, Symbol, \
-    SymbolError, RoutineSymbol, NoType, StructureType, DataTypeSymbol, \
-    UnsupportedFortranType, UnresolvedInterface, CommonBlockInterface
->>>>>>> 699ceb2a
-from psyclone.errors import InternalError
 
 
 def create_hierarchy():
@@ -675,28 +667,16 @@
     table1.add(symbols.DataSymbol("slab", symbols.INTEGER_TYPE))
     csym2 = symbols.ContainerSymbol("fleet")
     table2.add(csym2)
-<<<<<<< HEAD
-    table2.add(symbols.DataSymbol("slab", symbols.DeferredType(),
+    table2.add(symbols.DataSymbol("slab", symbols.UnresolvedType(),
                                   interface=symbols.ImportInterface(csym2)))
-=======
-    table2.add(DataSymbol("slab", UnresolvedType(),
-                          interface=ImportInterface(csym2)))
->>>>>>> 699ceb2a
     # 'slab' in table1 can be renamed.
     table1.check_for_clashes(table2)
     # Add another clash where one symbol is imported and the other cannot
     # be renamed because it is a routine argument.
-<<<<<<< HEAD
     table1.add(symbols.DataSymbol("prostetnic", symbols.INTEGER_TYPE,
                                   interface=symbols.ArgumentInterface()))
-    table2.add(symbols.DataSymbol("prostetnic", symbols.DeferredType(),
+    table2.add(symbols.DataSymbol("prostetnic", symbols.UnresolvedType(),
                                   interface=symbols.ImportInterface(csym2)))
-=======
-    table1.add(DataSymbol("prostetnic", INTEGER_TYPE,
-                          interface=ArgumentInterface()))
-    table2.add(DataSymbol("prostetnic", UnresolvedType(),
-                          interface=ImportInterface(csym2)))
->>>>>>> 699ceb2a
     for (tab1, tab2) in [(table1, table2), (table2, table1)]:
         with pytest.raises(symbols.SymbolError) as err:
             tab1.check_for_clashes(tab2)
@@ -1203,18 +1183,11 @@
     my_mod = Container("my_mod")
     ex_mod = symbols.ContainerSymbol("external_mod")
     sym_table.add(ex_mod)
-<<<<<<< HEAD
     sym_table.add(symbols.DataSymbol("var1", symbols.REAL_TYPE))
     sym_table.add(symbols.DataSymbol("var2", symbols.INTEGER_TYPE))
     sym_table.add(
-        symbols.DataSymbol("var3", symbols.DeferredType(),
+        symbols.DataSymbol("var3", symbols.UnresolvedType(),
                            interface=symbols.ImportInterface(ex_mod)))
-=======
-    sym_table.add(DataSymbol("var1", REAL_TYPE))
-    sym_table.add(DataSymbol("var2", INTEGER_TYPE))
-    sym_table.add(DataSymbol("var3", UnresolvedType(),
-                             interface=ImportInterface(ex_mod)))
->>>>>>> 699ceb2a
 
     sym_table_text = str(sym_table)
     # Check default header is generated
@@ -1494,15 +1467,9 @@
     sym_table.add(symbols.DataSymbol("s1", symbols.INTEGER_TYPE))
     # Check that we get an empty list if everything is defined
     assert sym_table.unresolved_datasymbols == []
-<<<<<<< HEAD
-    # Add a symbol with a deferred interface
+    # Add a symbol with an UnresolvedInterface
     rdef = symbols.DataSymbol("r_def", symbols.INTEGER_TYPE,
                               interface=symbols.UnresolvedInterface())
-=======
-    # Add a symbol with a UnresolvedInterface
-    rdef = DataSymbol("r_def", INTEGER_TYPE,
-                      interface=UnresolvedInterface())
->>>>>>> 699ceb2a
     sym_table.add(rdef)
     assert sym_table.unresolved_datasymbols == [rdef]
 
@@ -1558,15 +1525,9 @@
         in str(error.value)
 
     # Copy an imported_var
-<<<<<<< HEAD
     container = symbols.ContainerSymbol("my_mod")
-    var = symbols.DataSymbol("a", symbols.DeferredType(),
+    var = symbols.DataSymbol("a", symbols.UnresolvedType(),
                              interface=symbols.ImportInterface(container))
-=======
-    container = ContainerSymbol("my_mod")
-    var = DataSymbol("a", UnresolvedType(),
-                     interface=ImportInterface(container))
->>>>>>> 699ceb2a
     symtab.copy_external_import(var)
     assert "a" in symtab
     assert "my_mod" in symtab
@@ -1578,15 +1539,9 @@
 
     # Copy a second imported_var with a reference to the same external
     # Container
-<<<<<<< HEAD
     container2 = symbols.ContainerSymbol("my_mod")
-    var2 = symbols.DataSymbol("b", symbols.DeferredType(),
+    var2 = symbols.DataSymbol("b", symbols.UnresolvedType(),
                               interface=symbols.ImportInterface(container2))
-=======
-    container2 = ContainerSymbol("my_mod")
-    var2 = DataSymbol("b", UnresolvedType(),
-                      interface=ImportInterface(container2))
->>>>>>> 699ceb2a
     symtab.copy_external_import(var2)
     assert "b" in symtab
     assert "my_mod" in symtab
@@ -1600,26 +1555,15 @@
         symtab.lookup("b").interface.container_symbol
 
     # The copy of imported_vars that already exist is supported
-<<<<<<< HEAD
-    var3 = symbols.DataSymbol("b", symbols.DeferredType(),
+    var3 = symbols.DataSymbol("b", symbols.UnresolvedType(),
                               interface=symbols.ImportInterface(container2))
-=======
-    var3 = DataSymbol("b", UnresolvedType(),
-                      interface=ImportInterface(container2))
->>>>>>> 699ceb2a
     symtab.copy_external_import(var3)
 
     # But if the symbol is different (e.g. points to a different container),
     # it should fail
-<<<<<<< HEAD
     container3 = symbols.ContainerSymbol("my_other_mod")
-    var4 = symbols.DataSymbol("b", symbols.DeferredType(),
+    var4 = symbols.DataSymbol("b", symbols.UnresolvedType(),
                               interface=symbols.ImportInterface(container3))
-=======
-    container3 = ContainerSymbol("my_other_mod")
-    var4 = DataSymbol("b", UnresolvedType(),
-                      interface=ImportInterface(container3))
->>>>>>> 699ceb2a
     with pytest.raises(KeyError) as error:
         symtab.copy_external_import(var4)
     assert "Couldn't copy 'b: DataSymbol<UnresolvedType, Import(container=" \
@@ -1632,15 +1576,9 @@
     assert symtab.lookup_with_tag("anothertag").name == "b"
 
     # If a tag is given but this is already used, it should fail
-<<<<<<< HEAD
     symtab.add(symbols.Symbol("symbol"), tag="tag")
-    var5 = symbols.DataSymbol("c", symbols.DeferredType(),
+    var5 = symbols.DataSymbol("c", symbols.UnresolvedType(),
                               interface=symbols.ImportInterface(container3))
-=======
-    symtab.add(Symbol("symbol"), tag="tag")
-    var5 = DataSymbol("c", UnresolvedType(),
-                      interface=ImportInterface(container3))
->>>>>>> 699ceb2a
     with pytest.raises(KeyError) as error:
         symtab.copy_external_import(var5, "tag")
     assert ("This symbol table, or an outer scope ancestor symbol table, "
@@ -1657,13 +1595,8 @@
 
     # If the tag does not already exist, the tag is associated with the new
     # symbol
-<<<<<<< HEAD
-    var6 = symbols.DataSymbol("d", symbols.DeferredType(),
+    var6 = symbols.DataSymbol("d", symbols.UnresolvedType(),
                               interface=symbols.ImportInterface(container3))
-=======
-    var6 = DataSymbol("d", UnresolvedType(),
-                      interface=ImportInterface(container3))
->>>>>>> 699ceb2a
     symtab.copy_external_import(var6, "newtag")
     assert symtab.lookup_with_tag("newtag").name == "d"
 
@@ -1922,21 +1855,12 @@
     # The initialization parameters of new symbols can be given as
     # keyword parameters
     sym1 = symtab.new_symbol("routine",
-<<<<<<< HEAD
                              symbol_type=symbols.RoutineSymbol,
-                             datatype=symbols.DeferredType(),
+                             datatype=symbols.UnresolvedType(),
                              visibility=symbols.Symbol.Visibility.PRIVATE)
     sym2 = symtab.new_symbol("data", symbol_type=symbols.DataSymbol,
                              datatype=symbols.INTEGER_TYPE,
                              visibility=symbols.Symbol.Visibility.PRIVATE,
-=======
-                             symbol_type=RoutineSymbol,
-                             datatype=UnresolvedType(),
-                             visibility=Symbol.Visibility.PRIVATE)
-    sym2 = symtab.new_symbol("data", symbol_type=DataSymbol,
-                             datatype=INTEGER_TYPE,
-                             visibility=Symbol.Visibility.PRIVATE,
->>>>>>> 699ceb2a
                              is_constant=True,
                              initial_value=3)
     assert sym1.name == "routine_1"
@@ -1945,17 +1869,10 @@
     assert type(sym2) is symbols.DataSymbol
     assert symtab.lookup("routine_1") is sym1
     assert symtab.lookup("data_1") is sym2
-<<<<<<< HEAD
     assert sym1.visibility is symbols.Symbol.Visibility.PRIVATE
     assert sym2.visibility is symbols.Symbol.Visibility.PRIVATE
-    assert isinstance(sym1.datatype, symbols.DeferredType)
+    assert isinstance(sym1.datatype, symbols.UnresolvedType)
     assert sym2.datatype is symbols.INTEGER_TYPE
-=======
-    assert sym1.visibility is Symbol.Visibility.PRIVATE
-    assert sym2.visibility is Symbol.Visibility.PRIVATE
-    assert isinstance(sym1.datatype, UnresolvedType)
-    assert sym2.datatype is INTEGER_TYPE
->>>>>>> 699ceb2a
     assert sym2.initial_value is not None
     assert sym2.is_constant is True
 
@@ -2169,13 +2086,8 @@
             str(err.value))
 
     # Cannot rename an imported symbol.
-<<<<<<< HEAD
-    isym = symbols.DataSymbol("mouse", symbols.DeferredType(),
+    isym = symbols.DataSymbol("mouse", symbols.UnresolvedType(),
                               interface=symbols.ImportInterface(csym))
-=======
-    isym = DataSymbol("mouse", UnresolvedType(),
-                      interface=ImportInterface(csym))
->>>>>>> 699ceb2a
     table.add(isym)
     with pytest.raises(symbols.SymbolError) as err:
         table.rename_symbol(isym, "rodent")
@@ -2345,26 +2257,17 @@
     # Resolve only b_2 symbol info
     subroutine.symbol_table.resolve_imports(
             symbol_target=subroutine.symbol_table.lookup('b_2'))
-<<<<<<< HEAD
     assert isinstance(b_2, symbols.DataSymbol)
-    assert isinstance(b_2.datatype, symbols.UnknownFortranType)
+    assert isinstance(b_2.datatype, symbols.UnsupportedFortranType)
     assert isinstance(b_2.interface, symbols.ImportInterface)
-=======
-    assert isinstance(b_2, DataSymbol)
-    assert isinstance(b_2.datatype, UnsupportedFortranType)
-    assert isinstance(b_2.interface, ImportInterface)
->>>>>>> 699ceb2a
     assert b_2.interface.container_symbol == \
            subroutine.symbol_table.lookup('b_mod')
     # Repeat but for the case where the specified symbol is not actually
     # referenced in the current symbol table and is brought in by a wildcard
     # import.
     subroutine.symbol_table.resolve_imports(
-<<<<<<< HEAD
-        symbol_target=symbols.DataSymbol("not_used3", symbols.DeferredType()))
-=======
-        symbol_target=DataSymbol("not_used3", UnresolvedType()))
->>>>>>> 699ceb2a
+        symbol_target=symbols.DataSymbol("not_used3",
+                                         symbols.UnresolvedType()))
     notused3 = subroutine.symbol_table.lookup("not_used3")
     assert notused3.datatype == symbols.INTEGER_TYPE
     # We still haven't resolved anything about a_mod or other b_mod symbols
@@ -2597,13 +2500,9 @@
     assert isinstance(symtab.lookup("my_type"), symbols.DataTypeSymbol)
     assert symtab.lookup("local1").datatype == symtab.lookup("my_type")
     # but we don't know anything about the imported type
-<<<<<<< HEAD
-    assert isinstance(symtab.lookup("my_type").datatype, symbols.DeferredType)
+    assert isinstance(symtab.lookup("my_type").datatype,
+                      symbols.UnresolvedType)
     assert not isinstance(symtab.lookup("other_type"), symbols.DataTypeSymbol)
-=======
-    assert isinstance(symtab.lookup("my_type").datatype, UnresolvedType)
-    assert not isinstance(symtab.lookup("other_type"), DataTypeSymbol)
->>>>>>> 699ceb2a
 
     # Set up include_path to import the proper modules and resolve symbols
     monkeypatch.setattr(Config.get(), '_include_paths', [str(tmpdir)])
@@ -2785,15 +2684,9 @@
     assert "some_var" in mod.symbol_table
     symbol = mod.symbol_table.lookup("some_var")
     # pylint: disable=unidiomatic-typecheck
-<<<<<<< HEAD
     assert type(symbol) is symbols.DataSymbol
-    assert isinstance(symbol.datatype, symbols.UnknownFortranType)
+    assert isinstance(symbol.datatype, symbols.UnsupportedFortranType)
     assert isinstance(symbol.interface, symbols.ImportInterface)
-=======
-    assert type(symbol) is DataSymbol
-    assert isinstance(symbol.datatype, UnsupportedFortranType)
-    assert isinstance(symbol.interface, ImportInterface)
->>>>>>> 699ceb2a
     assert symbol.interface.container_symbol.name == "a_mod"
 
 
@@ -2898,15 +2791,9 @@
     assert "some_var" in mod.symbol_table
     symbol = mod.symbol_table.lookup("some_var")
     # pylint: disable=unidiomatic-typecheck
-<<<<<<< HEAD
     assert type(symbol) is symbols.DataSymbol
-    assert isinstance(symbol.datatype, symbols.UnknownFortranType)
+    assert isinstance(symbol.datatype, symbols.UnsupportedFortranType)
     assert isinstance(symbol.interface, symbols.ImportInterface)
-=======
-    assert type(symbol) is DataSymbol
-    assert isinstance(symbol.datatype, UnsupportedFortranType)
-    assert isinstance(symbol.interface, ImportInterface)
->>>>>>> 699ceb2a
     assert symbol.interface.container_symbol.name == "a_mod"
 
     # Check that all References to the symbol have been updated,
