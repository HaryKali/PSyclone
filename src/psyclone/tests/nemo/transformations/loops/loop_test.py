# -----------------------------------------------------------------------------
# BSD 3-Clause License
#
# Copyright (c) 2017-2019, Science and Technology Facilities Council.
# All rights reserved.
#
# Redistribution and use in source and binary forms, with or without
# modification, are permitted provided that the following conditions are met:
#
# * Redistributions of source code must retain the above copyright notice, this
#   list of conditions and the following disclaimer.
#
# * Redistributions in binary form must reproduce the above copyright notice,
#   this list of conditions and the following disclaimer in the documentation
#   and/or other materials provided with the distribution.
#
# * Neither the name of the copyright holder nor the names of its
#   contributors may be used to endorse or promote products derived from
#   this software without specific prior written permission.
#
# THIS SOFTWARE IS PROVIDED BY THE COPYRIGHT HOLDERS AND CONTRIBUTORS
# "AS IS" AND ANY EXPRESS OR IMPLIED WARRANTIES, INCLUDING, BUT NOT
# LIMITED TO, THE IMPLIED WARRANTIES OF MERCHANTABILITY AND FITNESS
# FOR A PARTICULAR PURPOSE ARE DISCLAIMED. IN NO EVENT SHALL THE
# COPYRIGHT HOLDER OR CONTRIBUTORS BE LIABLE FOR ANY DIRECT, INDIRECT,
# INCIDENTAL, SPECIAL, EXEMPLARY, OR CONSEQUENTIAL DAMAGES (INCLUDING,
# BUT NOT LIMITED TO, PROCUREMENT OF SUBSTITUTE GOODS OR SERVICES;
# LOSS OF USE, DATA, OR PROFITS; OR BUSINESS INTERRUPTION) HOWEVER
# CAUSED AND ON ANY THEORY OF LIABILITY, WHETHER IN CONTRACT, STRICT
# LIABILITY, OR TORT (INCLUDING NEGLIGENCE OR OTHERWISE) ARISING IN
# ANY WAY OUT OF THE USE OF THIS SOFTWARE, EVEN IF ADVISED OF THE
# POSSIBILITY OF SUCH DAMAGE.
# -----------------------------------------------------------------------------
# Authors: R. Ford and A. R. Porter, STFC Daresbury Lab

''' Module containing py.test tests for the transformation of
    the PSy representation of NEMO code '''

from __future__ import print_function, absolute_import
import os
import pytest
from psyclone.parse.algorithm import parse
from psyclone.psyGen import PSyFactory, TransInfo, InternalError
from psyclone.transformations import TransformationError
from psyclone import nemo
from fparser.two import Fortran2003
from fparser.common.readfortran import FortranStringReader

# Constants
API = "nemo"
# Location of the Fortran files associated with these tests
BASE_PATH = os.path.join(os.path.dirname(
    os.path.dirname(os.path.dirname(os.path.abspath(__file__)))),
                         "test_files")


def test_implicit_loop_trans():
    ''' Check that we get the correct schedule when we apply the explicit
    loop transformation to an implicit loop. '''
    _, invoke_info = parse(os.path.join(BASE_PATH, "implicit_do.f90"),
                           api=API, line_length=False)
    psy = PSyFactory(API).create(invoke_info)
    exp_trans = TransInfo().get_trans_name('NemoExplicitLoopTrans')
    assert isinstance(psy, nemo.NemoPSy)
    sched = psy.invokes.invoke_list[0].schedule
    assert isinstance(sched.children[0], nemo.NemoImplicitLoop)
    new_loop, _ = exp_trans.apply(sched.children[0])
    # The code being tested has a triply-nested implicit loop so applying
    # the transform once gives an outer explicit loop and an inner,
    # doubly-nested implicit loop
    loops = sched.walk(nemo.NemoLoop)
    assert len(loops) == 2
    assert loops[0].loop_type == "levels"
<<<<<<< HEAD
    new_loop, _ = exp_trans.apply(new_loop.loop_body[0])
    loops = sched.walk(sched.children, nemo.NemoLoop)
    assert len(loops) == 3
    assert loops[1].loop_type == "lat"
    new_loop, _ = exp_trans.apply(new_loop.loop_body[0])
    loops = sched.walk(sched.children, nemo.NemoLoop)
=======
    new_loop, _ = exp_trans.apply(new_loop.children[0])
    loops = sched.walk(nemo.NemoLoop)
    assert len(loops) == 3
    assert loops[1].loop_type == "lat"
    new_loop, _ = exp_trans.apply(new_loop.children[0])
    loops = sched.walk(nemo.NemoLoop)
>>>>>>> 84bc02c5
    # We should still have 3 loops since the last transformation
    # should have created an explicit loop containing a kernel
    assert len(loops) == 3
    assert loops[2].loop_type == "lon"
    assert isinstance(loops[2].loop_body[0], nemo.NemoKern)
    # Finally, check the generated code
    gen_code = str(psy.gen)
    assert ("  INTEGER :: jk\n"
            "  INTEGER :: jj\n"
            "  INTEGER :: ji\n"
            "  DO jk = 1, jpk, 1\n"
            "    DO jj = 1, jpj, 1\n"
            "      DO ji = 1, jpi, 1\n"
            "        umask(ji, jj, jk) = 0.0D0\n"
            "      END DO\n"
            "    END DO\n"
            "  END DO\n" in gen_code)


@pytest.mark.xfail(reason="Code being transformed already declares ji and jj "
                   "and so we get duplicate declarations. Need to query the "
                   "SymbolTable - #381.")
def test_implicit_loop_sched2():
    ''' Check that we get the correct schedule when we transform an implicit
    loop over the i-j slab within an explicit loop levels. '''
    _, invoke_info = parse(os.path.join(BASE_PATH,
                                        "explicit_over_implicit.f90"),
                           api=API, line_length=False)
    psy = PSyFactory(API).create(invoke_info)
    exp_trans = TransInfo().get_trans_name('NemoExplicitLoopTrans')
    sched = psy.invokes.invoke_list[0].schedule
    loop_levels = sched.children[0]
    _, _ = exp_trans.apply(loop_levels.children[0])
    # We should have 3 loops (one from the explicit loop over levels and
    # the other two from the implicit loops over ji and jj).
    loops = sched.walk(nemo.NemoLoop)
    assert len(loops) == 3
    assert loop_levels.children[0].loop_type == "lat"
    kerns = sched.kern_calls()
    assert not kerns
    _, _ = exp_trans.apply(loop_levels.children[0].children[0])
    gen_code = str(psy.gen)
    assert ("  INTEGER :: jj\n"
            "  INTEGER :: ji\n"
            "  DO jk = 1, jpk\n"
            "    DO jj = 1, jpj, 1\n"
            "      DO ji = 1, jpi, 1\n"
            "        umask(ji, jj, jk) = vmask(ji, jj, jk) + 1.0\n"
            "      END DO\n"
            "    END DO\n"
            "  END DO\n"
            "END PROGRAM explicit_over_implicit" in gen_code)
    # Check that we haven't got duplicate declarations of the loop vars
    assert gen_code.count("INTEGER :: ji") == 1


def test_exp_loop_unrecognised_implicit(parser):
    ''' Check that we raise the expected error if we encounter an
    unrecognised form of implicit loop. '''
    exp_trans = TransInfo().get_trans_name('NemoExplicitLoopTrans')
    # Array syntax used in an unsupported index location
    reader = FortranStringReader("program test_prog\n"
                                 "real, dimension(3,3,3,3) :: umask\n"
                                 "umask(:, :, :, :) = 0.0D0\n"
                                 "end program test_prog\n")
    prog = parser(reader)
    psy = PSyFactory(API).create(prog)
    sched = psy.invokes.invoke_list[0].schedule
    with pytest.raises(TransformationError) as err:
        exp_trans.apply(sched.children[0])
    assert ("Array section in unsupported dimension (4) for code "
            "'umask(:, :, :, :) = 0.0D0'" in str(err))


def test_exp_loop_missing_spec(parser):
    '''Test that the ExplicitLoop transformation still works when the
    fparser2 AST is missing a Specification_Part for the routine.

    '''
    from fparser.two.utils import walk_ast
    reader = FortranStringReader("program atest\nreal :: umask(1,1,1,1)\n"
                                 "umask(:, :, :) = 0.0\nend program atest\n")
    prog = parser(reader)
    psy = PSyFactory(API).create(prog)
    sched = psy.invokes.invoke_list[0].schedule
    # Remove the specification part
    spec = walk_ast(prog.content, [Fortran2003.Specification_Part])
    prog.content[0].content.remove(spec[0])
    # Check that we can transform OK
    exp_trans = TransInfo().get_trans_name('NemoExplicitLoopTrans')
    _, _ = exp_trans.apply(sched.children[0])
    gen_code = str(psy.gen)
    assert ("PROGRAM atest\n"
            "  INTEGER :: jk\n"
            "  DO jk = 1, jpk, 1\n"
            "    umask(:, :, jk) = 0.0\n"
            "  END DO\n"
            "END PROGRAM atest" in gen_code)


def test_implicit_range_err(parser):
    ''' Check that we raise the expected error if we encounter an implicit
    loop with an explicit range (since we don't yet support that). '''
    exp_trans = TransInfo().get_trans_name('NemoExplicitLoopTrans')
    # Array syntax with an explicit range
    reader = FortranStringReader("program atest\n"
                                 "umask(1:jpi, 1, :) = 0.0D0\n"
                                 "end program atest\n")
    prog = parser(reader)
    psy = PSyFactory(API).create(prog)
    sched = psy.invokes.invoke_list[0].schedule
    with pytest.raises(NotImplementedError) as err:
        exp_trans.apply(sched.children[0])
    assert ("Support for implicit loops with specified bounds is not yet "
            "implemented: 'umask(1 : jpi, 1, :) = 0.0D0'" in str(err))


def test_implicit_loop_different_rank():
    ''' Test that we reject implicit loops if the index positions of the
    colons differs. This is a restriction that could be lifted by
    using e.g. SIZE(zvab, 1) as the upper loop limit or (with a lot more
    work) by interrogating the parsed code to figure out the loop bound. '''
    _, invoke_info = parse(os.path.join(BASE_PATH,
                                        "array_section_index_mismatch.f90"),
                           api=API, line_length=False)
    psy = PSyFactory(API).create(invoke_info)
    sched = psy.invokes.invoke_list[0].schedule
    loop = sched.children[1]
    trans = TransInfo().get_trans_name('NemoExplicitLoopTrans')
    with pytest.raises(TransformationError) as err:
        _ = trans.apply(loop)
    assert ("implicit loops are restricted to cases where all array "
            "range specifications occur" in str(err))
    loop = sched.children[2]
    with pytest.raises(InternalError) as err:
        _ = trans.apply(loop)
    assert ("Expecting a colon for index 3 but array only has 2 "
            "dimensions: zab(" in str(err))


def test_explicit_loop_validate():
    ''' Test for the validate method of NemoExplicitLoopTrans. '''
    _, invoke_info = parse(os.path.join(BASE_PATH,
                                        "explicit_over_implicit.f90"),
                           api=API, line_length=False)
    psy = PSyFactory(API).create(invoke_info)
    exp_trans = TransInfo().get_trans_name('NemoExplicitLoopTrans')
    sched = psy.invokes.invoke_list[0].schedule
    # Attempt to apply the transformation to an explicit do loop
    with pytest.raises(TransformationError) as err:
        _ = exp_trans.apply(sched.children[0])
    assert ("Cannot apply NemoExplicitLoopTrans to something that is "
            "not a NemoImplicitLoop (got " in str(err))<|MERGE_RESOLUTION|>--- conflicted
+++ resolved
@@ -71,21 +71,12 @@
     loops = sched.walk(nemo.NemoLoop)
     assert len(loops) == 2
     assert loops[0].loop_type == "levels"
-<<<<<<< HEAD
     new_loop, _ = exp_trans.apply(new_loop.loop_body[0])
-    loops = sched.walk(sched.children, nemo.NemoLoop)
+    loops = sched.walk(nemo.NemoLoop)
     assert len(loops) == 3
     assert loops[1].loop_type == "lat"
     new_loop, _ = exp_trans.apply(new_loop.loop_body[0])
-    loops = sched.walk(sched.children, nemo.NemoLoop)
-=======
-    new_loop, _ = exp_trans.apply(new_loop.children[0])
-    loops = sched.walk(nemo.NemoLoop)
-    assert len(loops) == 3
-    assert loops[1].loop_type == "lat"
-    new_loop, _ = exp_trans.apply(new_loop.children[0])
-    loops = sched.walk(nemo.NemoLoop)
->>>>>>> 84bc02c5
+    loops = sched.walk(nemo.NemoLoop)
     # We should still have 3 loops since the last transformation
     # should have created an explicit loop containing a kernel
     assert len(loops) == 3
