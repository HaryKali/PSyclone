# -----------------------------------------------------------------------------
# BSD 3-Clause License
#
# Copyright (c) 2018-2021, Science and Technology Facilities Council.
# All rights reserved.
#
# Redistribution and use in source and binary forms, with or without
# modification, are permitted provided that the following conditions are met:
#
# * Redistributions of source code must retain the above copyright notice, this
#   list of conditions and the following disclaimer.
#
# * Redistributions in binary form must reproduce the above copyright notice,
#   this list of conditions and the following disclaimer in the documentation
#   and/or other materials provided with the distribution.
#
# * Neither the name of the copyright holder nor the names of its
#   contributors may be used to endorse or promote products derived from
#   this software without specific prior written permission.
#
# THIS SOFTWARE IS PROVIDED BY THE COPYRIGHT HOLDERS AND CONTRIBUTORS
# "AS IS" AND ANY EXPRESS OR IMPLIED WARRANTIES, INCLUDING, BUT NOT
# LIMITED TO, THE IMPLIED WARRANTIES OF MERCHANTABILITY AND FITNESS
# FOR A PARTICULAR PURPOSE ARE DISCLAIMED. IN NO EVENT SHALL THE
# COPYRIGHT HOLDER OR CONTRIBUTORS BE LIABLE FOR ANY DIRECT, INDIRECT,
# INCIDENTAL, SPECIAL, EXEMPLARY, OR CONSEQUENTIAL DAMAGES (INCLUDING,
# BUT NOT LIMITED TO, PROCUREMENT OF SUBSTITUTE GOODS OR SERVICES;
# LOSS OF USE, DATA, OR PROFITS; OR BUSINESS INTERRUPTION) HOWEVER
# CAUSED AND ON ANY THEORY OF LIABILITY, WHETHER IN CONTRACT, STRICT
# LIABILITY, OR TORT (INCLUDING NEGLIGENCE OR OTHERWISE) ARISING IN
# ANY WAY OUT OF THE USE OF THIS SOFTWARE, EVEN IF ADVISED OF THE
# POSSIBILITY OF SUCH DAMAGE.
# -----------------------------------------------------------------------------
# Authors: R. W. Ford, A. R. Porter and S. Siso, STFC Daresbury Lab

'''Module containing py.test tests for the transformation of the PSy
   representation of NEMO code using the OpenACC 'kernels' directive.

'''

from __future__ import print_function, absolute_import
import pytest

from fparser.common.readfortran import FortranStringReader

from psyclone.psyGen import ACCKernelsDirective, Loop, PSyFactory
from psyclone.psyir.transformations import TransformationError, ProfileTrans
from psyclone.transformations import ACCKernelsTrans, ACCLoopTrans
from psyclone.psyir.nodes import Assignment
from psyclone.errors import GenerationError


# The PSyclone API under test
API = "nemo"

EXPLICIT_LOOP = ("program do_loop\n"
                 "use kind_params_mod\n"
                 "integer :: ji\n"
                 "integer, parameter :: jpj=32\n"
                 "real(kind=wp) :: sto_tmp(jpj)\n"
                 "do ji = 1,jpj\n"
                 "  sto_tmp(ji) = 1.0d0\n"
                 "end do\n"
                 "end program do_loop\n")


def test_kernels_view(parser, capsys):
    ''' Test the ACCKernelsDirective.view() method. '''
    code = parser(FortranStringReader(EXPLICIT_LOOP))
    psy = PSyFactory(API, distributed_memory=False).create(code)
    schedule = psy.invokes.invoke_list[0].schedule
    acc_trans = ACCKernelsTrans()
    acc_trans.apply(schedule.children, {"default_present": True})
    schedule.view()
    output, _ = capsys.readouterr()
    assert "[ACC Kernels]" in output


def test_kernels_dag_name(parser):
    ''' Check that we get the correct name for a DAG node for an OpenACC
    kernels directive. '''
    code = parser(FortranStringReader(EXPLICIT_LOOP))
    psy = PSyFactory(API, distributed_memory=False).create(code)
    schedule = psy.invokes.invoke_list[0].schedule
    acc_trans = ACCKernelsTrans()
    acc_trans.apply(schedule.children, {"default_present": True})
    assert schedule.children[0].dag_name == "ACC_kernels_1"


def test_kernels_single_node(parser):
    ''' Check that we can apply the ACCKernelsTrans to a single node
    instead of to a list of nodes. '''
    code = parser(FortranStringReader(EXPLICIT_LOOP))
    psy = PSyFactory(API, distributed_memory=False).create(code)
    schedule = psy.invokes.invoke_list[0].schedule
    acc_trans = ACCKernelsTrans()
    acc_trans.apply(schedule[0], {"default_present": True})
    assert isinstance(schedule[0], ACCKernelsDirective)


def test_no_kernels_error(parser):
    ''' Check that the transformation rejects an attempt to put things
    that aren't kernels inside a kernels region. '''
    reader = FortranStringReader("program write_out\n"
                                 "integer :: ji, jpj\n"
                                 "real(kind=wp) :: sto_tmp(5)\n"
                                 "do ji = 1,jpj\n"
                                 "read(*,*) sto_tmp(ji)\n"
                                 "end do\n"
                                 "do ji = 1,jpj\n"
                                 "write(*,*) sto_tmp(ji)\n"
                                 "end do\n"
                                 "end program write_out\n")
    code = parser(reader)
    psy = PSyFactory(API, distributed_memory=False).create(code)
    schedule = psy.invokes.invoke_list[0].schedule
    acc_trans = ACCKernelsTrans()
    with pytest.raises(TransformationError) as err:
        _, _ = acc_trans.apply(schedule.children[0:2],
                               {"default_present": True})
    assert ("cannot be enclosed by a ACCKernelsTrans transformation"
            in str(err.value))


def test_no_loops(parser):
    ''' Check that the transformation refuses to generate a kernels region
    if it contains no loops. '''
    reader = FortranStringReader("program no_loop\n"
                                 "integer :: jpk\n"
                                 "jpk = 30\n"
                                 "end program no_loop\n")
    code = parser(reader)
    psy = PSyFactory(API, distributed_memory=False).create(code)
    schedule = psy.invokes.invoke_list[0].schedule
    acc_trans = ACCKernelsTrans()
    with pytest.raises(TransformationError) as err:
        _, _ = acc_trans.apply(schedule.children[0:1],
                               {"default_present": True})
    assert ("must enclose at least one loop or array range but none were "
            "found" in str(err.value))


def test_implicit_loop(parser):
    ''' Check that the transformation generates correct code when applied
    to an implicit loop. '''
    reader = FortranStringReader("program implicit_loop\n"
                                 "use kind_params_mod\n"
                                 "real(kind=wp) :: sto_tmp(5,5)\n"
                                 "sto_tmp(:,:) = 0.0_wp\n"
                                 "end program implicit_loop\n")
    code = parser(reader)
    psy = PSyFactory(API, distributed_memory=False).create(code)
    schedule = psy.invokes.invoke_list[0].schedule
    acc_trans = ACCKernelsTrans()
<<<<<<< HEAD
    schedule, _ = acc_trans.apply(schedule.children[0:1],
                                  {"default_present": True})
    gen_code = str(psy.gen).lower()
    assert ("  !$acc kernels default(present)\n"
            "  sto_tmp(:,:) = 0.0_wp\n"
            "  !$acc end kernels\n" in gen_code)
=======
    acc_trans.apply(schedule.children[0:1], {"default_present": True})
    gen_code = str(psy.gen)
    assert ("  !$ACC KERNELS DEFAULT(PRESENT)\n"
            "  sto_tmp(:, :) = 0.0_wp\n"
            "  !$ACC END KERNELS\n" in gen_code)
>>>>>>> a49e133a


def test_multikern_if(parser):
    ''' Check that we can include an if-block containing multiple
    loops within a kernels region. '''
    reader = FortranStringReader("program implicit_loop\n"
                                 "use kind_params_mod\n"
                                 "logical :: do_this\n"
                                 "integer :: jk\n"
                                 "real(kind=wp) :: sto_tmp(5)\n"
                                 "if(do_this)then\n"
                                 "do jk = 1, 3\n"
                                 "  sto_tmp(jk) = jk\n"
                                 "end do\n"
                                 "else\n"
                                 "do jk = 1, 5\n"
                                 "  sto_tmp(jk) = jk\n"
                                 "end do\n"
                                 "end if\n"
                                 "end program implicit_loop\n")
    code = parser(reader)
    psy = PSyFactory(API, distributed_memory=False).create(code)
    schedule = psy.invokes.invoke_list[0].schedule
    acc_trans = ACCKernelsTrans()
    acc_trans.apply(schedule.children[0:1], {"default_present": True})
    gen_code = str(psy.gen).lower()
    assert ("  !$acc kernels default(present)\n"
            "  if (do_this) then\n"
            "    do jk = 1, 3, 1\n" in gen_code)
    assert ("    enddo\n"
            "  end if\n"
            "  !$acc end kernels\n"
            "\n"
            "end program implicit_loop" in gen_code)


def test_kernels_within_if(parser):
    ''' Check that we can put a kernels region within an if block. '''
    reader = FortranStringReader("program if_then\n"
                                 "logical :: do_this\n"
                                 "integer :: ji, jpi\n"
                                 "real :: fld(:), fld2d(:,:)\n"
                                 "if(do_this)then\n"
                                 "  do ji=1,jpi\n"
                                 "    fld(ji) = 1.0\n"
                                 "  end do\n"
                                 "else\n"
                                 "  fld2d(:,:) = 0.0\n"
                                 "end if\n"
                                 "end program if_then\n")
    code = parser(reader)
    psy = PSyFactory(API, distributed_memory=False).create(code)
    schedule = psy.invokes.invoke_list[0].schedule
    acc_trans = ACCKernelsTrans()

<<<<<<< HEAD
    schedule, _ = acc_trans.apply(schedule.children[0].if_body,
                                  {"default_present": True})
    schedule, _ = acc_trans.apply(schedule.children[0].else_body,
                                  {"default_present": True})
    new_code = str(psy.gen).lower()
    assert ("  if (do_this) then\n"
            "    !$acc kernels default(present)\n"
            "    do ji = 1, jpi, 1\n" in new_code)
    assert ("    enddo\n"
            "    !$acc end kernels\n"
            "  else\n"
            "    !$acc kernels default(present)\n"
            "    fld2d(:,:) = 0.0\n"
            "    !$acc end kernels\n"
            "  end if\n" in new_code)
=======
    acc_trans.apply(schedule.children[0].if_body, {"default_present": True})
    acc_trans.apply(schedule.children[0].else_body, {"default_present": True})
    new_code = str(psy.gen)
    assert ("  IF (do_this) THEN\n"
            "    !$ACC KERNELS DEFAULT(PRESENT)\n"
            "    DO ji = 1, jpi\n" in new_code)
    assert ("    END DO\n"
            "    !$ACC END KERNELS\n"
            "  ELSE\n"
            "    !$ACC KERNELS DEFAULT(PRESENT)\n"
            "    fld2d(:, :) = 0.0\n"
            "    !$ACC END KERNELS\n"
            "  END IF\n" in new_code)
>>>>>>> a49e133a


def test_no_code_block_kernels(parser):
    ''' Check that we reject attempts to enclose CodeBlocks within a
    Kernels region. '''
    reader = FortranStringReader("program cb_mix\n"
                                 "  integer :: ji, jpi\n"
                                 "  real :: fld(:)\n"
                                 "  do ji=1,jpi\n"
                                 "    fld(ji) = 1.0\n"
                                 "  end do\n"
                                 "  write(*,*) 'Hello'\n"
                                 "end program cb_mix\n")
    code = parser(reader)
    psy = PSyFactory(API, distributed_memory=False).create(code)
    schedule = psy.invokes.invoke_list[0].schedule
    acc_trans = ACCKernelsTrans()
    with pytest.raises(TransformationError) as err:
        _, _ = acc_trans.apply(schedule.children)
    assert ("'CodeBlock' cannot be enclosed by a ACCKernelsTrans "
            in str(err.value))


def test_no_default_present(parser):
    ''' Check that we can create a kernels region with no 'default(present)'
    clause (as we will want to do when using managed memory). '''
    reader = FortranStringReader(EXPLICIT_LOOP)
    code = parser(reader)
    psy = PSyFactory(API, distributed_memory=False).create(code)
    schedule = psy.invokes.invoke_list[0].schedule
    acc_trans = ACCKernelsTrans()
    _, _ = acc_trans.apply(schedule.children, {"default_present": False})
    gen_code = str(psy.gen)
    assert "!$acc kernels\n" in gen_code


def test_kernels_around_where_construct(parser):
    ''' Check that we can put a WHERE construct inside a KERNELS region. '''
    reader = FortranStringReader("program where_test\n"
                                 "  integer :: flag\n"
                                 "  real :: a(:,:), b(:,:)\n"
                                 "  where (a(:,:) < flag)\n"
                                 "    b(:,:) = 0.0\n"
                                 "  end where\n"
                                 "end program where_test\n")
    code = parser(reader)
    psy = PSyFactory(API, distributed_memory=False).create(code)
    schedule = psy.invokes.invoke_list[0].schedule
    acc_trans = ACCKernelsTrans()
    acc_trans.apply(schedule)
    assert isinstance(schedule[0], ACCKernelsDirective)
    assert isinstance(schedule[0].dir_body[0], Loop)
    new_code = str(psy.gen)
    assert ("  !$acc kernels\n"
            "  do widx2 = 1, SIZE(a, 2), 1\n"
            "    do widx1 = 1, SIZE(a, 1), 1\n"
            "      if (a(widx1,widx2) < flag) then\n"
            "        b(widx1,widx2) = 0.0\n"
            "      end if\n"
            "    enddo\n"
            "  enddo\n"
            "  !$acc end kernels\n" in new_code)


def test_kernels_around_where_stmt(parser):
    ''' Check that we can put a WHERE statement inside a KERNELS region. '''
    reader = FortranStringReader("program where_test\n"
                                 "  integer :: flag\n"
                                 "  real :: a(:,:), b(:,:), c(:,:)\n"
                                 "  a(:,:) = 1.0\n"
                                 "  where (a(:,:) < flag) b(:,:) = 0.0\n"
                                 "  c(:,:) = 1.0\n"
                                 "end program where_test\n")
    code = parser(reader)
    psy = PSyFactory(API, distributed_memory=False).create(code)
    schedule = psy.invokes.invoke_list[0].schedule
    acc_trans = ACCKernelsTrans()
    acc_trans.apply([schedule[1]])
    new_code = str(psy.gen)
    assert ("  a(:,:) = 1.0\n"
            "  !$acc kernels\n"
            "  do widx2 = 1, SIZE(a, 2), 1\n"
            "    do widx1 = 1, SIZE(a, 1), 1\n"
            "      if (a(widx1,widx2) < flag) then\n"
            "        b(widx1,widx2) = 0.0\n"
            "      end if\n"
            "    enddo\n"
            "  enddo\n"
            "  !$acc end kernels\n"
            "  c(:,:) = 1.0\n" in new_code)


def test_loop_inside_kernels(parser):
    ''' Check that we can put an ACC LOOP directive inside a KERNELS
    region. '''
    code = parser(FortranStringReader(EXPLICIT_LOOP))
    psy = PSyFactory(API, distributed_memory=False).create(code)
    schedule = psy.invokes.invoke_list[0].schedule
    acc_trans = ACCKernelsTrans()
    acc_trans.apply([schedule[0]])
    loop_trans = ACCLoopTrans()
    loop_trans.apply(schedule[0].dir_body[0])
    output = str(psy.gen).lower()
    assert ("  !$acc kernels\n"
            "  !$acc loop independent\n"
            "  do ji = 1, jpj, 1\n" in output)
    assert ("  enddo\n"
            "  !$acc end kernels\n" in output)


def test_two_loops_inside_kernels(parser):
    ''' Check that we can mark-up one or both loops inside a KERNELS
    region containing two loops. '''
    reader = FortranStringReader("program two_loops\n"
                                 "  integer :: ji\n"
                                 "  real :: array(10)\n"
                                 "  do ji = 1, 10\n"
                                 "    array(ji) = 1.0\n"
                                 "  end do\n"
                                 "  do ji = 1, 5\n"
                                 "    array(ji) = 2.0*array(ji)\n"
                                 "  end do\n"
                                 "end program two_loops\n")
    code = parser(reader)
    psy = PSyFactory(API, distributed_memory=False).create(code)
    schedule = psy.invokes.invoke_list[0].schedule
    # Enclose both loops within a KERNELS region
    acc_trans = ACCKernelsTrans()
    acc_trans.apply(schedule[0:2])
    # Apply a loop transformation to just the first loop
    loop_trans = ACCLoopTrans()
    loop_trans.apply(schedule[0].dir_body[0])
    output = str(psy.gen).lower()
    assert ("  !$acc kernels\n"
            "  !$acc loop independent\n"
            "  do ji = 1, 10, 1\n" in output)
    assert ("  enddo\n"
            "  !$acc end kernels\n"
            "\n"
            "end program" in output)
    loop_trans.apply(schedule[0].dir_body[1])
    output = str(psy.gen).lower()
    assert ("  !$acc loop independent\n"
            "  do ji = 1, 5, 1\n" in output)
    assert ("  enddo\n"
            "  !$acc end kernels\n"
            "\n"
            "end program" in output)


def test_loop_after_implicit_kernels(parser):
    ''' Test the addition of a loop directive after some implicit loops
    within a kernels region. '''
    reader = FortranStringReader("program two_loops\n"
                                 "  integer :: ji\n"
                                 "  real :: array(10,10)\n"
                                 "  array(:,:) = -1.0\n"
                                 "  do ji = 1, 5\n"
                                 "    array(ji,1) = 2.0*array(ji,2)\n"
                                 "  end do\n"
                                 "end program two_loops\n")
    code = parser(reader)
    psy = PSyFactory(API, distributed_memory=False).create(code)
    schedule = psy.invokes.invoke_list[0].schedule
    acc_trans = ACCKernelsTrans()
    loop_trans = ACCLoopTrans()
    acc_trans.apply(schedule[0:2])
    loop_trans.apply(schedule[0].dir_body[1])
    output = str(psy.gen).lower()
    assert ("  !$acc kernels\n"
            "  array(:,:) = -1.0\n"
            "  !$acc loop independent\n"
            "  do ji = 1, 5, 1\n" in output)
    assert ("  enddo\n"
            "  !$acc end kernels\n"
            "\n"
            "end program" in output)


def test_no_psydata_in_kernels(parser, monkeypatch):
    ''' Check that we refuse to generate code when a kernels region
    contains PSyData calls. '''
    code = parser(FortranStringReader(EXPLICIT_LOOP))
    psy = PSyFactory(API, distributed_memory=False).create(code)
    schedule = psy.invokes.invoke_list[0].schedule
    ptrans = ProfileTrans()
    acc_trans = ACCKernelsTrans()
    acc_trans.apply(schedule[0])
    # Attempt to put a profiling call within the loop
    assign = schedule.walk(Assignment)[0]
    with pytest.raises(TransformationError) as err:
        ptrans.apply(assign)
    assert ("A PSyData node cannot be inserted inside an OpenACC region"
            in str(err.value))
    # Monkeypatch the validate() method so as to avoid the checking
    # that it does
    monkeypatch.setattr(ptrans, "validate", lambda x, y: None)
    ptrans.apply(assign)
    # Check that an appropriate error is raised by the backend
    with pytest.raises(GenerationError) as err:
        _ = psy.gen
    assert ("Cannot include CodeBlocks within OpenACC "
            "regions but found [" in str(err.value))<|MERGE_RESOLUTION|>--- conflicted
+++ resolved
@@ -152,20 +152,11 @@
     psy = PSyFactory(API, distributed_memory=False).create(code)
     schedule = psy.invokes.invoke_list[0].schedule
     acc_trans = ACCKernelsTrans()
-<<<<<<< HEAD
-    schedule, _ = acc_trans.apply(schedule.children[0:1],
-                                  {"default_present": True})
+    acc_trans.apply(schedule.children[0:1], {"default_present": True})
     gen_code = str(psy.gen).lower()
     assert ("  !$acc kernels default(present)\n"
             "  sto_tmp(:,:) = 0.0_wp\n"
             "  !$acc end kernels\n" in gen_code)
-=======
-    acc_trans.apply(schedule.children[0:1], {"default_present": True})
-    gen_code = str(psy.gen)
-    assert ("  !$ACC KERNELS DEFAULT(PRESENT)\n"
-            "  sto_tmp(:, :) = 0.0_wp\n"
-            "  !$ACC END KERNELS\n" in gen_code)
->>>>>>> a49e133a
 
 
 def test_multikern_if(parser):
@@ -221,11 +212,8 @@
     schedule = psy.invokes.invoke_list[0].schedule
     acc_trans = ACCKernelsTrans()
 
-<<<<<<< HEAD
-    schedule, _ = acc_trans.apply(schedule.children[0].if_body,
-                                  {"default_present": True})
-    schedule, _ = acc_trans.apply(schedule.children[0].else_body,
-                                  {"default_present": True})
+    acc_trans.apply(schedule.children[0].if_body, {"default_present": True})
+    acc_trans.apply(schedule.children[0].else_body, {"default_present": True})
     new_code = str(psy.gen).lower()
     assert ("  if (do_this) then\n"
             "    !$acc kernels default(present)\n"
@@ -237,21 +225,6 @@
             "    fld2d(:,:) = 0.0\n"
             "    !$acc end kernels\n"
             "  end if\n" in new_code)
-=======
-    acc_trans.apply(schedule.children[0].if_body, {"default_present": True})
-    acc_trans.apply(schedule.children[0].else_body, {"default_present": True})
-    new_code = str(psy.gen)
-    assert ("  IF (do_this) THEN\n"
-            "    !$ACC KERNELS DEFAULT(PRESENT)\n"
-            "    DO ji = 1, jpi\n" in new_code)
-    assert ("    END DO\n"
-            "    !$ACC END KERNELS\n"
-            "  ELSE\n"
-            "    !$ACC KERNELS DEFAULT(PRESENT)\n"
-            "    fld2d(:, :) = 0.0\n"
-            "    !$ACC END KERNELS\n"
-            "  END IF\n" in new_code)
->>>>>>> a49e133a
 
 
 def test_no_code_block_kernels(parser):
