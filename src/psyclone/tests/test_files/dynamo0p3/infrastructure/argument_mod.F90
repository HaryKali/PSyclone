--- conflicted
+++ resolved
@@ -147,43 +147,7 @@
   integer, public, parameter :: ANY_DISCONTINUOUS_SPACE_10 = 882
   !> @}
 
-<<<<<<< HEAD
-! Function space attributes
-  integer, public, parameter :: GH_BASIS       = 751
-  integer, public, parameter :: GH_DIFF_BASIS  = 767
-  integer, public, parameter :: GH_COLUMN_BANDED_DOFMAP = 541
-  integer, public, parameter :: GH_COLUMN_INDIRECTION_DOFMAP = 204
-
-
-! Kernel iterator
-! TODO #870 remove CELLS
-  integer, public, parameter :: CELLS       = 396
-  integer, public, parameter :: CELL_COLUMN = 402
-  integer, public, parameter :: ALL_DOFS    = 945
-  integer, public, parameter :: DOMAIN      = 946
-
-! Quadrature metadata
-  integer, public, parameter :: QUADRATURE_XYZ      = 501
-  integer, public, parameter :: QUADRATURE_XYoZ     = 502
-  integer, public, parameter :: QUADRATURE_XoYoZ    = 503
-  integer, public, parameter :: GH_QUADRATURE_XYZ   = 912
-  integer, public, parameter :: GH_QUADRATURE_XYoZ  = 849
-  integer, public, parameter :: GH_QUADRATURE_XoYoZ = 701
-  integer, public, parameter :: GH_QUADRATURE_FACE  = 539
-  integer, public, parameter :: GH_QUADRATURE_EDGE  = 419
-
-! Evaluator metadata
-  integer, public, parameter :: EVALUATOR           = 959
-  integer, public, parameter :: GH_EVALUATOR        = 510
-
-! Coarse and fine function spaces
-  integer, public, parameter :: GH_FINE   = 27745
-  integer, public, parameter :: GH_COARSE = 83491
-
-  !> @defgroup stencil_items Enumeration of stencil types.
-=======
   !> @defgroup stencil_map Enumeration of stencil access map types.
->>>>>>> 313bd5a4
   !> @{
   integer, public, parameter :: XORY1D  = 1
   integer, public, parameter :: X1D     = 2
