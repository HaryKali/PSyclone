--- conflicted
+++ resolved
@@ -39,10 +39,7 @@
 import six
 
 from psyclone.configuration import Config
-<<<<<<< HEAD
 from psyclone.errors import GenerationError
-=======
->>>>>>> a5a4bf3b
 from psyclone.gocean1p0 import GOInvokeSchedule, GOLoop
 from psyclone.psyGen import Transformation, args_filter, InvokeSchedule
 from psyclone.psyir.frontend.fortran import FortranReader
@@ -51,7 +48,7 @@
     StructureReference
 from psyclone.psyir.symbols import DataSymbol, RoutineSymbol, \
     ContainerSymbol, UnknownFortranType, ArgumentInterface, ImportInterface, \
-    INTEGER_TYPE, CHARACTER_TYPE, DeferredType, ArrayType, BOOLEAN_TYPE
+    INTEGER_TYPE, CHARACTER_TYPE, ArrayType, BOOLEAN_TYPE
 from psyclone.transformations import TransformationError, KernelTrans
 
 
