# -----------------------------------------------------------------------------
# BSD 3-Clause License
#
# Copyright (c) 2017-2020, Science and Technology Facilities Council.
# All rights reserved.
#
# Redistribution and use in source and binary forms, with or without
# modification, are permitted provided that the following conditions are met:
#
# * Redistributions of source code must retain the above copyright notice, this
#   list of conditions and the following disclaimer.
#
# * Redistributions in binary form must reproduce the above copyright notice,
#   this list of conditions and the following disclaimer in the documentation
#   and/or other materials provided with the distribution.
#
# * Neither the name of the copyright holder nor the names of its
#   contributors may be used to endorse or promote products derived from
#   this software without specific prior written permission.
#
# THIS SOFTWARE IS PROVIDED BY THE COPYRIGHT HOLDERS AND CONTRIBUTORS
# "AS IS" AND ANY EXPRESS OR IMPLIED WARRANTIES, INCLUDING, BUT NOT
# LIMITED TO, THE IMPLIED WARRANTIES OF MERCHANTABILITY AND FITNESS
# FOR A PARTICULAR PURPOSE ARE DISCLAIMED. IN NO EVENT SHALL THE
# COPYRIGHT HOLDER OR CONTRIBUTORS BE LIABLE FOR ANY DIRECT, INDIRECT,
# INCIDENTAL, SPECIAL, EXEMPLARY, OR CONSEQUENTIAL DAMAGES (INCLUDING,
# BUT NOT LIMITED TO, PROCUREMENT OF SUBSTITUTE GOODS OR SERVICES;
# LOSS OF USE, DATA, OR PROFITS; OR BUSINESS INTERRUPTION) HOWEVER
# CAUSED AND ON ANY THEORY OF LIABILITY, WHETHER IN CONTRACT, STRICT
# LIABILITY, OR TORT (INCLUDING NEGLIGENCE OR OTHERWISE) ARISING IN
# ANY WAY OUT OF THE USE OF THIS SOFTWARE, EVEN IF ADVISED OF THE
# POSSIBILITY OF SUCH DAMAGE.
# -----------------------------------------------------------------------------
# Authors R. W. Ford, A. R. Porter and S. Siso, STFC Daresbury Lab
# Modified I. Kavcic, Met Office

'''
This module contains the LFRicArgDescriptor class and related constants
and properties.
'''

# Imports
from __future__ import print_function, absolute_import
import os
from psyclone.parse.kernel import Descriptor, get_stencil, get_mesh
from psyclone.parse.utils import ParseError
import psyclone.expression as expr
from psyclone.configuration import Config
from psyclone.core.access_type import AccessType
from psyclone.domain.lfric import FunctionSpace
from psyclone.errors import InternalError

# API configuration
API = "dynamo0.3"


class LFRicArgDescriptor(Descriptor):
    '''
    This class captures the information specified in one of LFRic API argument
    descriptors (scalars, fields and operators).

    :param arg_type: LFRic API valid argument type (scalar, \
                     field or operator).
    :type arg_type: :py:class:`psyclone.expression.FunctionVar` or \
                    :py:class:`psyclone.expression.BinaryOperator`
    :param iterates_over: iteration space from the parsed kernel metadata.
    :type iterates_over: str

    :raises ParseError: if a 'meta_arg' entry is not of 'arg_type' type.
    :raises ParseError: if a 'meta_arg' entry has fewer than 2 args.
    :raises ParseError: if an argument type is not one of LFRic API \
                        valid argument types.
    :raises ParseError: if the second 'meta_arg' entry is not a valid \
                        access descriptor.
    :raises InternalError: if the iteration space from the parsed kernel \
                           metadata is not over 'cells' or 'dofs'.
    :raises InternalError: if all the metadata checks fail to catch an \
                           invalid argument type.

    '''

    # ---------- LFRicArgDescriptor class constants  ------------------------ #
    # Supported LFRic API argument types (scalars, fields, operators)
    VALID_SCALAR_NAMES = ["gh_integer", "gh_real"]
    VALID_FIELD_NAMES = ["gh_field"]
    VALID_OPERATOR_NAMES = ["gh_operator", "gh_columnwise_operator"]
    VALID_ARG_TYPE_NAMES = VALID_FIELD_NAMES + VALID_OPERATOR_NAMES + \
        VALID_SCALAR_NAMES

    # Supported LFRic API stencil types and directions
    VALID_STENCIL_TYPES = ["x1d", "y1d", "xory1d", "cross", "region"]
    # Note, can't use VALID_STENCIL_DIRECTIONS at all locations in this
    # file as it causes failures with py.test 2.8.7. Therefore some parts
    # of the code do not use the VALID_STENCIL_DIRECTIONS variable.
    VALID_STENCIL_DIRECTIONS = ["x_direction", "y_direction"]
    # Note, xory1d does not have a direct mapping in STENCIL_MAPPING as it
    # indicates either x1d or y1d.
    # Note, the LFRic infrastructure currently does not have 'region' as
    # an option in stencil_dofmap_mod.F90 so it is not included in
    # STENCIL_MAPPING (TODO #194: Add support for region stencils).
    STENCIL_MAPPING = {"x1d": "STENCIL_1DX", "y1d": "STENCIL_1DY",
                       "cross": "STENCIL_CROSS"}

    # Supported LFRic API mesh types that may be specified for a field
    # using the mesh_arg=... meta-data element (for inter-grid kernels that
    # perform prolongation/restriction).
    VALID_MESH_TYPES = ["gh_coarse", "gh_fine"]
    # ----------------------------------------------------------------------- #

    def __init__(self, arg_type, iterates_over):
        self._arg_type = arg_type
        # Initialise properties
        self._type = None
        self._function_space_to = None
        self._function_space_from = None
        self._function_space = None
        self._function_spaces = []
        # Set vector size to 1 (scalars set it to 0 in their validation)
        self._vector_size = 1
        # Initialise other internal arguments
        self._access_type = None
        self._function_space1 = None
        self._function_space2 = None
        self._stencil = None
        self._mesh = None
        self._iterates_over = iterates_over

        # Check for correct type descriptor
        if arg_type.name != 'arg_type':
            raise ParseError(
                "In the LFRic API each 'meta_arg' entry must be of type "
                "'arg_type', but found '{0}'.".format(arg_type.name))

        # We require at least 2 args
        if len(arg_type.args) < 2:
            raise ParseError(
                "In the LFRic API each 'meta_arg' entry must have at "
                "least 2 args, but found '{0}'.".format(len(arg_type.args)))

        # Check the first argument descriptor. If it is a binary operator
        # then it has to be a field vector with an "*n" appended where "*"
        # is a binary operator and "n > 1" is a vector size. If it is a
        # variable then it can be one of the other allowed argument types.
        argtype = None
        separator = None
        if isinstance(arg_type.args[0], expr.BinaryOperator):
            argtype = arg_type.args[0].toks[0]
            separator = arg_type.args[0].toks[1]
        else:
            argtype = arg_type.args[0]

        # First check for a valid argument type. It has to be a variable
        # (FunctionVar expression) and have a valid LFRic API argument name.
        if isinstance(argtype, expr.FunctionVar) and argtype.name in \
           LFRicArgDescriptor.VALID_ARG_TYPE_NAMES:
            self._type = argtype.name
        else:
            raise ParseError(
                "In the LFRic API the 1st argument of a 'meta_arg' "
                "entry should be a valid argument type (one of {0}), but "
                "found '{1}' in '{2}'.".
                format(LFRicArgDescriptor.VALID_ARG_TYPE_NAMES,
                       argtype, arg_type))

        # Check for a valid vector size in case of a binary
        # operator expression
        if separator:
            self._validate_vector_size(separator, arg_type)

        # The 2nd arg is an access descriptor. Permitted accesses for each
        # argument type are dealt with in the related _validate methods.
        # Convert from GH_* names to the generic access type
        api_config = Config.get().api_conf(API)
        access_mapping = api_config.get_access_mapping()
        try:
            self._access_type = access_mapping[arg_type.args[1].name]
        except KeyError:
            valid_names = api_config.get_valid_accesses_api()
            raise ParseError(
                "In the LFRic API the 2nd argument of a 'meta_arg' entry "
                "must be a valid access descriptor (one of {0}), but found "
                "'{1}' in '{2}'.".format(valid_names,
                                         arg_type.args[1].name, arg_type))

        # Check for the allowed iteration spaces from the parsed kernel or
        # built-in metadata
        if self._iterates_over not in ["cells", "dofs"]:
            raise InternalError(
                "LFRicArgDescriptor.__init__(): expected iteration space "
                "over 'cells' or 'dofs' in the kernel metadata but got "
                "'{0}'.".format(self._iterates_over))

        # FIELD, OPERATOR and SCALAR argument type descriptors and checks
        if self._type in LFRicArgDescriptor.VALID_FIELD_NAMES:
            # Validate field arguments
            self._validate_field(arg_type)

        elif self._type in LFRicArgDescriptor.VALID_OPERATOR_NAMES:
            # Validate operator arguments
            self._validate_operator(arg_type)

        elif self._type in LFRicArgDescriptor.VALID_SCALAR_NAMES:
            # Validate scalar arguments
            self._validate_scalar(arg_type)

        else:
            # We should never get to here if the checks are tight enough
            raise InternalError(
                "LFRicArgDescriptor.__init__(): failed argument validation "
                "for the 'meta_arg' entry '{0}', should not get to here.".
                format(arg_type))

        # Initialise the parent class
        super(LFRicArgDescriptor,
              self).__init__(self._access_type, self._function_space1,
                             stencil=self._stencil, mesh=self._mesh)

    def _validate_vector_size(self, separator, arg_type):
        '''
        Validates descriptors for field vector arguments and populates
        vector properties accordingly.

        :param str separator: operator in a binary expression.
        :param arg_type: LFRic API field (vector) argument type.
        :type arg_type: :py:class:`psyclone.expression.FunctionVar`

        :raises ParseError: if the field vector notation does not use \
                            the '*' operator.
        :raises ParseError: if the field vector notation is not in the \
                            correct format '(field*n)' where 'n' is \
                            an integer.
        :raises ParseError: if the field vector notation is used for the \
                            vector size of less than 2.
        :raises ParseError: if the field vector notation is used for an \
                            argument that is not a field.

        '''
        # Check that the operator is correct
        if separator != "*":
            raise ParseError(
                "In the LFRic API the 1st argument of a 'meta_arg' "
                "entry may be a field vector but if so must use '*' as "
                "the separator in the format 'field*n', but found "
                "'{0}' in '{1}'.".format(separator, arg_type))

        # Now try to find the vector size for a field vector and return
        # an error if it is not an integer number...
        try:
            vectsize = int(arg_type.args[0].toks[2])
        except TypeError:
            raise ParseError(
                "In the LFRic API, the field vector notation must be in "
                "the format 'field*n' where 'n' is an integer, but the "
                "following '{0}' was found in '{1}'.".
                format(str(arg_type.args[0].toks[2]), arg_type))
        # ... or it is less than 2 (1 is the default for all fields)...
        if vectsize < 2:
            raise ParseError(
                "In the LFRic API the 1st argument of a 'meta_arg' entry "
                "may be a field vector with format 'field*n' where n is "
                "an integer > 1. However, found n = {0} in '{1}'.".
                format(vectsize, arg_type))
        # ... and set the vector size if all checks pass
        self._vector_size = vectsize

        # Check that no other arguments than fields use vector notation
        if self._type not in \
           LFRicArgDescriptor.VALID_FIELD_NAMES and self._vector_size:
            raise ParseError(
                "In the LFRic API, vector notation is only supported "
                "for {0} argument types but found '{1}'.".
                format(LFRicArgDescriptor.VALID_FIELD_NAMES,
                       arg_type.args[0]))

    def _validate_field(self, arg_type):
        '''
        Validates metadata descriptors for field arguments and
        populates argument properties accordingly.

        :param arg_type: LFRic API field (vector) argument type.
        :type arg_type: :py:class:`psyclone.expression.FunctionVar`

        :raises InternalError: if argument type other than a field is \
                               passed in.
        :raises ParseError: if there are fewer than 3 metadata arguments.
        :raises ParseError: if there are more than 4 metadata arguments.
        :raises ParseError: if the 3rd argument is not a valid function space.
        :raises ParseError: if the optional 4th argument is not a stencil \
                            specification or a mesh identifier (for \
                            inter-grid kernels).
        :raises ParseError: if a field on a discontinuous function space \
                            has 'gh_inc' access.
        :raises ParseError: if a field on a continuous function space has \
                            'gh_readwrite' access.
        :raises ParseError: if a field on 'any_space' function space has \
                            'gh_readwrite' access.
        :raises ParseError: if a field with a stencil access is not read only.

        '''
        # Check whether something other than a field is passed in
        if self._type not in LFRicArgDescriptor.VALID_FIELD_NAMES:
            raise InternalError(
                "LFRicArgDescriptor._validate_field(): expecting a field "
                "argument but got an argument of type '{0}'.".
                format(arg_type.args[0]))

        # There must be at least 3 arguments
        if len(arg_type.args) < 3:
            raise ParseError(
                "In the LFRic API each 'meta_arg' entry must have at "
                "least 3 arguments if its first argument is of {0} type, "
                "but found {1} in '{2}'.".
                format(LFRicArgDescriptor.VALID_FIELD_NAMES,
                       len(arg_type.args), arg_type))
        # There must be at most 4 arguments
        if len(arg_type.args) > 4:
            raise ParseError(
                "In the LFRic API each 'meta_arg' entry must have at "
                "most 4 arguments if its first argument is of {0} type, "
                "but found {1} in '{2}'.".
                format(LFRicArgDescriptor.VALID_FIELD_NAMES,
                       len(arg_type.args), arg_type))

        # The 3rd argument must be a valid function space name
        if arg_type.args[2].name not in \
           FunctionSpace.VALID_FUNCTION_SPACE_NAMES:
            raise ParseError(
                "In the LFRic API the 3rd argument of a 'meta_arg' "
                "entry must be a valid function space name (one of {0}) if "
                "its first argument is of {1} type, but found '{2}' in "
                "'{3}'.".format(FunctionSpace.VALID_FUNCTION_SPACE_NAMES,
                                LFRicArgDescriptor.VALID_FIELD_NAMES,
                                arg_type.args[2].name, arg_type))
        self._function_space1 = arg_type.args[2].name

        # The optional 4th argument is either a stencil specification
        # or a mesh identifier (for inter-grid kernels)
        if len(arg_type.args) == 4:
            try:
                if "stencil" in str(arg_type.args[3]):
                    self._stencil = get_stencil(
                        arg_type.args[3],
                        LFRicArgDescriptor.VALID_STENCIL_TYPES)
                elif "mesh" in str(arg_type.args[3]):
                    self._mesh = get_mesh(arg_type.args[3],
                                          LFRicArgDescriptor.VALID_MESH_TYPES)
                else:
                    raise ParseError("Unrecognised metadata entry")
            except ParseError as err:
                raise ParseError(
                    "In the LFRic API the 4th argument of a 'meta_arg' "
                    "field entry must be either a valid stencil specification"
                    "or a mesh identifier (for inter-grid kernels). However, "
                    "entry '{0}' raised the following error: {1}.".
                    format(arg_type, str(err)))

        # Test allowed accesses for fields
        field_disc_accesses = [AccessType.READ, AccessType.WRITE,
                               AccessType.READWRITE]
<<<<<<< HEAD
        # TODO in issue #138: Allowed accesses for fields on continuous
        # function spaces for the user-defined kernels that loop
        # over cells should only be [AccessType.READ, AccessType.INC]
        field_cont_accesses = [AccessType.READ, AccessType.INC,
                               AccessType.WRITE]
=======
        field_cont_accesses = [AccessType.READ, AccessType.INC]
        # TODO in issue #471: Kernels that loop over DoFs update each
        # DoF independently, irrespective of whether the associated
        # field is continuous or not. Therefore their allowed accesses
        # are read, write and readwrite (which is the same as
        # discontinuous fields that are accessed by kernels that
        # iterate over cells). The logic associated with
        # field_cont_accesses_tmp and fld_cont_acc_msg_tmp should be
        # removed as part of #471.
        field_cont_accesses_tmp = field_cont_accesses + [AccessType.WRITE]
>>>>>>> deed5faf
        # Convert generic access types to GH_* names for error messages
        api_config = Config.get().api_conf(API)
        rev_access_mapping = api_config.get_reverse_access_mapping()

        # Check accesses for fields that iterate over DoFs or that iterate
        # over cells and are on discontinuous function spaces
        fld_disc_acc_msg = [rev_access_mapping[acc] for acc in
                            field_disc_accesses]
        if (self._iterates_over == "dofs" or
                (self._iterates_over == "cells" and
                 self._function_space1.lower() in
                 FunctionSpace.VALID_DISCONTINUOUS_NAMES)) and \
           self._access_type not in field_disc_accesses:
            raise ParseError(
                "In the LFRic API, allowed accesses for a field that "
                "iterates over DoFs or that iterates over cells and is on a "
                "discontinuous function space ('any_discontinuous_space' or "
                "one of {0}) are {1}, but found '{2}' for '{3}' in '{4}'.".
                format(FunctionSpace.DISCONTINUOUS_FUNCTION_SPACES,
                       fld_disc_acc_msg, rev_access_mapping[self._access_type],
                       self._function_space1.lower(), arg_type))

        # Check accesses for fields that iterate over cells and are on
        # continuous function spaces (including any space)
        fld_cont_acc_msg = [rev_access_mapping[acc] for acc in
                            field_cont_accesses]
<<<<<<< HEAD
        # As said above, allowed accesses for fields on continuous function
        # spaces is dealt with in #138
        if self._iterates_over == "cells" and \
           self._function_space1.lower() in \
                (FunctionSpace.CONTINUOUS_FUNCTION_SPACES or
                 FunctionSpace.VALID_ANY_SPACE_NAMES) and \
           self._access_type not in field_cont_accesses:
            raise ParseError(
                "In the LFRic API, allowed accesses for a field that "
                "iterates over cells and is on a continuous function "
                "space ('any_space' or one of {0}) are {1}, but found "
                "'{2}' for '{3}' in '{4}'.".
                format(FunctionSpace.CONTINUOUS_FUNCTION_SPACES,
                       fld_cont_acc_msg, rev_access_mapping[self._access_type],
                       self._function_space1.lower(), arg_type))
=======
        # Remove fld_cont_acc_msg_tmp as part of #471
        fld_cont_acc_msg_tmp = [rev_access_mapping[acc] for acc in
                                field_cont_accesses_tmp]
        if self._function_space1.lower() in \
           FunctionSpace.CONTINUOUS_FUNCTION_SPACES \
           and self._access_type not in field_cont_accesses:
            raise ParseError(
                "In the LFRic API, allowed accesses for a field on a "
                "continuous function space '{0}' are {1}, but found "
                "'{2}' in '{3}'.".
                format(self._function_space1.lower(), fld_cont_acc_msg,
                       rev_access_mapping[self._access_type], arg_type))
        # As said above, the allowed accesses for fields on ANY_SPACE
        # depend on the type of looping. This will be refined in #471,
        # however for now we use the temporary variables
        # field_cont_accesses_tmp and fld_cont_acc_msg_tmp for
        # continuous spaces.
        if self._function_space1.lower() in \
           FunctionSpace.VALID_ANY_SPACE_NAMES \
           and self._access_type not in field_cont_accesses_tmp:
            raise ParseError(
                "In the LFRic API, allowed accesses for a field on "
                "'any_space' are {0}, but found '{1}' in '{2}'.".
                format(fld_cont_acc_msg_tmp,
                       rev_access_mapping[self._access_type], arg_type))
>>>>>>> deed5faf

        # Test allowed accesses for fields that have stencil specification
        if self._stencil and self._access_type != AccessType.READ:
            raise ParseError(
                "In the LFRic API a field with a stencil access must be "
                "read-only ('{0}'), but found '{1}' in '{2}'.".
                format(rev_access_mapping[AccessType.READ],
                       rev_access_mapping[self._access_type], arg_type))

    def _validate_operator(self, arg_type):
        '''
        Validates metadata descriptors for operator arguments and
        populates argument properties accordingly.

        :param arg_type: LFRic API operator argument type.
        :type arg_type: :py:class:`psyclone.expression.FunctionVar`

        :raises InternalError: if argument type other than an operator is \
                               passed in.
        :raises ParseError: if there are not exactly 4 metadata arguments.
        :raises ParseError: if the function space to- is not one of the \
                            valid function spaces.
        :raises ParseError: if the function space from- is not one of the \
                            valid function spaces.
        :raises ParseError: if the operator argument has an invalid access.

        '''
        # Check whether something other than an operator is passed in
        if self._type not in LFRicArgDescriptor.VALID_OPERATOR_NAMES:
            raise InternalError(
                "LFRicArgDescriptor._validate_operator(): expecting an "
                "operator argument but got an argument of type '{0}'.".
                format(self._type))

        # We expect 4 arguments with the 3rd and 4th each being a
        # function space
        if len(arg_type.args) != 4:
            raise ParseError(
                "In the LFRic API each 'meta_arg' entry must have 4 "
                "arguments if its first argument is an operator (one "
                "of {0}), but found {1} in '{2}'.".
                format(LFRicArgDescriptor.VALID_OPERATOR_NAMES,
                       len(arg_type.args), arg_type))

        # Operator arguments need to have valid to- and from- function spaces
        if arg_type.args[2].name not in \
           FunctionSpace.VALID_FUNCTION_SPACE_NAMES:
            raise ParseError(
                "In the LFRic API the 3rd argument of a 'meta_arg' "
                "operator entry must be a valid function space name (one of "
                "{0}), but found '{1}' in '{2}'.".
                format(FunctionSpace.VALID_FUNCTION_SPACE_NAMES,
                       arg_type.args[2].name, arg_type))
        self._function_space1 = arg_type.args[2].name
        if arg_type.args[3].name not in \
           FunctionSpace.VALID_FUNCTION_SPACE_NAMES:
            raise ParseError(
                "In the LFRic API the 4th argument of a 'meta_arg' "
                "operator entry must be a valid function space name (one "
                "of {0}), but found '{1}' in '{2}'.".
                format(FunctionSpace.VALID_FUNCTION_SPACE_NAMES,
                       arg_type.args[3].name, arg_type))
        self._function_space2 = arg_type.args[3].name

        # Test allowed accesses for operators
        operator_accesses = [AccessType.READ, AccessType.WRITE,
                             AccessType.READWRITE]
        # Convert generic access types to GH_* names for error messages
        api_config = Config.get().api_conf(API)
        rev_access_mapping = api_config.get_reverse_access_mapping()
        op_acc_msg = [rev_access_mapping[acc] for acc in operator_accesses]
        if self._access_type not in operator_accesses:
            raise ParseError(
                "In the LFRic API, allowed accesses for operators are {0} "
                "because they behave as discontinuous quantities, but found "
                "'{1}' in '{2}'.".
                format(op_acc_msg, rev_access_mapping[self._access_type],
                       arg_type))

    def _validate_scalar(self, arg_type):
        '''
        Validates metadata descriptors for scalar arguments and
        populates argument properties accordingly.

        :param arg_type: LFRic API scalar argument type.
        :type arg_type: :py:class:`psyclone.expression.FunctionVar`

        :raises InternalError: if argument type other than a scalar is \
                               passed in.
        :raises ParseError: if there are not exactly 2 metadata arguments.
        :raises ParseError: if scalar arguments do not have a read-only or
                            a reduction access.
        :raises ParseError: if a scalar argument that is not a real \
                            scalar has a reduction access.

        '''
        # Check whether something other than a scalar is passed in
        if self._type not in LFRicArgDescriptor.VALID_SCALAR_NAMES:
            raise InternalError(
                "LFRicArgDescriptor._validate_scalar(): expecting a scalar "
                "argument but got an argument of type '{0}'.".
                format(arg_type.args[0]))

        # There must be at least 2 arguments to describe a scalar
        if len(arg_type.args) != 2:
            raise ParseError(
                "In the LFRic API each 'meta_arg' entry must have 2 "
                "arguments if its first argument is 'gh_{{r,i}}scalar', but "
                "found {0} in '{1}'.".format(len(arg_type.args), arg_type))

        # Test allowed accesses for scalars (read_only or reduction)
        scalar_accesses = [AccessType.READ] + \
            AccessType.get_valid_reduction_modes()
        # Convert generic access types to GH_* names for error messages
        api_config = Config.get().api_conf(API)
        rev_access_mapping = api_config.get_reverse_access_mapping()
        if self._access_type not in scalar_accesses:
            api_specific_name = rev_access_mapping[self._access_type]
            valid_reductions = AccessType.get_valid_reduction_names()
            raise ParseError(
                "In the LFRic API scalar arguments must have read-only "
                "('gh_read') or a reduction {0} access but found '{1}' "
                "in '{2}'.".format(valid_reductions, api_specific_name,
                                   arg_type))
        # Reduction access is currently only valid for real scalar arguments
        if self._type != "gh_real" and self._access_type in \
           AccessType.get_valid_reduction_modes():
            raise ParseError(
                "In the LFRic API a reduction access '{0}' is only valid "
                "with a real scalar argument, but '{1}' was found in '{2}'.".
                format(self._access_type.api_specific_name(),
                       self._type, arg_type))

        # Scalars don't have vector size
        self._vector_size = 0

    @property
    def type(self):
        '''
        :returns: the type of the argument (gh_field, gh_operator, ...).
        :rtype: str

        '''
        return self._type

    @property
    def function_space_to(self):
        '''
        Returns the "to" function space for an operator. This is
        the first function space specified in the metadata.

        :returns: "to" function space for an operator.
        :rtype: str

        :raises InternalError: if this is not an operator.

        '''
        if self._type in LFRicArgDescriptor.VALID_OPERATOR_NAMES:
            return self._function_space1
        raise InternalError(
            "In the LFRic API 'function_space_to' only makes sense "
            "for one of {0}, but this is a '{1}'.".
            format(LFRicArgDescriptor.VALID_OPERATOR_NAMES, self._type))

    @property
    def function_space_from(self):
        '''
        Returns the "from" function space for an operator. This is
        the second function space specified in the metadata.

        :returns: "from" function space for an operator.
        :rtype: str

        :raises InternalError: if this is not an operator.

        '''
        if self._type in LFRicArgDescriptor.VALID_OPERATOR_NAMES:
            return self._function_space2
        raise InternalError(
            "In the LFRic API 'function_space_from' only makes sense "
            "for one of {0}, but this is a '{1}'.".
            format(LFRicArgDescriptor.VALID_OPERATOR_NAMES, self._type))

    @property
    def function_space(self):
        '''
        Returns the function space name related to this kernel argument
        depending on the argument type: a single function space for a field,
        function_space_from for an operator and nothing for a scalar.

        :returns: function space relating to this kernel argument or \
                  None (for a scalar).
        :rtype: str or NoneType

        :raises InternalError: if an invalid argument type is passed in.

        '''
        if self._type in LFRicArgDescriptor.VALID_FIELD_NAMES:
            return self._function_space1
        if self._type in LFRicArgDescriptor.VALID_OPERATOR_NAMES:
            return self._function_space2
        if self._type in LFRicArgDescriptor.VALID_SCALAR_NAMES:
            return None
        raise InternalError("LFRicArgDescriptor.function_space(), should "
                            "not get to here.")

    @property
    def function_spaces(self):
        '''
        Returns the function space names related to this kernel argument
        as a list depending on the argument type: one function space for
        a field, both function spaces ("to"- and then "from"-) for an
        operator and an empty list for a scalar.

        :returns: function space names related to this kernel argument.
        :rtype: list of str

        :raises InternalError: if an invalid argument type is passed in.

        '''
        if self._type in LFRicArgDescriptor.VALID_FIELD_NAMES:
            return [self.function_space]
        if self._type in LFRicArgDescriptor.VALID_OPERATOR_NAMES:
            # return to before from to maintain expected ordering
            return [self.function_space_to, self.function_space_from]
        if self._type in LFRicArgDescriptor.VALID_SCALAR_NAMES:
            return []
        raise InternalError("LFRicArgDescriptor.function_spaces(), should "
                            "not get to here.")

    @property
    def vector_size(self):
        '''
        Returns the vector size of the argument. This will be 1 if *n
        has not been specified for all argument types except scalars
        (their vector size is set to 0).

        :returns: vector size of the argument.
        :rtype: int

        '''
        return self._vector_size

    def __str__(self):
        '''
        Creates a string representation of the argument descriptor. This
        is type and access for scalars with the addition of function
        space(s) for fields and operators.

        :returns: string representation of the argument descriptor.
        :rtype: str

        :raises InternalError: if an invalid argument type is passed in.

        '''
        res = "LFRicArgDescriptor object" + os.linesep
        res += "  argument_type[0]='{0}'".format(self._type)
        if self._vector_size > 1:
            res += "*"+str(self._vector_size)
        res += os.linesep
        res += "  access_descriptor[1]='{0}'"\
               .format(self._access_type.api_specific_name())\
               + os.linesep
        if self._type in LFRicArgDescriptor.VALID_FIELD_NAMES:
            res += "  function_space[2]='{0}'".format(self._function_space1) \
                   + os.linesep
        elif self._type in LFRicArgDescriptor.VALID_OPERATOR_NAMES:
            res += "  function_space_to[2]='{0}'".\
                   format(self._function_space1) + os.linesep
            res += "  function_space_from[3]='{0}'".\
                   format(self._function_space2) + os.linesep
        elif self._type in LFRicArgDescriptor.VALID_SCALAR_NAMES:
            pass  # we have nothing to add if we're a scalar
        else:  # we should never get to here
            raise InternalError("LFRicArgDescriptor.__str__(), should not "
                                "get to here.")
        return res


# Documentation utils: The list of module members that we wish AutoAPI to
# generate documentation for. (See https://psyclone-ref.readthedocs.io)
__all__ = [
    'LFRicArgDescriptor']<|MERGE_RESOLUTION|>--- conflicted
+++ resolved
@@ -357,24 +357,7 @@
         # Test allowed accesses for fields
         field_disc_accesses = [AccessType.READ, AccessType.WRITE,
                                AccessType.READWRITE]
-<<<<<<< HEAD
-        # TODO in issue #138: Allowed accesses for fields on continuous
-        # function spaces for the user-defined kernels that loop
-        # over cells should only be [AccessType.READ, AccessType.INC]
-        field_cont_accesses = [AccessType.READ, AccessType.INC,
-                               AccessType.WRITE]
-=======
         field_cont_accesses = [AccessType.READ, AccessType.INC]
-        # TODO in issue #471: Kernels that loop over DoFs update each
-        # DoF independently, irrespective of whether the associated
-        # field is continuous or not. Therefore their allowed accesses
-        # are read, write and readwrite (which is the same as
-        # discontinuous fields that are accessed by kernels that
-        # iterate over cells). The logic associated with
-        # field_cont_accesses_tmp and fld_cont_acc_msg_tmp should be
-        # removed as part of #471.
-        field_cont_accesses_tmp = field_cont_accesses + [AccessType.WRITE]
->>>>>>> deed5faf
         # Convert generic access types to GH_* names for error messages
         api_config = Config.get().api_conf(API)
         rev_access_mapping = api_config.get_reverse_access_mapping()
@@ -398,12 +381,9 @@
                        self._function_space1.lower(), arg_type))
 
         # Check accesses for fields that iterate over cells and are on
-        # continuous function spaces (including any space)
+        # continuous function spaces (including any_space)
         fld_cont_acc_msg = [rev_access_mapping[acc] for acc in
                             field_cont_accesses]
-<<<<<<< HEAD
-        # As said above, allowed accesses for fields on continuous function
-        # spaces is dealt with in #138
         if self._iterates_over == "cells" and \
            self._function_space1.lower() in \
                 (FunctionSpace.CONTINUOUS_FUNCTION_SPACES or
@@ -417,33 +397,6 @@
                 format(FunctionSpace.CONTINUOUS_FUNCTION_SPACES,
                        fld_cont_acc_msg, rev_access_mapping[self._access_type],
                        self._function_space1.lower(), arg_type))
-=======
-        # Remove fld_cont_acc_msg_tmp as part of #471
-        fld_cont_acc_msg_tmp = [rev_access_mapping[acc] for acc in
-                                field_cont_accesses_tmp]
-        if self._function_space1.lower() in \
-           FunctionSpace.CONTINUOUS_FUNCTION_SPACES \
-           and self._access_type not in field_cont_accesses:
-            raise ParseError(
-                "In the LFRic API, allowed accesses for a field on a "
-                "continuous function space '{0}' are {1}, but found "
-                "'{2}' in '{3}'.".
-                format(self._function_space1.lower(), fld_cont_acc_msg,
-                       rev_access_mapping[self._access_type], arg_type))
-        # As said above, the allowed accesses for fields on ANY_SPACE
-        # depend on the type of looping. This will be refined in #471,
-        # however for now we use the temporary variables
-        # field_cont_accesses_tmp and fld_cont_acc_msg_tmp for
-        # continuous spaces.
-        if self._function_space1.lower() in \
-           FunctionSpace.VALID_ANY_SPACE_NAMES \
-           and self._access_type not in field_cont_accesses_tmp:
-            raise ParseError(
-                "In the LFRic API, allowed accesses for a field on "
-                "'any_space' are {0}, but found '{1}' in '{2}'.".
-                format(fld_cont_acc_msg_tmp,
-                       rev_access_mapping[self._access_type], arg_type))
->>>>>>> deed5faf
 
         # Test allowed accesses for fields that have stencil specification
         if self._stencil and self._access_type != AccessType.READ:
