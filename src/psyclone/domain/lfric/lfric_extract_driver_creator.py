--- conflicted
+++ resolved
@@ -779,7 +779,6 @@
         # TODO #2083: check if this can be combined with psyad result
         # comparison.
         for (sym_computed, sym_read) in output_symbols:
-<<<<<<< HEAD
             lit_name = Literal(sym_computed.name, CHARACTER_TYPE)
             LFRicExtractDriverCreator._add_call(program, "compare",
                                                 [lit_name,
@@ -788,35 +787,6 @@
 
         LFRicExtractDriverCreator.\
             _add_call(program, "compare_summary", [])
-=======
-            if (isinstance(sym_computed.datatype, ArrayType) or
-                    (isinstance(sym_computed.datatype, UnsupportedFortranType)
-                     and isinstance(sym_computed.datatype.partial_datatype,
-                                    ArrayType))):
-                cond = f"all({sym_computed.name} - {sym_read.name} == 0.0)"
-            else:
-                cond = f"{sym_computed.name} == {sym_read.name}"
-            # The PSyIR has no support for output functions, so we parse
-            # Fortran code to create a code block which stores the output
-            # statements.
-            code = f'''
-                subroutine tmp()
-                  integer :: {sym_computed.name}, {sym_read.name}
-                  if ({cond}) then
-                     print *,"{sym_computed.name} correct"
-                  else
-                     print *,"{sym_computed.name} incorrect. Values are:"
-                     print *,{sym_computed.name}
-                     print *,"{sym_computed.name} values should be:"
-                     print *,{sym_read.name}
-                  endif
-                end subroutine tmp'''
-
-            fortran_reader = FortranReader()
-            container = fortran_reader.psyir_from_source(code)
-            if_block = container.children[0].children[0]
-            program.addchild(if_block.detach())
->>>>>>> 161ff783
 
     # -------------------------------------------------------------------------
     def create(self, nodes, read_write_info, prefix, postfix, region_name):
