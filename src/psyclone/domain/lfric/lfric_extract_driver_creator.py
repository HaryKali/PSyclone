# -----------------------------------------------------------------------------
# BSD 3-Clause License
#
# Copyright (c) 2022-2023, Science and Technology Facilities Council.
# All rights reserved.
#
# Redistribution and use in source and binary forms, with or without
# modification, are permitted provided that the following conditions are met:
#
# * Redistributions of source code must retain the above copyright notice, this
#   list of conditions and the following disclaimer.
#
# * Redistributions in binary form must reproduce the above copyright notice,
#   this list of conditions and the following disclaimer in the documentation
#   and/or other materials provided with the distribution.
#
# * Neither the name of the copyright holder nor the names of its
#   contributors may be used to endorse or promote products derived from
#   this software without specific prior written permission.
#
# THIS SOFTWARE IS PROVIDED BY THE COPYRIGHT HOLDERS AND CONTRIBUTORS
# "AS IS" AND ANY EXPRESS OR IMPLIED WARRANTIES, INCLUDING, BUT NOT
# LIMITED TO, THE IMPLIED WARRANTIES OF MERCHANTABILITY AND FITNESS
# FOR A PARTICULAR PURPOSE ARE DISCLAIMED. IN NO EVENT SHALL THE
# COPYRIGHT HOLDER OR CONTRIBUTORS BE LIABLE FOR ANY DIRECT, INDIRECT,
# INCIDENTAL, SPECIAL, EXEMPLARY, OR CONSEQUENTIAL DAMAGES (INCLUDING,
# BUT NOT LIMITED TO, PROCUREMENT OF SUBSTITUTE GOODS OR SERVICES;
# LOSS OF USE, DATA, OR PROFITS; OR BUSINESS INTERRUPTION) HOWEVER
# CAUSED AND ON ANY THEORY OF LIABILITY, WHETHER IN CONTRACT, STRICT
# LIABILITY, OR TORT (INCLUDING NEGLIGENCE OR OTHERWISE) ARISING IN
# ANY WAY OUT OF THE USE OF THIS SOFTWARE, EVEN IF ADVISED OF THE
# POSSIBILITY OF SUCH DAMAGE.
# -----------------------------------------------------------------------------
# Author: J. Henrichs, Bureau of Meteorology
# Modified: I. Kavcic, Met Office

'''This module provides functionality for the PSyclone kernel extraction
functionality for LFRic. It contains the class that creates a driver that
reads in extracted data, calls the kernel, and then compares the result with
the output data contained in the input file.
'''

# TODO #1382: refactoring common functionality between the various driver
# creation implementation should make this file much smaller.
# pylint: disable=too-many-lines

import re

from psyclone.core import Signature
from psyclone.domain.lfric import LFRicConstants
from psyclone.errors import InternalError
from psyclone.line_length import FortLineLength
from psyclone.parse import ModuleManager
from psyclone.psyGen import InvokeSchedule, Kern
from psyclone.psyir.backend.fortran import FortranWriter
from psyclone.psyir.frontend.fortran import FortranReader
from psyclone.psyir.nodes import (Assignment, Call, FileContainer,
                                  IntrinsicCall, Literal, Node, Reference,
                                  Routine, StructureReference)
from psyclone.psyir.symbols import (ArrayType, CHARACTER_TYPE,
                                    ContainerSymbol, DataSymbol,
                                    DataTypeSymbol, DeferredType,
                                    ImportInterface, INTEGER_TYPE,
                                    RoutineSymbol, UnknownFortranType)
from psyclone.psyir.transformations import ExtractTrans


class LFRicExtractDriverCreator:
    '''This class provides the functionality to create a driver that
    reads in extracted data produced by using the PSyData kernel-extraction
    functionality.

    The driver is created as follows:

    1. The corresponding :py:class:`psyclone.psyGen.Invoke` statement that
       contains the kernel(s) is copied. This way we avoid affecting the tree
       of the caller. We need the invoke since it contains the symbol table.
    2. We remove all halo exchange nodes. For now, the extract transformation
       will not work when distributed memory is enabled, but since this
       restriction is expected to be lifted, the code to handle this is
       already added.
    3. We lower each kernel (child of the invoke) that was requested to
       be extracted, all others are removed. This is required since the kernel
       extraction will not contain the required data for the other kernels to
       be called. The lowering is important to fix the variable names for the
       loop boundaries of the :py:class:`psyclone.dynamo0p3.DynLoop`: the loop
       start/stop expressions (`loop0_start` etc.) depend on the position of
       the loop in the tree. For example, if there are two kernels, they will
       be using `loop0_start` and `loop1_start`. If only the second is
       extracted, the former second (and now only) loop would be using
       `loop0_start` without lowering, but the kernel extraction would have
       written the values for `loop1_start`.
    4. We create a program for the driver with a new symbol table and start
       adding symbols for the program unit, precision symbols, PSyData read
       module etc to it.
    5. We add all required symbols to the new symbol table. The copied tree
       will still rely on the symbol table in the original PSyIR, so the
       symbols must be declared in the symbol table of the driver program.
       This is done by replacing all references in the extracted region with
       new references, which use new symbols which are declared in the driver
       symbol table.

       a. We first handle all non user-defined type. We can be certain that
          these symbols are already unique (since it's the original kernel
          code).
       b. Then we handle user-defined types. Since we only use basic Fortran
          types, accesses to these types need to be 'flattened': an access
          like ``a%b%c`` will be flattened to ``a_b_c`` to create a valid
          symbol name without needing the user-defined type. We use the
          original access string (``a%b%c``) as tag, since we know this tag
          is unique, and create a new, unique symbol based on ``a_b_c``. This
          takes care if the user should be using this newly generated name
          (e.g. if the user uses ``a%b%c`` and ``a_b_c``, ``a_b_c`` as non
          user defined symbol will be added to the symbol table first. When
          then ``a%b%c`` is flattened, the symbol table will detect that the
          symbol ``a_b_c`` already exists and create ``a_b_c_1`` for the tag
          ``a%b%c``). For known LFRic types, the actual name used in a
          reference will be changed to the name the user expects. For example,
          if field ``f`` is used, the access will be ``f_proxy%data``. The
          kernel extraction does the same and stores the values under the name
          ``f``, so the driver similarly simplifies the name back to the
          original ``f``.
          The :py:class:`psyclone.domain.lfric.KernCallArgList` class will
          have enforced the appropriate basic Fortran type declaration for
          each reference to a user defined variable. For example, if a field
          ``f`` is used, the reference to ``f_proxy%data`` will have a data
          type attribute of a 1D real array (with the correct precision).

    6. We create the code for reading in all of the variables in the input-
       and output-lists. Mostly, no special handling of argument type is
       required (since the generic interface will make sure to call the
       appropriate function). But in case of user-defined types, we need to
       use the original names with '%' when calling the functions for reading
       in data, since this is the name that was used when creating the data
       file. For example, the name of a parameter like
       ``f_proxy%local_stencil`` will be stored in the data file with the
       '%' notation (which is also the tag used for the symbol). So when
       reading the values in the driver, we need to use the original name
       (or tag) with '%', but the values will be stored in a flattened
       variable. For example, the code created might be:
       `call extract_psy_data%ReadVariable('f_proxy%local_stencil',
       fproxy_local_stencil)`

       a. Input variables are read in using functions from the PSyData
          ``ReadKernelData`` module. These function will allocate all array
          variables to the right size based on the data from the input file.
       b. For parameters that are read and written, two variables will be
          declared: the input will be stored in the unmodified variable name,
          and the output values in a variable with ``_post`` appended. For
          example, a field ``f`` as input will be read into ``f`` using the
          name ``f``, and output values will be read into ``f_post`` using
          the name ``f_post``. The symbol table will make sure that the
          ``_post`` name is unique.
       c. Similar to b., output only parameters will be read into a variable
          named with '_post' attached, e.g. output field ``f`` will be stored
          in a variable ``f_post``. Then the array ``f`` is allocated based on
          the shape of ``f_post`` and initialised to 0 (since it's an
          output-only parameter the value doesn't really matter).

    7. The extracted kernels are added to the program. Since in step 5 all
       references have been replaced, the created code will use the correct
       new variable names (which just have been read in). The output variables
       with ``_post`` attached will not be used at all so far.
    8. After the kernel calls are executed, each output variable is compared
       with the value stored in the corresponding ``_post`` variable. For
       example, a variable ``f`` which was modified in the kernel call(s),
       will then be compared with ``f_post``.

    :param precision: a mapping of the various precisions used in LFRic to \
        the actual Fortran data type to be used in a stand-alone driver.
    :type precision: Optional[Dict[str, str]]

    :raises InternalError: if the precision argument is specified but \
        is not a dictionary.

    '''
    def __init__(self):
        # TODO #2069: check if this list can be taken from LFRicConstants
        self._all_field_types = ["integer_field_type", "field_type",
                                 "r_bl_field", "r_phys_field",
                                 "r_solver_field_type", "r_tran_field_type"]

    # -------------------------------------------------------------------------
    @staticmethod
    def _make_valid_unit_name(name):
        '''Valid program or routine names are restricted to 63 characters,
        and no special characters like ':'.

        :param str name: a proposed unit name.

        :returns: a valid program or routine  name with special characters \
            removed and restricted to a length of 63 characters.
        :rtype: str

        '''
        return name.replace(":", "")[:63]

    # -------------------------------------------------------------------------
    def _get_proxy_name_mapping(self, schedule):
        '''This function creates a mapping of each proxy name of an argument
        to the field map. This mapping is used to convert proxy names used
        in a lowered kernel call back to the original name, which is the name
        used in extraction. For example, a field 'f' will be provided as
        ``f_proxy%data`` to the kernel, but the extraction will just write
        the name 'f', which is easier to understand for the user. The mapping
        created here is used as a first step, to convert ``f_proxy`` back
        to ``f``.

        :param schedule: the schedule with all kernels.
        :type schedule: :py:class:`psyclone.psyir.nodes.Schedule`

        :returns: a mapping of proxy names to field names.
        :rtype: Dict[str,str]

        '''
        proxy_name_mapping = {}
        for kern in schedule.walk(Kern):
            for arg in kern.args:
                if arg.data_type in self._all_field_types:
                    proxy_name_mapping[arg.proxy_name] = arg.name
        return proxy_name_mapping

    # -------------------------------------------------------------------------
    @staticmethod
    def _flatten_signature(signature):
        '''Creates a 'flattened' string for a signature by using ``_`` to
        separate the parts of a signature. For example, in Fortran
        a reference to ``a%b`` would be flattened to be ``a_b``.

        :param signature: the signature to be flattened.
        :type signature: :py:class:`psyclone.core.Signature`

        :returns: a flattened string (all '%' replaced with '_'.)
        :rtype: str

        '''
        return str(signature).replace("%", "_")

    # -------------------------------------------------------------------------
    def _flatten_reference(self, old_reference, symbol_table,
                           proxy_name_mapping):
        '''Replaces ``old_reference``, which is a structure type, with a new
        simple Reference and a flattened name (replacing all % with _). It will
        also remove a '_proxy' in the name, so that the program uses the names
        the user is familiar with, and which are also used in the extraction
        driver.

        :param old_reference: a reference to a structure member.
        :type old_reference: \
            :py:class:`psyclone.psyir.nodes.StructureReference`
        :param symbol_table: the symbol table to which to add the newly \
            defined flattened symbol.
        :type symbol_table: :py:class:`psyclone.psyir.symbols.SymbolTable`
        :param proxy_name_mapping: a mapping of proxy names to the original \
            names.
        :type proxy_name_mapping: Dict[str,str]

        :raises InternalError: if the old_reference is not a \
            :py:class:`psyclone.psyir.nodes.StructureReference`
        :raises GenerationError: if an array of structures is used

        '''

        if not isinstance(old_reference, StructureReference):
            raise InternalError(f"Unexpected type "
                                f"'{type(old_reference).__name__}'"
                                f" in _flatten_reference, it must be a "
                                f"'StructureReference'.")
        # A field access (`fld%data`) will get the `%data` removed, since then
        # this avoids a potential name clash (`fld` is guaranteed to
        # be unique, since it's a variable already, but `fld_data` could clash
        # with a user variable if the user uses `fld` and `fld_data`).
        # Furthermore, the NetCDF file declares the variable without `%data`,
        # so removing `%data` here also simplifies code creation later on.

        signature, _ = old_reference.get_signature_and_indices()
        # Now remove '_proxy' that might have been added to a variable name,
        # to preserve the expected names from a user's point of view.
        symbol_name = proxy_name_mapping.get(signature[0], signature[0])

        # Other types need to get the member added to the name,
        # to make unique symbols (e.g. 'op_a_proxy%ncell_3d').
        signature = Signature(symbol_name, signature[1:])

        # We use this string as a unique tag - it must be unique since no
        # other tag uses a '%' in the name. So even if the flattened name
        # (e.g. f1_data) is not unique, the tag `f1%data` is unique, and
        # the symbol table will then create a unique name for this symbol.
        signature_str = str(signature)
        try:
            symbol = symbol_table.lookup_with_tag(signature_str)
        except KeyError:
            flattened_name = self._flatten_signature(signature)
            symbol = DataSymbol(flattened_name, old_reference.datatype)
            symbol_table.add(symbol, tag=signature_str)

        new_ref = Reference(symbol)
        old_reference.replace_with(new_ref)

    # -------------------------------------------------------------------------
    def _add_all_kernel_symbols(self, sched, symbol_table, proxy_name_mapping,
                                read_write_info):
        '''This function adds all symbols used in ``sched`` to the symbol
        table. It uses LFRic-specific knowledge to declare fields and flatten
        their name.

        :param sched: the schedule that will be called by this driver program.
        :type sched: :py:class:`psyclone.psyir.nodes.Schedule`
        :param symbol_table: the symbol table to which to add all found \
            symbols.
        :type symbol_table: :py:class:`psyclone.psyir.symbols.SymbolTable`
        :param proxy_name_mapping: a mapping of proxy names to the original \
            names.
        :type proxy_name_mapping: Dict[str,str]


        '''
        all_references = sched.walk(Reference)

        # First we add all non-structure names to the symbol table. This way
        # the flattened name can be ensured not to clash with a variable name
        # used in the program.
        for reference in all_references:
            # For now ignore structure names, which require flattening (which
            # could introduce duplicated symbols, so they need to be processed
            # after all existing symbols have been added.
            if isinstance(reference, StructureReference):
                continue
            old_symbol = reference.symbol
            if old_symbol.name in symbol_table:
                # The symbol has already been declared. We then still
                # replace the old symbol with the new symbol to have all
                # symbols consistent (otherwise if we would for whatever
                # reason modify a symbol in the driver's symbol table, only
                # some references would use the new values, the others
                # would be the symbol from the original kernel for which
                # the driver is being created).
                reference.symbol = symbol_table.lookup(old_symbol.name)
                continue

            # Now we have a reference with a symbol that is in the old symbol
            # table (i.e. not in the one of the driver). Create a new symbol
            # (with the same name) in the driver's symbol table), and use
            # it in the reference.
            datatype = old_symbol.datatype
            if isinstance(datatype, UnknownFortranType):
                # Currently fields are of UnknownFortranType because they are
                # pointers in the PSy layer. Here we just want the base type
                # (i.e. not a pointer).
                datatype = old_symbol.datatype.partial_datatype

            new_symbol = symbol_table.new_symbol(root_name=reference.name,
                                                 tag=reference.name,
                                                 symbol_type=DataSymbol,
                                                 datatype=datatype)
            reference.symbol = new_symbol

        # Now handle all derived type. The name of a derived type is
        # 'flattened', i.e. all '%' are replaced with '_', and this is then
        # declared as a non-structured type. We also need to make sure that a
        # flattened name does not clash with a variable declared by the user.
        # We use the structured name (with '%') as tag to handle this.
        for reference in all_references:
            if not isinstance(reference, StructureReference):
                continue
            self._flatten_reference(reference, symbol_table,
                                    proxy_name_mapping)

        # Now add all non-local symbols, which need to be
        # imported from the appropriate module:
        # -----------------------------------------------
        mod_man = ModuleManager.get()
        for module_name, signature in read_write_info.set_of_all_used_vars:
            if not module_name:
                # Ignore local symbols, which will have been added above
                continue
            try:
                container = symbol_table.lookup(module_name)
            except KeyError:
                container = ContainerSymbol(module_name)
                symbol_table.add(container)

            # Now look up the original symbol. While the variable could
            # be declared Deferred here (i.e. just imported), we need the
            # type information for # the output variables (VAR_post), which
            # are created later and which will query the original symbol for
            # its type. And since they are not imported, they need to be
            # explicitly declared.
            mod_info = mod_man.get_module_info(module_name)
            container_symbol = mod_info.get_symbol(signature[0])
            if not container_symbol:
                # TODO #2120: This typically indicates a problem with parsing
                # a module: the psyir does not have the full tree structure.
                continue

            symbol_table.find_or_create_tag(tag=f"{signature[0]}@"
                                                f"{module_name}",
                                            root_name=signature[0],
                                            symbol_type=DataSymbol,
                                            interface=ImportInterface(
                                                container),
                                            datatype=container_symbol.datatype)

    # -------------------------------------------------------------------------
    @staticmethod
    def _add_call(program, name, args):
        '''This function creates a call to the subroutine of the given name,
        providing the arguments. The call will be added to the program and
        to the symbol table.

        :param program: the PSyIR Routine to which any code must \
            be added. It also contains the symbol table to be used.
        :type program: :py:class:`psyclone.psyir.nodes.Routine`
        :param str name: name of the subroutine to call.
        :param args: all arguments for the call.
        :type args: List[:py:class:`psyclone.psyir.nodes.Node`]

        :raises TypeError: if there is a symbol with the \
            specified name defined that is not a RoutineSymbol.
        '''
        if name in program.symbol_table:
            routine_symbol = program.symbol_table.lookup(name)
            if not isinstance(routine_symbol, RoutineSymbol):
                raise TypeError(
                    f"Error when adding call: Routine '{name}' is "
                    f"a symbol of type '{type(routine_symbol).__name__}', "
                    f"not a 'RoutineSymbol'.")
        else:
            routine_symbol = RoutineSymbol(name)
            program.symbol_table.add(routine_symbol)
        call = Call.create(routine_symbol, args)
        program.addchild(call)

    # -------------------------------------------------------------------------
    @staticmethod
    def _create_output_var_code(name, program, is_input, read_var,
                                postfix, index=None, module_name=None):
        # pylint: disable=too-many-arguments
        '''
        This function creates all code required for an output variable.
        It creates the '_post' variable which stores the correct result
        from the file, which is read in. If the variable is not also an
        input variable, the variable itself will be declared (based on
        the size of the _post variable) and initialised to 0.
        This function also handles array of fields, which need to get
        an index number added.

        :param str name: the name of original variable (i.e.
            without _post), which will be looked up as a tag in the symbol
            table. If index is provided, it is incorporated in the tag using
            f"{name}_{index}_data".
        :param program: the PSyIR Routine to which any code must
            be added. It also contains the symbol table to be used.
        :type program: :py:class:`psyclone.psyir.nodes.Routine`
        :param bool is_input: True if this variable is also an input
            parameter.
        :param str read_var: the readvar method to be used including the
            name of the PSyData object (e.g. 'psy_data%ReadVar')
        :param str postfix: the postfix to use for the expected output
            values, which are read from the file.
        :param index: if present, the index to the component of a field vector.
        :type index: Optional[int]

        :returns: a 2-tuple containing the output Symbol after the kernel,
             and the expected output read from the file.
        :rtype: Tuple[:py:class:`psyclone.psyir.symbols.Symbol`,
                      :py:class:`psyclone.psyir.symbols.Symbol`]

        '''
        # Look up the corresponding non-written variable to get the required
        # type information for declaring the _POST/output variable:
        symbol_table = program.symbol_table
        if module_name:
            sym = symbol_table.lookup_with_tag(f"{name}@{module_name}")
        else:
            if index is not None:
                sym = symbol_table.lookup_with_tag(f"{name}_{index}_data")
            else:
                # If it is not indexed then `name` will already end in "_data"
                sym = symbol_table.lookup_with_tag(name)

        # Declare a 'post' variable of the same type and read in its value.
        post_name = sym.name + postfix
        post_sym = symbol_table.new_symbol(post_name,
                                           symbol_type=DataSymbol,
                                           datatype=sym.datatype)
<<<<<<< HEAD
        if module_name:
            post_tag = f"{name}{postfix}@{module_name}"
=======
        if index is not None:
            post_tag = f"{name}{postfix}%{index}"
>>>>>>> 56648dcc
        else:
            if index is not None:
                post_tag = f"{name}_{index}_data{postfix}"
            else:
                # If it is not indexed then `name` will already end in "_data"
                post_tag = f"{name}{postfix}"
        name_lit = Literal(post_tag, CHARACTER_TYPE)
        LFRicExtractDriverCreator._add_call(program, read_var,
                                            [name_lit,
                                             Reference(post_sym)])

        # Now if a variable is written to, but not read, the variable
        # is not allocated. So we need to allocate it and set it to 0.
        if not is_input:
            if (isinstance(post_sym.datatype, ArrayType) or
                    (isinstance(post_sym.datatype, UnknownFortranType) and
                     isinstance(post_sym.datatype.partial_datatype,
                                ArrayType))):
                alloc = IntrinsicCall.create(
                    IntrinsicCall.Intrinsic.ALLOCATE,
                    [Reference(sym), ("mold", Reference(post_sym))])
                program.addchild(alloc)
            set_zero = Assignment.create(Reference(sym),
                                         Literal("0", INTEGER_TYPE))
            program.addchild(set_zero)
        return (sym, post_sym)

    # -------------------------------------------------------------------------
    def _create_read_in_code(self, program, psy_data, original_symbol_table,
                             read_write_info, postfix):
<<<<<<< HEAD
        # pylint: disable=too-many-arguments, too-many-branches
=======
        # pylint: disable=too-many-arguments, too-many-locals
>>>>>>> 56648dcc
        '''This function creates the code that reads in the NetCDF file
        produced during extraction. For each:

        - variable that is read-only, it will declare the symbol and add code
          that reads in the variable using the PSyData library.
        - variable that is read and written, it will create code to read in the
          variable that is read, and create a new variable with the same name
          and "_post" added which is read in to store the values from the
          NetCDF file after the instrumented region was executed. In the end,
          the variable that was read and written should have the same value
          as the corresponding "_post" variable.
        - variable that is written only, it will create a variable with "_post"
          as postfix that reads in the output data from the NetCDF file. It
          then also declares a variable without postfix (which will be the
          parameter to the function), allocates it based on the shape of
          the corresponding "_post" variable, and initialises it with 0.

        :param program: the PSyIR Routine to which any code must
            be added. It also contains the symbol table to be used.
        :type program: :py:class:`psyclone.psyir.nodes.Routine`
        :param psy_data: the PSyData symbol to be used.
        :type psy_data: :py:class:`psyclone.psyir.symbols.DataSymbol`
        :param read_write_info: information about all input and output
            parameters.
        :type read_write_info: :py:class:`psyclone.psyir.tools.ReadWriteInfo`
        :param str postfix: a postfix that is added to a variable name to
            create the corresponding variable that stores the output
            value from the kernel data file.

        :returns: all output parameters, i.e. variables that need to be
            verified after executing the kernel. Each entry is a 2-tuple
            containing the symbol of the computed variable, and the symbol
            of the variable that contains the value read from the file.
        :rtype: List[Tuple[:py:class:`psyclone.psyir.symbols.Symbol`,
                           :py:class:`psyclone.psyir.symbols.Symbol`]]

        '''
        def _sym_is_field(sym):
            '''Utility that determines whether the supplied Symbol represents
            an LFRic field.

            :param sym: the Symbol to check.
            :type sym: :py:class:`psyclone.psyir.symbols.TypedSymbol`

            :returns: True if the Symbol represents a field, False otherwise.
            :rtype: bool

            '''
            if isinstance(orig_sym.datatype, UnknownFortranType):
                intrinsic_name = sym.datatype.partial_datatype.intrinsic.name
            else:
                intrinsic_name = sym.datatype.intrinsic.name
            return intrinsic_name in self._all_field_types

        symbol_table = program.scope.symbol_table
        read_var = f"{psy_data.name}%ReadVariable"
        mod_man = ModuleManager.get()

        # First handle variables that are read:
        # -------------------------------------
        for module_name, signature in read_write_info.read_list:
            # Find the right symbol for the variable. Note that all variables
            # in the input and output list have been detected as being used
            # when the variable accesses were analysed. Therefore, these
            # variables have References, and will already have been declared
            # in the symbol table (in _add_all_kernel_symbols).
            sig_str = self._flatten_signature(signature)
            if module_name:
                mod_info = mod_man.get_module_info(module_name)
                orig_sym = mod_info.get_symbol(signature[0])
                if not orig_sym:
                    # TODO 2120: We likely couldn't parse the module.
                    print(f"Index error finding '{sig_str}' in "
                          f"'{module_name}'.")
            else:
                orig_sym = original_symbol_table.lookup(signature[0])

            # If the symbol is a constant, it cannot and does not need
            # to be read in:
            if orig_sym and orig_sym.is_constant:
                continue
            if orig_sym and orig_sym.is_array and _sym_is_field(orig_sym):
                # This is a field vector, so add all individual fields
                upper = int(orig_sym.datatype.shape[0].upper.value)
                for i in range(1, upper+1):
                    sym = symbol_table.lookup_with_tag(f"{sig_str}_{i}_data")
                    name_lit = Literal(f"{sig_str}%{i}", CHARACTER_TYPE)
                    self._add_call(program, read_var, [name_lit,
                                                       Reference(sym)])
                continue

            if module_name:
                tag = f"{signature[0]}@{module_name}"
                try:
                    sym = symbol_table.lookup_with_tag(tag)
                except KeyError:
                    print(f"Cannot find variable with tag '{tag}' - likely "
                          f"a symptom of an earlier parsing problem.")
                    # TODO #2120: Better error handling, at this stage
                    # we likely could not find a module variable (e.g.
                    # because we couldn't successfully parse the module)
                    # and will have inconsistent/missing declarations.
                    continue
                name_lit = Literal(tag, CHARACTER_TYPE)
            else:
                sym = symbol_table.lookup_with_tag(str(signature))
                name_lit = Literal(str(signature), CHARACTER_TYPE)
            self._add_call(program, read_var, [name_lit, Reference(sym)])

        # Then handle all variables that are written (note that some
        # variables might be read and written)
        # ----------------------------------------------------------
        # Collect all output symbols to later create the tests for
        # correctness. This list stores 2-tuples: first one the
        # variable that stores the output from the kernel, the second
        # one the variable that stores the output values read from the
        # file. The content of these two variables should be identical
        # at the end.
        output_symbols = []

        for module_name, signature in read_write_info.write_list:
            # Find the right symbol for the variable. Note that all variables
            # in the input and output list have been detected as being used
            # when the variable accesses were analysed. Therefore, these
            # variables have References, and will already have been declared
            # in the symbol table (in _add_all_kernel_symbols).
            if module_name:
                mod_info = mod_man.get_module_info(module_name)
                orig_sym = mod_info.get_symbol(signature[0])
            else:
                orig_sym = original_symbol_table.lookup(signature[0])
            is_input = read_write_info.is_read(signature)
            if orig_sym.is_array and _sym_is_field(orig_sym):
                # This is a field vector, so handle each individual field
                # adding a number
                flattened = self. _flatten_signature(signature)
                upper = int(orig_sym.datatype.shape[0].upper.value)
                for i in range(1, upper+1):
                    sym_tuple = \
                        self._create_output_var_code(flattened, program,
                                                     is_input, read_var,
                                                     postfix, index=i)
                    output_symbols.append(sym_tuple)
            else:
                sig_str = str(signature)
                sym_tuple = \
                    self._create_output_var_code(str(signature), program,
                                                 is_input, read_var, postfix,
                                                 module_name=module_name)
                output_symbols.append(sym_tuple)

        return output_symbols

    # -------------------------------------------------------------------------
    @staticmethod
    def _import_modules(symbol_table, sched):
        '''This function adds all the import statements required for the
        actual kernel calls. It finds all calls in the schedule and
        checks for calls with an ImportInterface. Any such call will
        add a ContainerSymbol for the module and a RoutineSymbol (pointing
        to the container) to the symbol table.

        :param symbol_table: the symbol table to which the symbols are added.
        :type symbol_table: :py:class:`psyclone.psyir.symbols.SymbolTable`
        :param sched: the schedule to analyse for module imports.
        :type sched: :py:class:`psyclone.psyir.nodes.Schedule`

        '''
        for call in sched.walk(Call):
            routine = call.routine
            if not isinstance(routine.interface, ImportInterface):
                # No import required, can be ignored.
                continue
            if routine.name in symbol_table:
                # Symbol has already been added - ignore
                continue
            # We need to create a new symbol for the module and the routine
            # called (the PSyIR backend will then create a suitable import
            # statement).
            module = ContainerSymbol(routine.interface.container_symbol.name)
            symbol_table.add(module)
            new_routine_sym = RoutineSymbol(routine.name, DeferredType(),
                                            interface=ImportInterface(module))
            symbol_table.add(new_routine_sym)

    # -------------------------------------------------------------------------
    @staticmethod
    def _add_precision_symbols(symbol_table):
        '''This function adds an import of the various precision
        symbols used by LFRic from the constants_mod module.

        :param symbol_table: the symbol table to which the precision symbols \
            must be added.
        :type symbol_table: :py:class:`psyclone.psyir.symbols.SymbolTable`

        '''
        const = LFRicConstants()
        mod_name = const.UTILITIES_MOD_MAP["constants"]["module"]
        constant_mod = ContainerSymbol(mod_name)
        symbol_table.add(constant_mod)
        # r_quad is defined in constants_mod, but not exported. So
        # we have to remove it from the lists of precisions to import.
        # TODO #2018
        all_precisions = [name for name in const.PRECISION_MAP
                          if name != "r_quad"]
        for prec_name in all_precisions:
            symbol_table.new_symbol(prec_name,
                                    tag=f"{prec_name}@{mod_name}",
                                    symbol_type=DataSymbol,
                                    datatype=INTEGER_TYPE,
                                    interface=ImportInterface(constant_mod))

    # -------------------------------------------------------------------------
    @staticmethod
    def _add_result_tests(program, output_symbols):
        '''Adds tests to check that all output variables have the expected
        value.

        :param program: the program to which the tests should be added.
        :type program: :py:class:`psyclone.psyir.nodes.Routine`
        :param output_symbols: a list containing all output variables of \
            the executed code. Each entry in the list is a 2-tuple, \
            containing first the symbol that was computed when executing \
            the kernels, and then the symbol containing the expected \
            values that have been read in from a file.
        :type output_symbols: \
            List[Tuple[:py:class:`psyclone.psyir.symbols.Symbol`
                       :py:class:`psyclone.psyir.symbols.Symbol`]]

        '''
        # TODO #2083: check if this can be combined with psyad result
        # comparison.
        for (sym_computed, sym_read) in output_symbols:
            if (isinstance(sym_computed.datatype, ArrayType) or
                    (isinstance(sym_computed.datatype, UnknownFortranType) and
                     isinstance(sym_computed.datatype.partial_datatype,
                                ArrayType))):
                cond = f"all({sym_computed.name} - {sym_read.name} == 0.0)"
            else:
                cond = f"{sym_computed.name} == {sym_read.name}"
            # The PSyIR has no support for output functions, so we parse
            # Fortran code to create a code block which stores the output
            # statements.
            code = f'''
                subroutine tmp()
                  integer :: {sym_computed.name}, {sym_read.name}
                  if ({cond}) then
                     print *,"{sym_computed.name} correct"
                  else
                     print *,"{sym_computed.name} incorrect. Values are:"
                     print *,{sym_computed.name}
                     print *,"{sym_computed.name} values should be:"
                     print *,{sym_read.name}
                  endif
                end subroutine tmp'''

            fortran_reader = FortranReader()
            container = fortran_reader.psyir_from_source(code)
            if_block = container.children[0].children[0]
            program.addchild(if_block.detach())

    # -------------------------------------------------------------------------
    def create(self, nodes, read_write_info, prefix, postfix, region_name):
        # pylint: disable=too-many-arguments
        '''This function uses the PSyIR to create a stand-alone driver
        that reads in a previously created file with kernel input and
        output information, and calls the kernels specified in the 'nodes'
        PSyIR tree with the parameters from the file. The `nodes` are
        consecutive nodes from the PSyIR tree.
        It returns the file container which contains the driver.

        :param nodes: a list of nodes.
        :type nodes: List[:py:class:`psyclone.psyir.nodes.Node`]
        :param read_write_info: information about all input and output \
            parameters.
        :type read_write_info: :py:class:`psyclone.psyir.tools.ReadWriteInfo`
        :param str prefix: the prefix to use for each PSyData symbol, \
            e.g. 'extract' as prefix will create symbols ``extract_psydata``.
        :param str postfix: a postfix that is appended to an output variable \
            to create the corresponding variable that stores the output \
            value from the kernel data file. The caller must guarantee that \
            no name clashes are created when adding the postfix to a variable \
            and that the postfix is consistent between extract code and \
            driver code (see 'ExtractTrans.determine_postfix()').
        :param Tuple[str,str] region_name: an optional name to \
            use for this PSyData area, provided as a 2-tuple containing a \
            location name followed by a local name. The pair of strings \
            should uniquely identify a region.

        :returns: the program PSyIR for a stand-alone driver.
        :rtype: :py:class:`psyclone.psyir.psyir.nodes.FileContainer`

        '''
        # pylint: disable=too-many-locals

        # Since this is a 'public' method of an entirely separate class,
        # we check that the list of nodes is what it expects. This is done
        # by invoking the validate function of the basic extract function.
        extract_trans = ExtractTrans()
        # We need to provide the prefix to the validation function:
        extract_trans.validate(nodes, options={"prefix": prefix})

        # Avoid circular import
        # pylint: disable=import-outside-toplevel
        from psyclone.domain.lfric.lfric_builtins import LFRicBuiltIn
        for node in nodes:
            for builtin in node.walk(LFRicBuiltIn):
                # If the lower_to_language function is not overwritten from
                # the implementation in Node, the builtin is not yet supported:
                if type(builtin).lower_to_language_level == \
                        Node.lower_to_language_level:
                    raise NotImplementedError(
                        f"LFRic builtin '{builtin.name}' is not supported")

        module_name, local_name = region_name
        unit_name = self._make_valid_unit_name(f"{module_name}_{local_name}")

        # First create the file container, which will only store the program:
        file_container = FileContainer(unit_name)

        # Create the program and add it to the file container:
        program = Routine(unit_name, is_program=True)
        program_symbol_table = program.symbol_table
        file_container.addchild(program)

        if prefix:
            prefix = prefix + "_"

        psy_data_mod = ContainerSymbol("read_kernel_data_mod")
        program_symbol_table.add(psy_data_mod)
        psy_data_type = DataTypeSymbol("ReadKernelDataType", DeferredType(),
                                       interface=ImportInterface(psy_data_mod))
        program_symbol_table.add(psy_data_type)

        # The validation of the extract transform guarantees that all nodes
        # in the node list have the same parent.
        invoke_sched = nodes[0].ancestor(InvokeSchedule)

        # The invoke-schedule might have children that are not in the node
        # list. So get the indices of the nodes for which a driver is to
        # be created, and then remove all other nodes from the copy.This
        # needs to be done before potential halo exchange nodes are removed,
        # to make sure we use the same indices (for e.g. loop boundary
        # names, which are dependent on the index of the nodes in the tree).
        # TODO #1731: this might not be required anymore if the loop
        # boundaries are fixed earlier.
        all_indices = [node.position for node in nodes]

        schedule_copy = invoke_sched.copy()

        # TODO #1992: if required, the following code will
        # remove halo exchange nodes from the driver.
        # halo_nodes = schedule_copy.walk(HaloExchange)
        # for halo_node in halo_nodes:
        #     halo_node.parent.children.remove(halo_node)

        original_symbol_table = invoke_sched.symbol_table
        proxy_name_mapping = self._get_proxy_name_mapping(schedule_copy)

        # Now clean up the try: remove nodes in the copy that are not
        # supposed to be extracted. Any node that should be extract
        # needs to be lowered, which will fix the loop boundaries
        # (TODO: #1731 - that might not be required anymore with 1731).
        # Otherwise, if e.g. the second loop is only extracted, this
        # loop would switch from using loop1_start/stop to loop0_start/stop
        # since it is then the first loop (hence we need to do this
        # backwards to maintain the loop indices). Note that the
        # input/output list will already contain the loop boundaries,
        # so we can't simply change them (also, the original indices
        # will be used when writing the file).
        children = schedule_copy.children[:]
        children.reverse()
        for child in children:
            if child.position not in all_indices:
                child.detach()
            else:
                child.lower_to_language_level()

        # Find all imported routines and add them to the symbol table
        # of the driver, so the driver will have the correct import
        # statements.
        self._import_modules(program.scope.symbol_table, schedule_copy)
        self._add_precision_symbols(program.scope.symbol_table)
        self._add_all_kernel_symbols(schedule_copy, program_symbol_table,
                                     proxy_name_mapping, read_write_info)

        root_name = prefix + "psy_data"
        psy_data = program_symbol_table.new_symbol(root_name=root_name,
                                                   symbol_type=DataSymbol,
                                                   datatype=psy_data_type)

        # Provide the module and region name to the OpenRead method, which
        # will reconstruct the name of the data file to read.
        module_str = Literal(module_name, CHARACTER_TYPE)
        region_str = Literal(local_name, CHARACTER_TYPE)
        self._add_call(program, f"{psy_data.name}%OpenRead",
                       [module_str, region_str])

        output_symbols = self._create_read_in_code(program, psy_data,
                                                   original_symbol_table,
                                                   read_write_info, postfix)
        # Move the nodes making up the extracted region into the Schedule
        # of the driver program
        all_children = schedule_copy.pop_all_children()
        for child in all_children:
            program.addchild(child)

        self._add_result_tests(program, output_symbols)

        return file_container

    # -------------------------------------------------------------------------
    @staticmethod
    def collect_all_required_modules(file_container):
        '''Collects recursively all modules used in the file container.
        It returns a dictionary, with the keys being all the (directly or
        indirectly) used modules.

        :param file_container: the FileContainer for which to collect all \
            used modules.
        :type file_container: \
            :py:class:`psyclone.psyir.psyir.nodes.FileContainer`

        :returns: a dictionary, with the required module names as key, and \
            as value a set of all modules required by the key module.
        :rtype: Dict[str, Set[str]]

        '''
        all_mods = set()
        for container in file_container.children:
            sym_tab = container.symbol_table
            # Add all imported modules (i.e. all container symbols)
            all_mods.update(symbol.name for symbol in sym_tab.symbols
                            if isinstance(symbol, ContainerSymbol))

        mod_manager = ModuleManager.get()
        return mod_manager.get_all_dependencies_recursively(all_mods)

    # -------------------------------------------------------------------------
    def get_driver_as_string(self, nodes, read_write_info, prefix, postfix,
                             region_name, writer=FortranWriter()):
        # pylint: disable=too-many-arguments, too-many-locals
        '''This function uses the `create()` function to get the PSyIR of a
        stand-alone driver, and then uses the provided language writer
        to create a string representation in the selected language
        (defaults to Fortran).
        All required modules will be inlined in the correct order, i.e. each
        module will only depend on modules inlined earlier, which will allow
        compilation of the driver. No other dependencies (except system
        dependencies like NetCDF) are required for compilation.

        :param nodes: a list of nodes.
        :type nodes: List[:py:class:`psyclone.psyir.nodes.Node`]
        :param read_write_info: information about all input and output \
            parameters.
        :type read_write_info: :py:class:`psyclone.psyir.tools.ReadWriteInfo`
        :param str prefix: the prefix to use for each PSyData symbol, \
            e.g. 'extract' as prefix will create symbols `extract_psydata`.
        :param str postfix: a postfix that is appended to an output variable \
            to create the corresponding variable that stores the output \
            value from the kernel data file. The caller must guarantee that \
            no name clashes are created when adding the postfix to a variable \
            and that the postfix is consistent between extract code and \
            driver code (see 'ExtractTrans.determine_postfix()').
        :param Tuple[str,str] region_name: an optional name to \
            use for this PSyData area, provided as a 2-tuple containing a \
            location name followed by a local name. The pair of strings \
            should uniquely identify a region.
        :param language_writer: a backend visitor to convert PSyIR \
            representation to the selected language. It defaults to \
            the FortranWriter.
        :type language_writer: \
            :py:class:`psyclone.psyir.backend.language_writer.LanguageWriter`

        :returns: the driver in the selected language.
        :rtype: str

        '''
        try:
            file_container = self.create(nodes, read_write_info, prefix,
                                         postfix, region_name)
        except NotImplementedError as err:
            print(f"Cannot create driver for '{region_name[0]}-"
                  f"{region_name[1]}' because:")
            print(str(err))
            return ""

        module_dependencies = self.collect_all_required_modules(file_container)
        # Sort the modules by dependencies, i.e. start with modules
        # that have no dependency. This is required for compilation, the
        # compiler must have found any dependent modules before it can
        # compile a module.
        mod_manager = ModuleManager.get()
        sorted_modules = mod_manager.sort_modules(module_dependencies)

        # Inline all required modules into the driver source file so that
        # it is stand-alone. Additionally, we need to remove all private
        # declarations (since then they default to be public, which is
        # required in order to potentially initialise an otherwise protected
        # module variable from the data file). And similarly remove all
        # 'protected' attributes.
        # TODO #2142: if the LFRic build system pre-processes all files,
        # we can modify the fparser tree or PSyIR information to do this
        # without risking an issue if the program contains a symbol named
        # 'protected' or 'private'.
        out = []
        # An optional comma and spaces, followed by either protected
        # or private as word:
        remove_regex = re.compile(r"(, *)?(\b(protected|private)\b)")

        for module in sorted_modules:
            # Note that all modules in `sorted_modules` are known to be in
            # the module manager, so we can always get the module info here.
            mod_info = mod_manager.get_module_info(module)
            # Remove protected and private:
            source = remove_regex.sub("", mod_info.get_source_code())
            out.append(source)

        out.append(writer(file_container))

        return "\n".join(out)

    # -------------------------------------------------------------------------
    def write_driver(self, nodes, read_write_info, prefix, postfix,
                     region_name, writer=FortranWriter()):
        # pylint: disable=too-many-arguments
        '''This function uses the ``get_driver_as_string()`` function to get a
        a stand-alone driver, and then writes this source code to a file. The
        file name is derived from the region name:
        "driver-"+module_name+"_"+region_name+".F90"

        :param nodes: a list of nodes containing the body of the driver
            routine.
        :type nodes: List[:py:class:`psyclone.psyir.nodes.Node`]
        :param read_write_info: information about all input and output \
            parameters.
        :type read_write_info: :py:class:`psyclone.psyir.tools.ReadWriteInfo`
        :param str prefix: the prefix to use for each PSyData symbol, \
            e.g. 'extract' as prefix will create symbols `extract_psydata`.
        :param str postfix: a postfix that is appended to an output variable \
            to create the corresponding variable that stores the output \
            value from the kernel data file. The caller must guarantee that \
            no name clashes are created when adding the postfix to a variable \
            and that the postfix is consistent between extract code and \
            driver code (see 'ExtractTrans.determine_postfix()').
        :param Tuple[str,str] region_name: an optional name to \
            use for this PSyData area, provided as a 2-tuple containing a \
            location name followed by a local name. The pair of strings \
            should uniquely identify a region.
        :param writer: a backend visitor to convert PSyIR \
            representation to the selected language. It defaults to \
            the FortranWriter.
        :type writer: \
            :py:class:`psyclone.psyir.backend.language_writer.LanguageWriter`

        '''
        code = self.get_driver_as_string(nodes, read_write_info, prefix,
                                         postfix, region_name, writer=writer)
        fll = FortLineLength()
        code = fll.process(code)
        if not code:
            # This indicates an error that was already printed,
            # so ignore it here.
            return
        module_name, local_name = region_name
        with open(f"driver-{module_name}-{local_name}.F90", "w",
                  encoding='utf-8') as out:
            out.write(code)<|MERGE_RESOLUTION|>--- conflicted
+++ resolved
@@ -315,6 +315,7 @@
 
 
         '''
+        # pylint: disable=too-many-locals
         all_references = sched.walk(Reference)
 
         # First we add all non-structure names to the symbol table. This way
@@ -484,16 +485,11 @@
         post_sym = symbol_table.new_symbol(post_name,
                                            symbol_type=DataSymbol,
                                            datatype=sym.datatype)
-<<<<<<< HEAD
         if module_name:
             post_tag = f"{name}{postfix}@{module_name}"
-=======
-        if index is not None:
-            post_tag = f"{name}{postfix}%{index}"
->>>>>>> 56648dcc
         else:
             if index is not None:
-                post_tag = f"{name}_{index}_data{postfix}"
+                post_tag = f"{name}{postfix}%{index}"
             else:
                 # If it is not indexed then `name` will already end in "_data"
                 post_tag = f"{name}{postfix}"
@@ -521,11 +517,8 @@
     # -------------------------------------------------------------------------
     def _create_read_in_code(self, program, psy_data, original_symbol_table,
                              read_write_info, postfix):
-<<<<<<< HEAD
         # pylint: disable=too-many-arguments, too-many-branches
-=======
-        # pylint: disable=too-many-arguments, too-many-locals
->>>>>>> 56648dcc
+        # pylint: disable=too-many-locals, too-many-statements
         '''This function creates the code that reads in the NetCDF file
         produced during extraction. For each:
 
