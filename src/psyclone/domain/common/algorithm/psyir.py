# -----------------------------------------------------------------------------
# BSD 3-Clause License
#
# Copyright (c) 2021, Science and Technology Facilities Council.
# All rights reserved.
#
# Redistribution and use in source and binary forms, with or without
# modification, are permitted provided that the following conditions are met:
#
# * Redistributions of source code must retain the above copyright notice, this
#   list of conditions and the following disclaimer.
#
# * Redistributions in binary form must reproduce the above copyright notice,
#   this list of conditions and the following disclaimer in the documentation
#   and/or other materials provided with the distribution.
#
# * Neither the name of the copyright holder nor the names of its
#   contributors may be used to endorse or promote products derived from
#   this software without specific prior written permission.
#
# THIS SOFTWARE IS PROVIDED BY THE COPYRIGHT HOLDERS AND CONTRIBUTORS
# "AS IS" AND ANY EXPRESS OR IMPLIED WARRANTIES, INCLUDING, BUT NOT
# LIMITED TO, THE IMPLIED WARRANTIES OF MERCHANTABILITY AND FITNESS
# FOR A PARTICULAR PURPOSE ARE DISCLAIMED. IN NO EVENT SHALL THE
# COPYRIGHT HOLDER OR CONTRIBUTORS BE LIABLE FOR ANY DIRECT, INDIRECT,
# INCIDENTAL, SPECIAL, EXEMPLARY, OR CONSEQUENTIAL DAMAGES (INCLUDING,
# BUT NOT LIMITED TO, PROCUREMENT OF SUBSTITUTE GOODS OR SERVICES;
# LOSS OF USE, DATA, OR PROFITS; OR BUSINESS INTERRUPTION) HOWEVER
# CAUSED AND ON ANY THEORY OF LIABILITY, WHETHER IN CONTRACT, STRICT
# LIABILITY, OR TORT (INCLUDING NEGLIGENCE OR OTHERWISE) ARISING IN
# ANY WAY OUT OF THE USE OF THIS SOFTWARE, EVEN IF ADVISED OF THE
# POSSIBILITY OF SUCH DAMAGE.
# -----------------------------------------------------------------------------
# Author R. W. Ford STFC Daresbury Lab

'''This module contains PSyclone Algorithm-layer-specific PSyIR classes.

'''
from __future__ import absolute_import
import six

from psyclone.psyir.nodes import Call, Reference, DataNode, Literal, \
<<<<<<< HEAD
    ArrayReference, Routine
from psyclone.psyir.symbols import TypeSymbol, ContainerSymbol, \
=======
    ArrayReference
from psyclone.psyir.symbols import DataTypeSymbol, ContainerSymbol, \
>>>>>>> fac74ba1
    GlobalInterface, RoutineSymbol
from psyclone.errors import GenerationError


class AlgorithmInvokeCall(Call):
    '''An invoke call in a PSyclone Algorithm layer.

    :param invoke_routine_symbol: the routine that this call calls.
    :type invoke_routine_symbol: \
        py:class:`psyclone.psyir.symbols.RoutineSymbol`
    :param int index: the position of this invoke call relative to \
        other invokes in the algorithm layer.
    :param parent: optional parent of this node in the PSyIR. Defaults \
        to None.
    :type parent: sub-class of :py:class:`psyclone.psyir.nodes.Node` \
        or NoneType
    :param description: an optional description of the \
        AlgorithmInvokeCall. Defaults to None.
    :type description: str or NoneType

    :raises TypeError: if the index argument is not an integer.
    :raises ValueError: if the index argument is negative.

    '''
    _children_valid_format = "[KernelFunctor]*"
    _text_name = "AlgorithmInvokeCall"
    _colour = "green"

    def __init__(self, invoke_routine_symbol, index, parent=None,
                 description=None):
        super(AlgorithmInvokeCall, self).__init__(
            invoke_routine_symbol, parent=parent)

        if not isinstance(index, int):
            raise TypeError(
                "AlgorithmInvokeCall index argument should be an int but "
                "found '{0}'.".format(type(index).__name__))
        if index < 0:
            raise ValueError(
                "AlgorithmInvokeCall index argument should be a non-negative "
                "integer but found {0}.".format(index))

        # In Python2 description may be unicode or str so check for
        # both (in a way that Python3 is happy with).
        if description and not isinstance(description, (str, six.text_type)):
            raise TypeError(
                "AlgorithmInvokeCall description argument should be a str but "
                "found '{0}'.".format(type(description).__name__))

        if description:
            # Avoid unicode issues with Python2
            description = str(description)
        self._index = index
        self.psylayer_routine_root_name = None
        self.psylayer_container_root_name = None
        self._description = description

    @classmethod
    def create(cls, routine, arguments, index, description=None):
        '''Create an instance of the calling class given valid instances of a
        routine symbol, a list of child nodes for its arguments, an
        index and an optional description.

        :param routine: the routine that the calling class calls.
        :type routine: py:class:`psyclone.psyir.symbols.RoutineSymbol`
        :param arguments: the arguments to this routine. These are \
            added as child nodes.
        :type arguments: list of :py:class:`psyclone.psyir.nodes.DataNode`
        :param int index: the position of this invoke call relative to \
            other invokes in the algorithm layer.
        :param description: a string describing the purpose of the \
            invoke or None if one is not provided. This is used to \
            create the name of the routine that replaces the \
            invoke. Defaults to None.
        :type description: str or NoneType

        :raises GenerationError: if the arguments argument is not a \
            list.

        :returns: an instance of the calling class.
        :rtype: :py:class:`psyclone.psyir.nodes.AlgorithmInvokeCall` \
            or a subclass thereof.

        '''
        if not isinstance(arguments, list):
            raise GenerationError(
                "AlgorithmInvokeCall create arguments argument should be a "
                "list but found '{0}'.".format(type(arguments).__name__))

        call = cls(routine, index, description=description)
        call.children = arguments
        return call

    @staticmethod
    def _validate_child(position, child):
        '''
        :param int position: the position to be validated.
        :param child: a child to be validated.
        :type child: :py:class:`psyclone.psyir.nodes.Node`

        :returns: whether the given child and position are valid for this node.
        :rtype: bool

        '''
        return isinstance(child, KernelFunctor)

    def node_str(self, colour=True):
        '''Construct a text representation of this node, optionally
        containing colour control codes. Specialise as this node has
        an additional description argument.

        :param bool colour: whether or not to include colour control \
            codes. Optional argument that defaults to True.

        :returns: description of this PSyIR node.
        :rtype: str

        '''
        return "{0}[description=\"{1}\"]".format(self.coloured_name(colour),
                                                 self._description)

    def _def_routine_root_name(self):
        '''Internal method that returns the proposed language-level routine
        name given the index of this invoke.

        :returns: the proposed processed routine name for this invoke.
        :rtype: str

        '''
        if self._description:
            routine_root_name = self._description.lower().strip()
            if routine_root_name[0] == '"' and routine_root_name[-1] == '"' \
               or \
               routine_root_name[0] == "'" and routine_root_name[-1] == "'":
                # fparser2 (issue #295) currently includes quotes as
                # part of a string, so strip them out.
                routine_root_name = routine_root_name[1:-1].strip()

            routine_root_name = routine_root_name.replace(" ", "_")
        else:
            routine_root_name = "invoke_{0}".format(self._index)
            if len(self.children) == 1:
                # Add the name of the kernel if there is only one call
                routine_root_name += "_" + self.children[0].name
        return routine_root_name

    def create_psylayer_symbol_root_names(self):
        '''If the PSy-layer routine and container root names have not been
        created, then create them. The invoke root name is based on
        the position of this node (compared to other nodes of the same
        type) in the PSyIR tree. Note, we do not create and store
        symbols, as the container name needs to be consistent between
        different invoke calls and we have no way of knowing whether
        one has already been created without the symbol being stored
        in the symbol table, and we don't want to add anything related
        to the lower level PSyIR to the symbol table before lowering.

        '''
        self.psylayer_routine_root_name = self._def_routine_root_name()

        # Use the name of the closest ancestor routine of this node as
        # the basis for the new container name
        node = self.ancestor(Routine, include_self=True)
        self.psylayer_container_root_name = "psy_{0}".format(node.name)

    def lower_to_language_level(self):
        '''Transform this node and its children into an appropriate Call
        node.

        '''
        self.create_psylayer_symbol_root_names()

        arguments = []
        arguments_str = []
        for kern in self.children:
            for arg in kern.children:
                if isinstance(arg, Literal):
                    # Literals are not passed by argument.
                    pass
                elif isinstance(arg, (Reference, ArrayReference)):
                    # TODO #753 use a better check for equivalence (math_equal)
                    if str(arg).lower() not in arguments_str:
                        arguments_str.append(str(arg).lower())
                        arguments.append(arg.copy())
                else:
                    raise GenerationError(
                        "Expected Algorithm-layer kernel arguments to be "
                        "a literal, reference or array reference, but "
                        "found '{0}'.".format(type(arg).__name__))

        symbol_table = self.scope.symbol_table

        container_tag = self.psylayer_container_root_name
        try:
            container_symbol = symbol_table.lookup_with_tag(container_tag)
        except KeyError:
            container_symbol = symbol_table.new_symbol(
                root_name=container_tag, tag=container_tag,
                symbol_type=ContainerSymbol)

        routine_tag = self.psylayer_routine_root_name
        interface = GlobalInterface(container_symbol)
        routine_symbol = symbol_table.new_symbol(
            root_name=routine_tag, tag=routine_tag, symbol_type=RoutineSymbol,
            interface=interface)

        call = Call.create(routine_symbol, arguments)
        self.replace_with(call)


class KernelFunctor(Reference):
    '''Object containing a kernel call, a description of its required
    interface and the arguments to be passed to it.

    :param symbol: the functor symbol.
    :type symbol: :py:class:`psyclone.psyir.symbols.Symbol`
    :param parent: the parent node of this functor instance.
    :type parent: :py:class:`psyclone.psyir.nodes.Node` or NoneType

    '''
    _children_valid_format = "[DataNode]*"
    _text_name = "KernelFunctor"

    def __init__(self, symbol, parent=None):
        # pylint: disable=super-with-arguments
        super(KernelFunctor, self).__init__(symbol, parent=parent)

        if not isinstance(symbol, DataTypeSymbol):
            raise TypeError(
                "KernelFunctor symbol argument should be a DataTypeSymbol but "
                "found '{0}'.".format(type(symbol).__name__))

    @classmethod
    def create(cls, symbol, arguments):
        '''Create an instance of the calling class given valid instances of a
        DataTypeSymbol and a list of child nodes for its arguments.

        :param symbol: the name of the kernel type that this object \
            references.
        :type symbol: py:class:`psyclone.psyir.symbols.DataTypeSymbol`
        :param arguments: the arguments to this routine. These are \
            added as child nodes.
        :type arguments: list of :py:class:`psyclone.psyir.nodes.DataNode`

        :returns: an instance of the calling class.
        :rtype: :py:class:`psyclone.psyir.nodes.Call` or subclass thereof.

        '''
        if not isinstance(symbol, DataTypeSymbol):
            raise GenerationError(
                "KernelFunctor create() symbol argument should be a "
                "DataTypeSymbol but found '{0}'.".format(
                    type(symbol).__name__))
        if not isinstance(arguments, list):
            raise GenerationError(
                "KernelFunctor create() arguments argument should be a list "
                "but found '{0}'.".format(type(arguments).__name__))

        call = cls(symbol)
        call.children = arguments
        return call

    @staticmethod
    def _validate_child(position, child):
        '''
        :param int position: the position to be validated.
        :param child: a child to be validated.
        :type child: :py:class:`psyclone.psyir.nodes.Node`

        :return: whether the given child and position are valid for this node.
        :rtype: bool

        '''
        return isinstance(child, DataNode)

    def node_str(self, colour=True):
        '''
        Construct a text representation of this node, optionally containing
        colour control codes.

        :param bool colour: whether or not to include colour control codes.

        :returns: description of this PSyIR node.
        :rtype: str

        '''
        return "{0}[name='{1}']".format(
            self.coloured_name(colour), self.symbol.name)


__all__ = [
    'AlgorithmInvokeCall',
    'KernelFunctor']<|MERGE_RESOLUTION|>--- conflicted
+++ resolved
@@ -40,13 +40,8 @@
 import six
 
 from psyclone.psyir.nodes import Call, Reference, DataNode, Literal, \
-<<<<<<< HEAD
     ArrayReference, Routine
-from psyclone.psyir.symbols import TypeSymbol, ContainerSymbol, \
-=======
-    ArrayReference
 from psyclone.psyir.symbols import DataTypeSymbol, ContainerSymbol, \
->>>>>>> fac74ba1
     GlobalInterface, RoutineSymbol
 from psyclone.errors import GenerationError
 
