--- conflicted
+++ resolved
@@ -1,7 +1,7 @@
 # -----------------------------------------------------------------------------
 # BSD 3-Clause License
 #
-# Copyright (c) 2021-2022, Science and Technology Facilities Council.
+# Copyright (c) 2021-2023, Science and Technology Facilities Council.
 # All rights reserved.
 #
 # Redistribution and use in source and binary forms, with or without
@@ -40,11 +40,6 @@
 the output data contained in the input file.
 '''
 
-<<<<<<< HEAD
-import six
-=======
-from __future__ import absolute_import
->>>>>>> 0c4540d9
 
 from psyclone.configuration import Config
 from psyclone.errors import InternalError
