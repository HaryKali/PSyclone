# -----------------------------------------------------------------------------
# BSD 3-Clause License
#
# Copyright (c) 2021, Science and Technology Facilities Council.
# All rights reserved.
#
# Redistribution and use in source and binary forms, with or without
# modification, are permitted provided that the following conditions are met:
#
# * Redistributions of source code must retain the above copyright notice, this
#   list of conditions and the following disclaimer.
#
# * Redistributions in binary form must reproduce the above copyright notice,
#   this list of conditions and the following disclaimer in the documentation
#   and/or other materials provided with the distribution.
#
# * Neither the name of the copyright holder nor the names of its
#   contributors may be used to endorse or promote products derived from
#   this software without specific prior written permission.
#
# THIS SOFTWARE IS PROVIDED BY THE COPYRIGHT HOLDERS AND CONTRIBUTORS
# "AS IS" AND ANY EXPRESS OR IMPLIED WARRANTIES, INCLUDING, BUT NOT
# LIMITED TO, THE IMPLIED WARRANTIES OF MERCHANTABILITY AND FITNESS
# FOR A PARTICULAR PURPOSE ARE DISCLAIMED. IN NO EVENT SHALL THE
# COPYRIGHT HOLDER OR CONTRIBUTORS BE LIABLE FOR ANY DIRECT, INDIRECT,
# INCIDENTAL, SPECIAL, EXEMPLARY, OR CONSEQUENTIAL DAMAGES (INCLUDING,
# BUT NOT LIMITED TO, PROCUREMENT OF SUBSTITUTE GOODS OR SERVICES;
# LOSS OF USE, DATA, OR PROFITS; OR BUSINESS INTERRUPTION) HOWEVER
# CAUSED AND ON ANY THEORY OF LIABILITY, WHETHER IN CONTRACT, STRICT
# LIABILITY, OR TORT (INCLUDING NEGLIGENCE OR OTHERWISE) ARISING IN
# ANY WAY OUT OF THE USE OF THIS SOFTWARE, EVEN IF ADVISED OF THE
# POSSIBILITY OF SUCH DAMAGE.
# -----------------------------------------------------------------------------
# Author A. R. Porter, STFC Daresbury Lab

'''Module providing a transformation from a generic PSyIR representation of
   a PSy layer into a NEMO-specific one.

'''

from psyclone.transformations import Transformation, TransformationError
from psyclone.psyir.nodes import Routine, Loop, Node
from psyclone.domain.nemo.transformations import \
    CreateNemoInvokeScheduleTrans, \
    CreateNemoKernelTrans, CreateNemoLoopTrans


class CreateNemoPSyTrans(Transformation):
    """
    Transform generic (language-level) PSyIR representation into a PSyclone
    version with specialised, NEMO-specific nodes. For example:

    >>> from psyclone.psyir.frontend.fortran import FortranReader
    >>> from psyclone.psyir.nodes import Loop
    >>> from psyclone.domain.nemo.transformations import CreateNemoPSyTrans
    >>> code = '''
    ... subroutine sub()
    ...   integer :: ji, tmp(10)
    ...   do ji=1, 10
    ...     tmp(ji) = 2*ji
    ...   end do
    ... end subroutine sub'''
    >>> psyir = FortranReader().psyir_from_source(code)
    >>> loop = psyir.walk(Loop)[0]
    >>> trans = CreateNemoPSyTrans()
<<<<<<< HEAD
    >>> sched, _ = trans.apply(psyir)
    >>> sched.view()
    FileContainer[None]
        NemoInvokeSchedule[invoke='sub']
            0: Loop[type='lon', field_space='None', it_space='None']
                Literal[value:'1', Scalar<INTEGER, UNDEFINED>]
                Literal[value:'10', Scalar<INTEGER, UNDEFINED>]
                Literal[value:'1', Scalar<INTEGER, UNDEFINED>]
                Schedule[]
                    0: InlinedKern[]
                        Schedule[]
                            0: Assignment[]
                                ArrayReference[name:'tmp']
                                    Reference[name:'ji']
                                BinaryOperation[operator:'MUL']
                                    Literal[value:'2', Scalar<INTEGER, UNDEFINED>]
                                    Reference[name:'ji']
=======
    >>> trans.apply(psyir)
    >>> psyir.view()
    NemoInvokeSchedule[invoke='sub']
        0: Loop[type='lon', field_space='None', it_space='None']
            Literal[value:'1', Scalar<INTEGER, UNDEFINED>]
            Literal[value:'10', Scalar<INTEGER, UNDEFINED>]
            Literal[value:'1', Scalar<INTEGER, UNDEFINED>]
            Schedule[]
                0: InlinedKern[]
                    Schedule[]
                        0: Assignment[]
                            ArrayReference[name:'tmp']
                                Reference[name:'ji']
                            BinaryOperation[operator:'MUL']
                                Literal[value:'2.0', Scalar<REAL, UNDEFINED>]
                                Reference[name:'ji']
>>>>>>> ed8f863e

    The result of this transformation is that the root `Routine` has
    been converted into a `NemoInvokeSchedule`, the `Loop` is now a
    `NemoLoop` (with type 'lon' [for longitude]) and the body of the loop
    is now an `InlinedKern`.

    """
    @property
    def name(self):
        '''
        :returns: the name of the transformation.
        :rtype: str

        TODO #1214 remove this method.

        '''
        return type(self).__name__

    def validate(self, node, options=None):
        '''
        Check that the supplied node is a valid target for this transformation.

        :param node: the root of the PSyIR tree to be transformed.
        :type node: :py:class:`psyclone.psyir.nodes.Node`
        :param options: a dictionary with options for \
            transformations. No options are used in this \
            transformation. This is an optional argument that defaults \
            to None.
        :type options: dict of string:values or None

        :raises TransformationError: if the supplied node is not a PSyIR node.

        '''
        if not isinstance(node, Node):
            raise TransformationError(
                "Error in CreateNemoPSyTrans transformation. The supplied node"
                " should be a PSyIR Node but found '{0}'".format(
                    type(node).__name__))

        super(CreateNemoPSyTrans, self).validate(node, options=options)

    def apply(self, psyir, options=None):
        '''
        Takes generic PSyIR and replaces recognised structures with
        NEMO-specific PSyIR (in-place). Note that this may mean replacing
        the top-level node itself and therefore this routine returns the
        root of the modified tree.

        :param psyir: the root node of the PSyIR tree to process.
        :type psyir: :py:class:`psyclone.psyir.nodes.Node`
        :param options: a dictionary with options for \
            transformations. No options are used in this \
            transformation. This is an optional argument that defaults \
            to None.
        :type options: dict of string:values or None

        '''
        self.validate(psyir, options=options)

        invoke_trans = CreateNemoInvokeScheduleTrans()
        kern_trans = CreateNemoKernelTrans()
        loop_trans = CreateNemoLoopTrans()

        # Since the transformations replace nodes in the tree, we apply
        # them 'depth first':

        # First, transform suitable Loop bodies into Kernels
        loops = psyir.walk(Loop)
        # Reverse the list so that we transform the deepest loop bodies first
        # so as to try to reduce repeated walking of the tree.
        loops.reverse()

        for loop in loops:
            try:
                kern_trans.apply(loop.loop_body)
            except TransformationError:
                # Not all loop bodies are valid kernels (e.g. if they do IO)
                pass

        # Second, transform generic Loops into NemoLoops
        for loop in loops:
            loop_trans.apply(loop)

        # Third, transform any Routines into NemoInvokeSchedules. Have to
        # allow for the supplied top-level node being a Routine and therefore
        # being replaced.
        for routine in psyir.walk(Routine):
            invoke_trans.apply(routine)


# For AutoAPI documentation generation
__all__ = ['CreateNemoPSyTrans']<|MERGE_RESOLUTION|>--- conflicted
+++ resolved
@@ -63,9 +63,8 @@
     >>> psyir = FortranReader().psyir_from_source(code)
     >>> loop = psyir.walk(Loop)[0]
     >>> trans = CreateNemoPSyTrans()
-<<<<<<< HEAD
-    >>> sched, _ = trans.apply(psyir)
-    >>> sched.view()
+    >>> trans.apply(psyir)
+    >>> psyir.view()
     FileContainer[None]
         NemoInvokeSchedule[invoke='sub']
             0: Loop[type='lon', field_space='None', it_space='None']
@@ -81,24 +80,6 @@
                                 BinaryOperation[operator:'MUL']
                                     Literal[value:'2', Scalar<INTEGER, UNDEFINED>]
                                     Reference[name:'ji']
-=======
-    >>> trans.apply(psyir)
-    >>> psyir.view()
-    NemoInvokeSchedule[invoke='sub']
-        0: Loop[type='lon', field_space='None', it_space='None']
-            Literal[value:'1', Scalar<INTEGER, UNDEFINED>]
-            Literal[value:'10', Scalar<INTEGER, UNDEFINED>]
-            Literal[value:'1', Scalar<INTEGER, UNDEFINED>]
-            Schedule[]
-                0: InlinedKern[]
-                    Schedule[]
-                        0: Assignment[]
-                            ArrayReference[name:'tmp']
-                                Reference[name:'ji']
-                            BinaryOperation[operator:'MUL']
-                                Literal[value:'2.0', Scalar<REAL, UNDEFINED>]
-                                Reference[name:'ji']
->>>>>>> ed8f863e
 
     The result of this transformation is that the root `Routine` has
     been converted into a `NemoInvokeSchedule`, the `Loop` is now a
