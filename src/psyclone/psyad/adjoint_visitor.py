# -----------------------------------------------------------------------------
# BSD 3-Clause License
#
# Copyright (c) 2021, Science and Technology Facilities Council.
# All rights reserved.
#
# Redistribution and use in source and binary forms, with or without
# modification, are permitted provided that the following conditions are met:
#
# * Redistributions of source code must retain the above copyright notice, this
#   list of conditions and the following disclaimer.
#
# * Redistributions in binary form must reproduce the above copyright notice,
#   this list of conditions and the following disclaimer in the documentation
#   and/or other materials provided with the distribution.
#
# * Neither the name of the copyright holder nor the names of its
#   contributors may be used to endorse or promote products derived from
#   this software without specific prior written permission.
#
# THIS SOFTWARE IS PROVIDED BY THE COPYRIGHT HOLDERS AND CONTRIBUTORS
# "AS IS" AND ANY EXPRESS OR IMPLIED WARRANTIES, INCLUDING, BUT NOT
# LIMITED TO, THE IMPLIED WARRANTIES OF MERCHANTABILITY AND FITNESS
# FOR A PARTICULAR PURPOSE ARE DISCLAIMED. IN NO EVENT SHALL THE
# COPYRIGHT HOLDER OR CONTRIBUTORS BE LIABLE FOR ANY DIRECT, INDIRECT,
# INCIDENTAL, SPECIAL, EXEMPLARY, OR CONSEQUENTIAL DAMAGES (INCLUDING,
# BUT NOT LIMITED TO, PROCUREMENT OF SUBSTITUTE GOODS OR SERVICES;
# LOSS OF USE, DATA, OR PROFITS; OR BUSINESS INTERRUPTION) HOWEVER
# CAUSED AND ON ANY THEORY OF LIABILITY, WHETHER IN CONTRACT, STRICT
# LIABILITY, OR TORT (INCLUDING NEGLIGENCE OR OTHERWISE) ARISING IN
# ANY WAY OUT OF THE USE OF THIS SOFTWARE, EVEN IF ADVISED OF THE
# POSSIBILITY OF SUCH DAMAGE.
# -----------------------------------------------------------------------------
# Authors: R. W. Ford and A. R. Porter, STFC Daresbury Lab

'''A PSyIR visitor for PSyAD : the PSyclone Adjoint support. Applies
transformations to tangent-linear PSyIR to return its PSyIR adjoint.

'''
from __future__ import print_function
import logging

from fparser.two import Fortran2003
from psyclone.psyad.transformations import AssignmentTrans
from psyclone.psyad.utils import node_is_passive, node_is_active, negate_expr
from psyclone.psyir.backend.fortran import FortranWriter
from psyclone.psyir.backend.language_writer import LanguageWriter
from psyclone.psyir.backend.visitor import PSyIRVisitor, VisitorError
<<<<<<< HEAD
from psyclone.psyir.nodes import Routine, Schedule, Node
from psyclone.psyir.symbols import ArgumentInterface
from psyclone.psyir.tools import DependencyTools
=======
from psyclone.psyir.nodes import Schedule, Reference, Node, BinaryOperation, \
    CodeBlock, Literal
>>>>>>> ddf07619


class AdjointVisitor(PSyIRVisitor):
    '''An Adjoint Visitor that translates the PSyIR of a tangent-linear
    code into its adjoint form.

    :param active_variable_names: a list of the active variables.
    :type active_variable_names: list of str
    :param writer: the writer to use when outputting PSyIR in error or \
        logging messages. Defaults to FortranWriter.
    :type writer: \
        :py:class:`psyclone.psyir.backend.language_writer.LanguageWriter`

    :raises ValueError: if no active variables are supplied.

    '''
    def __init__(self, active_variable_names, writer=FortranWriter()):
        super(AdjointVisitor, self).__init__()
        if not active_variable_names:
            raise ValueError(
                "There should be at least one active variable supplied to "
                "an AdjointVisitor.")
        if not isinstance(writer, LanguageWriter):
            raise TypeError(
                "The writer argument should be a subclass of LanguageWriter "
                "but found '{0}'.".format(type(writer).__name__))
        self._active_variable_names = active_variable_names
        self._active_variables = None
        self._logger = logging.getLogger(__name__)
        self._writer = writer

    def container_node(self, node):
        '''This method is called if the visitor finds a Container node. A copy
        of the container is returned (as this does not change when
        converting from tangent linear to adjoint) containing
        processed descendants.

        :param node: a Container PSyIR node.
        :type node: :py:class:`psyclone.psyir.nodes.Container`

        :returns: a new PSyIR tree containing the adjoint of this node \
            and its descendant nodes.
        :rtype: :py:class:`psyclone.psyir.nodes.Node`

        '''
        self._logger.debug("Copying Container")
        return self._copy_and_process(node)

    def schedule_node(self, node):
        '''This method is called if the visitor finds a Schedule node. A copy
        of the schedule is returned, as this does not change when
        converting from tangent linear to adjoint and its children are
        re-ordered and sorted dependending on whether they are active
        or passive nodes.

        As a schedule contains variable scoping information, i.e. a
        symbol table, the symbols representing the active variable
        names supplied to the visitor are found and added to an
        internal list so they are available when processing any
        descendants.

        :param node: a Schedule PSyIR node.
        :type node: :py:class:`psyclone.psyir.nodes.Schedule`

        :returns: a new PSyIR tree containing the adjoint equivalent \
            of this node and its descendants.
        :rtype: :py:class:`psyclone.psyir.nodes.Schedule`

        '''
        self._logger.debug("Transforming Schedule")

        # A schedule has a scope so determine and store active variables
        symbol_table = node.scope.symbol_table
        self._active_variables = []
        for variable_name in self._active_variable_names:
            self._active_variables.append(symbol_table.lookup(variable_name))

        # We only need to copy this node. Issue #1440 will address
        # this.
        node_copy = node.copy()
        node_copy.children = []

        # Split active and passive nodes.
        self._logger.debug("Adding passive code into new schedule")
        active_nodes = []
        for child in node.children:
            if node_is_passive(child, self._active_variables):
                # Add passive nodes back into the schedule as they do
                # not change.
                node_copy.children.append(child.copy())
            else:
                # Store active nodes for further processing.
                active_nodes.append(child)

        # Reverse active nodes.
        self._logger.debug("Reversing order of active code")
        active_nodes.reverse()

        # Process active nodes.
        self._logger.debug(
            "Processing active code and adding results into new schedule")
        for child in active_nodes:
            result = self._visit(child)
            if isinstance(result, list):
                node_copy.children.extend(result)
            else:
                node_copy.children.append(result)

        # Creating the adjoint may have altered the way variables are
        # accessed within the code. If any of the active variables are
        # subroutine arguments then we must update the access property of
        # the associated ArgumentInterface.

        # Since a piece of code could contain many Schedules, ensure we are
        # currently handling the one representing the routine.
        if isinstance(node, Routine):
            dtools = DependencyTools()
            # Input signatures ('in_sigs') are those whose first access is a
            # read.
            # Output signatures ('out_sigs') are those that are written to at
            # some point.
            in_sigs, out_sigs = dtools.get_in_out_parameters(
                node_copy.children)
            # Get the variable name associated with each of these signatures.
            in_names = [sig.var_name for sig in in_sigs]
            out_names = [sig.var_name for sig in out_sigs]

            # We must update the symbols in the table of the new tree
            adj_table = node_copy.symbol_table

            for vname in self._active_variable_names:
                sym = adj_table.lookup(vname)
                if not sym.is_argument:
                    continue
                if vname in in_names:
                    if vname in out_names:
                        sym.interface.access = \
                            ArgumentInterface.Access.READWRITE
                    else:
                        sym.interface.access = ArgumentInterface.Access.READ
                else:
                    sym.interface.access = ArgumentInterface.Access.WRITE

        return node_copy

    def assignment_node(self, node):
        '''This method is called if the visitor finds an Assignment node. The
        adjoint of this tangent-linear assignment is returned via the
        AssignmentTrans transformation. As the adjoint of a single
        tangent-linear assignment can consist of multiple assignments,
        a list of nodes is returned.

        :param node: an Assignment PSyIR node.
        :type node: :py:class:`psyclone.psyir.nodes.Assignment`

        :returns: a list of PSyIR nodes containing the adjoint \
            of this node.
        :rtype: list of :py:class:`psyclone.psyir.nodes.Node`

        :raises VisitorError: if the schedule_node method has not been \
            called previously.

        '''
        self._logger.debug("Transforming active assignment")
        if self._active_variables is None:
            raise VisitorError(
                "An assignment node should not be visited before a schedule, "
                "as the latter sets up the active variables.")
        assign_trans = AssignmentTrans(self._active_variables)
        new_node = node.copy()
        # Temporary parent schedule required by the transformation.
        dummy_schedule = Schedule()
        dummy_schedule.children.append(new_node)
        assign_trans.apply(new_node)
        return dummy_schedule.pop_all_children()

    def loop_node(self, node):
        '''This method is called if the visitor finds a Loop node. If the loop
        (including any descendants) contains active variables then a
        new loop is returned which iterates in the reverse order of
        the original loop and the body of the new loop is the result
        of processing the body of the original loop. If the loop does
        not contain any active variables then an exception is raised
        as this case should have been dealt with by the
        schedule_node() method.

        :param node: a Loop PSyIR node.
        :type node: :py:class:`psyclone.psyir.nodes.Loop`

        :returns: a new PSyIR tree containing the adjoint equivalent \
            of this node and its descendants.
        :rtype: :py:class:`psyclone.psyir.nodes.Loop`

        '''
        if self._active_variables is None:
            raise VisitorError(
                "A loop node should not be visited before a schedule, "
                "as the latter sets up the active variables.")

        # Check that variables in loop bounds and the iterator are passive.
        for expr, description in [(node.start_expr, "lower bound"),
                                  (node.stop_expr, "upper bound"),
                                  (node.step_expr, "step")]:
            if node_is_active(expr, self._active_variables):
                raise VisitorError(
                    "The {0} of a loop should not contain active "
                    "variables, but found '{1}'".format(
                        description, self._writer(expr)))

        if node_is_active(Reference(node.variable), self._active_variables):
            raise VisitorError(
                "The loop iterator '{0}' should not be an active "
                "variable.".format(node.variable.name))

        if node_is_passive(node, self._active_variables):
            raise VisitorError(
                "A passive loop node should not be processed by the "
                "loop_node() method within the AdjointVisitor() class, as "
                "it should have been dealt with by the schedule_node() "
                "method.")

        self._logger.debug("Transforming active loop")

        # The approach taken is to swap the loop bounds and multiply
        # the step by minus one. However, the loop step might not
        # align with the loop stop and in this case an offset needs to
        # be computed e.g. 1 to 4 step 2 gives 1,3, but 4 to 1 step -2
        # gives 4,2, which is not correct. In this example the offset
        # (hi-lo mod step) is 1, so we will have (4-1) to 1 step -2,
        # giving the expected 3,1.

        # Default to no offset required for the loop starting point
        # (on the assumption that the step is unitary, which it is in
        # most cases).
        offset = None
        if not(isinstance(node.step_expr, Literal) and
               node.step_expr.value.strip() in ["1", "-1"]):
            # The loop step might not be unitary so compute an offset:
            # stop-start mod step
            fortran_writer = FortranWriter()
            hi_str = fortran_writer(node.stop_expr)
            lo_str = fortran_writer(node.start_expr)
            step_str = fortran_writer(node.step_expr)
            # TODO: use language independent PSyIR, see issue #1345
            ptree = Fortran2003.Intrinsic_Function_Reference(
                "mod({0}-{1},{2})".format(hi_str, lo_str, step_str))
            offset = CodeBlock([ptree], CodeBlock.Structure.EXPRESSION)

        # We only need to copy this node and its bounds. Issue #1440
        # will address this.
        new_node = node.copy()

        # Reverse loop order
        start_expr = new_node.start_expr.copy()
        if offset:
            new_node.start_expr = BinaryOperation.create(
                BinaryOperation.Operator.SUB, new_node.stop_expr.copy(),
                offset)
        else:
            new_node.start_expr = new_node.stop_expr.copy()
        new_node.stop_expr = start_expr
        new_node.step_expr = negate_expr(new_node.step_expr.copy())

        # Determine the adjoint of the loop body
        new_node.children[3] = self._visit(node.children[3])
        return new_node

    def _copy_and_process(self, node):
        '''Utility function to return a copy the current node containing the
        result of processing all descendants.

        :param node: a PSyIR node.
        :type node: :py:class:`psyclone.psyir.nodes.Node`

        :returns: a new PSyIR tree containing a copy of this node \
            which contains the result of processing all of its \
            descendants.
        :rtype: :py:class:`psyclone.psyir.nodes.Node`

        '''
        # We only need to copy this node. Issue #1440 will address
        # this.
        node_copy = node.copy()
        node_copy.children = []
        for child in node.children:
            result = self._visit(child)
            # Result may be a node or a list of nodes
            if isinstance(result, Node):
                result = [result]
            node_copy.children.extend(result)
        return node_copy


# =============================================================================
# Documentation utils: The list of module members that we wish AutoAPI to
# generate documentation for (see https://psyclone-ref.readthedocs.io).
__all__ = ["AdjointVisitor"]<|MERGE_RESOLUTION|>--- conflicted
+++ resolved
@@ -46,14 +46,10 @@
 from psyclone.psyir.backend.fortran import FortranWriter
 from psyclone.psyir.backend.language_writer import LanguageWriter
 from psyclone.psyir.backend.visitor import PSyIRVisitor, VisitorError
-<<<<<<< HEAD
-from psyclone.psyir.nodes import Routine, Schedule, Node
+from psyclone.psyir.nodes import (Routine, Schedule, Reference, Node, Literal,
+                                  CodeBlock, BinaryOperation)
 from psyclone.psyir.symbols import ArgumentInterface
 from psyclone.psyir.tools import DependencyTools
-=======
-from psyclone.psyir.nodes import Schedule, Reference, Node, BinaryOperation, \
-    CodeBlock, Literal
->>>>>>> ddf07619
 
 
 class AdjointVisitor(PSyIRVisitor):
