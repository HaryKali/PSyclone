--- conflicted
+++ resolved
@@ -1977,22 +1977,15 @@
             parent.add(TypeDeclGen(parent, pointer=True,
                                    datatype="stencil_dofmap_type",
                                    entity_decls=[map_name+" => null()"]))
-<<<<<<< HEAD
-            parent.add(DeclGen(parent, datatype="integer", pointer=True, \
-                entity_decls=[self.dofmap_name(symtab, arg) +
-                              "(:,:,:) => null()"]))
-            parent.add(DeclGen(parent, datatype="integer", \
-                entity_decls=[self.dofmap_size_name(symtab, arg)]))
-=======
             parent.add(DeclGen(parent, datatype="integer",
                                kind=api_config.default_kind["integer"],
                                pointer=True,
-                               entity_decls=[self.dofmap_name(arg) +
+                               entity_decls=[self.dofmap_name(symtab, arg) +
                                              "(:,:,:) => null()"]))
             parent.add(DeclGen(parent, datatype="integer",
                                kind=api_config.default_kind["integer"],
-                               entity_decls=[self.dofmap_size_name(arg)]))
->>>>>>> 92594999
+                               entity_decls=[self.dofmap_size_name(symtab,
+                                                                   arg)]))
 
             stencil_type = arg.descriptor.stencil['type']
             if stencil_type == "xory1d":
@@ -2013,18 +2006,12 @@
                                str(STENCIL_MAPPING)))
                 parent.add(UseGen(parent, name="stencil_dofmap_mod",
                                   only=True, funcnames=[stencil_name]))
-<<<<<<< HEAD
-                parent.add(DeclGen(parent, datatype="integer", pointer=True, \
-                    entity_decls=[self.dofmap_name(symtab, arg) +
-                                  "(:,:,:) => null()"]))
-=======
                 parent.add(
                     DeclGen(parent, datatype="integer",
                             kind=api_config.default_kind["integer"],
                             pointer=True,
-                            entity_decls=[self.dofmap_name(arg) +
+                            entity_decls=[self.dofmap_name(symtab, arg) +
                                           "(:,:,:) => null()"]))
->>>>>>> 92594999
 
     def _declare_maps_stub(self, parent):
         '''
@@ -3176,17 +3163,10 @@
 
         for op_name in self._cma_ops:
             # Declare the matrix itself
-<<<<<<< HEAD
             cma_name = self._invoke.schedule.symbol_table.\
                     name_from_tag(op_name+"_matrix")
-            parent.add(DeclGen(parent, datatype="real", kind="r_def",
-=======
-            cma_name = self._name_space_manager.create_name(
-                root_name=op_name+"_matrix", context="PSyVars",
-                label=op_name+"_matrix")
             parent.add(DeclGen(parent, datatype="real",
                                kind=api_config.default_kind["real"],
->>>>>>> 92594999
                                pointer=True,
                                entity_decls=[cma_name+"(:,:,:) => null()"]))
             # Declare the associated integer parameters
@@ -5947,15 +5927,7 @@
                       valid_loop_types=VALID_LOOP_TYPES)
         self.loop_type = loop_type
 
-<<<<<<< HEAD
         # set our variable name at initialisation as it might be
-=======
-        # Get the namespace manager instance so we can look-up
-        # the name of the nlayers and ndf variables
-        self._name_space_manager = NameSpaceFactory().create()
-
-        # Set our variable name at initialisation as it might be
->>>>>>> 92594999
         # required by other classes before code generation
         if self._loop_type == "colours":
             self._variable_name = "colour"
