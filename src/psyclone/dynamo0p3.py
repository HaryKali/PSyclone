--- conflicted
+++ resolved
@@ -53,13 +53,9 @@
 from psyclone import psyGen
 from psyclone.configuration import Config
 from psyclone.core import AccessType, Signature
+from psyclone.domain.common.psylayer import PSyLoop
 from psyclone.domain.lfric.lfric_builtins import (LFRicBuiltInCallFactory,
-<<<<<<< HEAD
                                                   LFRicBuiltIn)
-from psyclone.domain.common.psylayer import PSyLoop
-=======
-                                                  LFRicBuiltIn, BUILTIN_MAP)
->>>>>>> dfed1f36
 from psyclone.domain.lfric import (FunctionSpace, KernCallAccArgList,
                                    KernCallArgList,
                                    LFRicCollection, LFRicConstants,
