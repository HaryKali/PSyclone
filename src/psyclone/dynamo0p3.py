--- conflicted
+++ resolved
@@ -8458,10 +8458,7 @@
 
         if len(routines) == 1:
             sched = routines[0]
-<<<<<<< HEAD
-=======
             self.validate_kernel_code_args(sched.symbol_table)
->>>>>>> c50287ee
         else:
             # The kernel name corresponds to an interface block. Find which
             # of the routines matches the precision of the arguments.
@@ -8475,15 +8472,9 @@
                 except GenerationError:
                     pass
             else:
-<<<<<<< HEAD
-                raise GenerationError("oops")
-
-        self.validate_kernel_code_args(sched.symbol_table)
-=======
                 raise GenerationError(
                     f"Failed to find a kernel implementation with an interface"
                     f" that matches the invoke of '{self.name}'.")
->>>>>>> c50287ee
 
         # TODO replace the PSyIR argument data symbols with LFRic
         # data symbols, see issue #935. For the moment we simply
@@ -8511,11 +8502,7 @@
             the symbol table.
 
         '''
-<<<<<<< HEAD
-        # Get the kernel code arguments
-=======
         # Get the kernel subroutine arguments
->>>>>>> c50287ee
         kern_code_args = table.argument_list
 
         # Get the kernel code interface according to the kernel
@@ -8533,19 +8520,6 @@
                 f" the kernel metadata is {expected_n_args} but the actual "
                 f"number of kernel arguments found is {actual_n_args}.")
 
-<<<<<<< HEAD
-        # 2: Check that the properties of each argument matches
-        # The kernel metadata does not have information on precision.
-        # TODO need to work out which arguments in the actual subroutine have
-        # their precision defined by actual arguments in the invoke call.
-        # i.e. all of the scalar, field and operator arguments.
-        arg_list = KernCallArgList(self)
-        arg_list.generate()
-        for kern_code_arg, iface_arg in zip(kern_code_args, interface_args):
-            self._validate_kernel_code_arg(kern_code_arg, iface_arg)
-
-    def _validate_kernel_code_arg(self, kern_code_arg, interface_arg):
-=======
         # 2: Check that the properties of each argument match.
         for idx, kern_code_arg in enumerate(kern_code_args):
             interface_arg = interface_args[idx]
@@ -8562,7 +8536,6 @@
 
     def _validate_kernel_code_arg(self, kern_code_arg, interface_arg,
                                   alg_arg=None):
->>>>>>> c50287ee
         '''Internal method to check that the supplied argument descriptions
         match and raise appropriate exceptions if not.
 
@@ -8587,28 +8560,6 @@
         expected_datatype = interface_arg.datatype.intrinsic
         if actual_datatype != expected_datatype:
             raise GenerationError(
-<<<<<<< HEAD
-                "Kernel argument '{0}' has datatype '{1}' "
-                "in kernel '{2}' but the LFRic API expects '{3}'."
-                "".format(kern_code_arg.name, actual_datatype,
-                          self.name, expected_datatype))
-        # 2: precision. We convert precision into number of bytes to support
-        #    mixed-precision kernels.
-        actual_precision = kern_code_arg.datatype.precision
-        if isinstance(actual_precision, DataSymbol):
-            actual_precision = LFRicConstants.PRECISION_MAP[
-                actual_precision.name]
-        expected_precision = interface_arg.datatype.precision
-        if isinstance(expected_precision, DataSymbol):
-            expected_precision = LFRicConstants.PRECISION_MAP[
-                expected_precision.name]
-        if actual_precision != expected_precision:
-            raise GenerationError(
-                "Kernel argument '{0}' has precision '{1}' "
-                "in kernel '{2}' but the LFRic API expects '{3}'."
-                "".format(kern_code_arg.name, kern_code_arg.datatype.precision,
-                          self.name, interface_arg.datatype.precision))
-=======
                 f"Kernel argument '{kern_code_arg.name}' has datatype "
                 f"'{actual_datatype}' in kernel '{self.name}' but the LFRic "
                 f"API expects '{expected_datatype}'.")
@@ -8642,7 +8593,6 @@
                     f"subroutine argument '{kern_code_arg.name}' for kernel "
                     f"'{self.name}'.")
 
->>>>>>> c50287ee
         # 3: intent
         actual_intent = kern_code_arg.interface.access
         expected_intent = interface_arg.interface.access
