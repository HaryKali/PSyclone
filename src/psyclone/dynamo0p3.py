--- conflicted
+++ resolved
@@ -87,22 +87,15 @@
 VALID_REDUCTION_NAMES = ["gh_sum"]
 # List of all access types that involve writing to an argument
 # in some form
-<<<<<<< HEAD
 GH_WRITE_ACCESSES = ["gh_write", "gh_readwrite", "gh_inc"] + \
                      VALID_REDUCTION_NAMES
-# List of all access types that only involve reading an argument
-GH_READ_ACCESSES = ["gh_read", "gh_readwrite"]
-VALID_ACCESS_DESCRIPTOR_NAMES = list(set(GH_READ_ACCESSES + GH_WRITE_ACCESSES))
-=======
-GH_WRITE_ACCESSES = ["gh_write", "gh_inc"] + VALID_REDUCTION_NAMES
 # List of all access types that involve reading an argument in some
 # form
-GH_READ_ACCESSES = ["gh_read", "gh_inc"]
+GH_READ_ACCESSES = ["gh_read", "gh_readwrite", "gh_inc"]
 # Access type that is only a read, as a list for convenience
 GH_READ_ONLY_ACCESS = ["gh_read"]
 
 VALID_ACCESS_DESCRIPTOR_NAMES = GH_READ_ONLY_ACCESS + GH_WRITE_ACCESSES
->>>>>>> 152db6a7
 
 
 VALID_STENCIL_TYPES = ["x1d", "y1d", "xory1d", "cross", "region"]
