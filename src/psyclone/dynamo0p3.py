# -----------------------------------------------------------------------------
# BSD 3-Clause License
#
# Copyright (c) 2017-2023, Science and Technology Facilities Council.
# All rights reserved.
#
# Redistribution and use in source and binary forms, with or without
# modification, are permitted provided that the following conditions are met:
#
# * Redistributions of source code must retain the above copyright notice, this
#   list of conditions and the following disclaimer.
#
# * Redistributions in binary form must reproduce the above copyright notice,
#   this list of conditions and the following disclaimer in the documentation
#   and/or other materials provided with the distribution.
#
# * Neither the name of the copyright holder nor the names of its
#   contributors may be used to endorse or promote products derived from
#   this software without specific prior written permission.
#
# THIS SOFTWARE IS PROVIDED BY THE COPYRIGHT HOLDERS AND CONTRIBUTORS
# "AS IS" AND ANY EXPRESS OR IMPLIED WARRANTIES, INCLUDING, BUT NOT
# LIMITED TO, THE IMPLIED WARRANTIES OF MERCHANTABILITY AND FITNESS
# FOR A PARTICULAR PURPOSE ARE DISCLAIMED. IN NO EVENT SHALL THE
# COPYRIGHT HOLDER OR CONTRIBUTORS BE LIABLE FOR ANY DIRECT, INDIRECT,
# INCIDENTAL, SPECIAL, EXEMPLARY, OR CONSEQUENTIAL DAMAGES (INCLUDING,
# BUT NOT LIMITED TO, PROCUREMENT OF SUBSTITUTE GOODS OR SERVICES;
# LOSS OF USE, DATA, OR PROFITS; OR BUSINESS INTERRUPTION) HOWEVER
# CAUSED AND ON ANY THEORY OF LIABILITY, WHETHER IN CONTRACT, STRICT
# LIABILITY, OR TORT (INCLUDING NEGLIGENCE OR OTHERWISE) ARISING IN
# ANY WAY OUT OF THE USE OF THIS SOFTWARE, EVEN IF ADVISED OF THE
# POSSIBILITY OF SUCH DAMAGE.
# -----------------------------------------------------------------------------
# Authors R. W. Ford, A. R. Porter and S. Siso, STFC Daresbury Lab
# Modified I. Kavcic, A. Coughtrie, L. Turner and O. Brunt, Met Office
# Modified J. Henrichs, Bureau of Meteorology
# Modified A. B. G. Chalk and N. Nobre, STFC Daresbury Lab

''' This module implements the PSyclone Dynamo 0.3 API by 1)
    specialising the required base classes in parser.py (KernelType) and
    adding a new class (DynFuncDescriptor03) to capture function descriptor
    metadata and 2) specialising the required base classes in psyGen.py
    (PSy, Invokes, Invoke, InvokeSchedule, Loop, Kern, Inf, Arguments and
    Argument). '''

# Imports
import os
from enum import Enum
from collections import OrderedDict, namedtuple
import fparser

from psyclone import psyGen
from psyclone.configuration import Config
from psyclone.core import AccessType, Signature
from psyclone.domain.lfric.lfric_builtins import (LFRicTypes,
                                                  LFRicBuiltInCallFactory,
                                                  LFRicBuiltIn, BUILTIN_MAP)
from psyclone.domain.common.psylayer import PSyLoop
from psyclone.domain.lfric import (FunctionSpace, KernCallAccArgList,
                                   KernCallArgList, KernStubArgList,
                                   LFRicArgDescriptor, KernelInterface,
                                   LFRicCollection, LFRicConstants,
                                   LFRicSymbolTable, LFRicInvoke,
<<<<<<< HEAD
                                   LFRicKern, LFRicKernCallFactory)
=======
                                   LFRicKernCallFactory, LFRicScalarArgs)
>>>>>>> 0723edfe
from psyclone.errors import GenerationError, InternalError, FieldNotFoundError
from psyclone.f2pygen import (AllocateGen, AssignGen, CallGen, CommentGen,
                              DeallocateGen, DeclGen, DoGen, IfThenGen,
                              ModuleGen, TypeDeclGen, UseGen, PSyIRGen)
from psyclone.parse.kernel import KernelType, getkerneldescriptors
from psyclone.parse.utils import ParseError

from psyclone.psyGen import (PSy, Invokes, InvokeSchedule, Arguments,
                             KernelArgument, HaloExchange, GlobalSum,
<<<<<<< HEAD
                             FORTRAN_INTENT_NAMES, DataAccess)
=======
                             DataAccess, CodedKern)
>>>>>>> 0723edfe
from psyclone.psyir.frontend.fortran import FortranReader
from psyclone.psyir.nodes import (Loop, Literal, Schedule, Reference,
                                  ArrayReference, ACCEnterDataDirective,
                                  ACCRegionDirective, OMPRegionDirective,
                                  Routine, ScopingNode, StructureReference)
from psyclone.psyir.symbols import (INTEGER_TYPE, DataSymbol, ScalarType,
                                    DeferredType, DataTypeSymbol,
                                    ContainerSymbol, ImportInterface,
                                    SymbolError)

# pylint: disable=too-many-lines
# --------------------------------------------------------------------------- #
# ========== First section : Parser specialisations and classes ============= #
# --------------------------------------------------------------------------- #
#

# ---------- Functions ------------------------------------------------------ #


def qr_basis_alloc_args(first_dim, basis_fn):
    '''
    Generate the list of dimensions required to allocate the
    supplied basis/diff-basis function

    :param str first_dim: the variable name for the first dimension
    :param basis_fn: dict holding details on the basis function
                     we want to allocate
    :type basis_fn: dict containing 'shape', 'fspace' and and 'qr_var' keys
                    holding the quadrature shape, FunctionSpace and name
                    of the associated quadrature variable (as specified in the
                    Algorithm layer), respectively
    :return: list of dimensions to use to allocate array
    :rtype: list of strings

    :raises InternalError: if an unrecognised quadrature shape is encountered.
    :raises NotImplementedError: if a quadrature shape other than \
                                 "gh_quadrature_xyoz" is supplied.
    '''
    const = LFRicConstants()
    if basis_fn["shape"] not in const.VALID_QUADRATURE_SHAPES:
        raise InternalError(
            f"Unrecognised shape ('{basis_fn['''shape''']}') specified in "
            f"dynamo0p3.qr_basis_alloc_args(). Should be one of: "
            f"{const.VALID_QUADRATURE_SHAPES}")

    qr_var = "_" + basis_fn["qr_var"]

    # Dimensionality of the basis arrays depends on the
    # type of quadrature...
    # if basis_fn["shape"] == "gh_quadrature_xyz":
    #     alloc_args = [first_dim, basis_fn["fspace"].ndf_name,
    #          "np_xyz"+"_"+basis_fn["qr_var"]]
    if basis_fn["shape"] == "gh_quadrature_xyoz":
        alloc_args = [first_dim, basis_fn["fspace"].ndf_name,
                      "np_xy"+qr_var, "np_z"+qr_var]
    # elif basis_fn["shape"] == "gh_quadrature_xoyoz":
    #     alloc_args = [first_dim, basis_fn["fspace"].ndf_name,
    #                   "np_x"+"_"+basis_fn["qr_var"],
    #                   "np_y"+"_"+basis_fn["qr_var"],
    #                   "np_z"+"_"+basis_fn["qr_var"]]
    elif basis_fn["shape"] == "gh_quadrature_face":
        alloc_args = [first_dim, basis_fn["fspace"].ndf_name,
                      "np_xyz"+qr_var, "nfaces"+qr_var]
    elif basis_fn["shape"] == "gh_quadrature_edge":
        alloc_args = [first_dim, basis_fn["fspace"].ndf_name,
                      "np_xyz"+qr_var, "nedges"+qr_var]
    else:
        raise NotImplementedError(
            f"Unrecognised shape '{basis_fn['''shape''']}' specified in "
            f"dynamo0p3.qr_basis_alloc_args(). Should be one of: "
            f"{const.VALID_QUADRATURE_SHAPES}")
    return alloc_args

# ---------- Classes -------------------------------------------------------- #


class DynFuncDescriptor03():
    ''' The Dynamo 0.3 API includes a function-space descriptor as
    well as an argument descriptor which is not supported by the base
    classes. This class captures the information specified in a
    function-space descriptor. '''

    def __init__(self, func_type):
        self._func_type = func_type
        if func_type.name != 'func_type':
            raise ParseError(
                f"In the dynamo0.3 API each meta_func entry must be of type "
                f"'func_type' but found '{func_type.name}'")
        if len(func_type.args) < 2:
            raise ParseError(
                f"In the dynamo0.3 API each meta_func entry must have at "
                f"least 2 args, but found {len(func_type.args)}")
        self._operator_names = []
        const = LFRicConstants()
        for idx, arg in enumerate(func_type.args):
            if idx == 0:  # first func_type arg
                if arg.name not in const.VALID_FUNCTION_SPACE_NAMES:
                    raise ParseError(
                        f"In the dynamo0p3 API the 1st argument of a "
                        f"meta_func entry should be a valid function space "
                        f"name (one of {const.VALID_FUNCTION_SPACE_NAMES}), "
                        f"but found '{arg.name}' in '{func_type}'")
                self._function_space_name = arg.name
            else:  # subsequent func_type args
                if arg.name not in const.VALID_METAFUNC_NAMES:
                    raise ParseError(
                        f"In the dynamo0.3 API, the 2nd argument and all "
                        f"subsequent arguments of a meta_func entry should "
                        f"be one of {const.VALID_METAFUNC_NAMES}, but found "
                        f"'{arg.name}' in '{func_type}'")
                if arg.name in self._operator_names:
                    raise ParseError(
                        f"In the dynamo0.3 API, it is an error to specify an "
                        f"operator name more than once in a meta_func entry, "
                        f"but '{arg.name}' is replicated in '{func_type}'")
                self._operator_names.append(arg.name)
        self._name = func_type.name

    @property
    def function_space_name(self):
        ''' Returns the name of the descriptors function space '''
        return self._function_space_name

    @property
    def operator_names(self):
        ''' Returns a list of operators that are associated with this
        descriptors function space '''
        return self._operator_names

    def __repr__(self):
        return f"DynFuncDescriptor03({self._func_type})"

    def __str__(self):
        res = "DynFuncDescriptor03 object" + os.linesep
        res += f"  name='{self._name}'" + os.linesep
        res += f"  nargs={len(self._operator_names)+1}" + os.linesep
        res += f"  function_space_name[{0}] = '{self._function_space_name}'" \
               + os.linesep
        for idx, arg in enumerate(self._operator_names):
            res += f"  operator_name[{idx+1}] = '{arg}'" + \
                   os.linesep
        return res


class RefElementMetaData():
    '''
    Class responsible for parsing reference-element meta-data and storing
    the properties that a kernel requires.

    :param str kernel_name: name of the Kernel that the meta-data is for.
    :param type_declns: list of fparser1 parse tree nodes representing type \
                        declaration statements
    :type type_declns: list of :py:class:`fparser.one.typedecl_statements.Type`

    :raises ParseError: if an unrecognised reference-element property is found.
    :raises ParseError: if a duplicate reference-element property is found.

    '''
    # pylint: disable=too-few-public-methods
    class Property(Enum):
        '''
        Enumeration of the various properties of the Reference Element
        (that a kernel can request). The names of each of these corresponds to
        the names that must be used in kernel meta-data.

        '''
        NORMALS_TO_HORIZONTAL_FACES = 1
        NORMALS_TO_VERTICAL_FACES = 2
        NORMALS_TO_FACES = 3
        OUTWARD_NORMALS_TO_HORIZONTAL_FACES = 4
        OUTWARD_NORMALS_TO_VERTICAL_FACES = 5
        OUTWARD_NORMALS_TO_FACES = 6

    def __init__(self, kernel_name, type_declns):
        # The list of properties requested in the meta-data (if any)
        self.properties = []

        re_properties = []
        # Search the supplied list of type declarations for the one
        # describing the reference-element properties required by the kernel.
        for line in type_declns:
            for entry in line.selector:
                if entry == "reference_element_data_type":
                    # getkerneldescriptors raises a ParseError if the named
                    # element cannot be found.
                    re_properties = getkerneldescriptors(
                        kernel_name, line, var_name="meta_reference_element",
                        var_type="reference_element_data_type")
                    break
            if re_properties:
                # Optimisation - stop searching if we've found a type
                # declaration for the reference-element data
                break
        try:
            # The meta-data entry is a declaration of a Fortran array of type
            # reference_element_data_type. The initialisation of each member
            # of this array is done as a Fortran structure constructor, the
            # argument to which gives a property of the reference element.
            for re_prop in re_properties:
                for arg in re_prop.args:
                    self.properties.append(
                        self.Property[str(arg).upper()])
        except KeyError as err:
            # We found a reference-element property that we don't recognise.
            # Sort for consistency when testing.
            sorted_names = sorted([prop.name for prop in self.Property])
            raise ParseError(
                f"Unsupported reference-element property: '{arg}'. Supported "
                f"values are: {sorted_names}") from err

        # Check for duplicate properties
        for prop in self.properties:
            if self.properties.count(prop) > 1:
                raise ParseError(f"Duplicate reference-element property "
                                 f"found: '{prop}'.")


class MeshProperty(Enum):
    '''
    Enumeration of the various properties of the mesh that a kernel may
    require (either named in metadata or implicitly, depending on the type
    of kernel).

    '''
    # pylint: disable=too-few-public-methods
    ADJACENT_FACE = 1
    NCELL_2D = 2
    NCELL_2D_NO_HALOS = 3


class MeshPropertiesMetaData():
    '''
    Parses any mesh-property kernel metadata and stores the properties that
    a kernel requires.

    :param str kernel_name: name of the kernel that the meta-data is for.
    :param type_declns: list of fparser1 parse tree nodes representing type \
                        declaration statements.
    :type type_declns: list of :py:class:`fparser.one.typedecl_statements.Type`

    :raises ParseError: if an unrecognised mesh property is found.
    :raises ParseError: if a duplicate mesh property is found.

    '''
    # pylint: disable=too-few-public-methods
    # The properties that may be specified in kernel meta-data are a subset
    # of the MeshProperty enumeration values.
    supported_properties = [MeshProperty.ADJACENT_FACE]

    def __init__(self, kernel_name, type_declns):
        # The list of mesh properties requested in the meta-data.
        self.properties = []

        mesh_props = []
        # Search the supplied list of type declarations for the one
        # describing the reference-element properties required by the kernel.
        for line in type_declns:
            for entry in line.selector:
                if entry == "mesh_data_type":
                    # getkerneldescriptors raises a ParseError if the named
                    # element cannot be found.
                    mesh_props = getkerneldescriptors(
                        kernel_name, line, var_name="meta_mesh",
                        var_type="mesh_data_type")
                    break
            if mesh_props:
                # Optimisation - stop searching if we've found a type
                # declaration for the mesh data
                break
        try:
            # The meta-data entry is a declaration of a Fortran array of type
            # mesh_data_type. The initialisation of each member
            # of this array is done as a Fortran structure constructor, the
            # argument to which gives a mesh property.
            for prop in mesh_props:
                for arg in prop.args:
                    mesh_prop = MeshProperty[str(arg).upper()]
                    if mesh_prop not in self.supported_properties:
                        raise KeyError()
                    self.properties.append(mesh_prop)
        except KeyError as err:
            # We found a mesh property that we don't recognise or that
            # is not supported.
            supported_mesh_prop = [pr.name for pr in self.supported_properties]
            raise ParseError(f"Unsupported mesh property in metadata: "
                             f"'{arg}'. Supported values are: "
                             f"{supported_mesh_prop}") from err

        # Check for duplicate properties
        for prop in self.properties:
            if self.properties.count(prop) > 1:
                raise ParseError(f"Duplicate mesh property "
                                 f"found: '{prop}'.")


class DynKernMetadata(KernelType):
    ''' Captures the Kernel subroutine code and metadata describing
    the subroutine for the Dynamo 0.3 API.

    :param ast: fparser1 AST for the kernel.
    :type ast: :py:class:`fparser.block_statements.BeginSource`
    :param str name: The name of this kernel.

    :raises ParseError: if the meta-data does not conform to the \
                        rules for the Dynamo 0.3 API.
    '''
    # pylint: disable=too-many-instance-attributes
    def __init__(self, ast, name=None):
        # pylint: disable=too-many-branches, too-many-locals

        KernelType.__init__(self, ast, name=name)

        # The type of CMA operation this kernel performs (or None if
        # no CMA operators are involved)
        self._cma_operation = None

        # Query the meta-data for the evaluator shape(s) (only required if
        # kernel uses quadrature or an evaluator). If it is not
        # present then eval_shapes will be an empty list.
        shape = self.get_integer_variable('gh_shape')
        if not shape:
            # There's no scalar gh_shape - is it present as an array?
            self._eval_shapes = self.get_integer_array('gh_shape')
        else:
            self._eval_shapes = [shape]

        # The list of function space names for which an evaluator is
        # required. We set this up below once we've processed the meta-
        # -data describing the kernel arguments.
        self._eval_targets = []

        # Whether or not this is an inter-grid kernel (i.e. has a mesh
        # specified for each [field] argument). This property is
        # set to True if all the checks in _validate_inter_grid() pass.
        self._is_intergrid = False

        # parse the arg_type metadata
        self._arg_descriptors = []
        for idx, arg_type in enumerate(self._inits):
            self._arg_descriptors.append(
                LFRicArgDescriptor(arg_type, self.iterates_over, idx))

        # Get a list of the Type declarations in the metadata
        type_declns = [cline for cline in self._ktype.content if
                       isinstance(cline, fparser.one.typedecl_statements.Type)]

        # Parse the func_type metadata if it exists
        func_types = []
        for line in type_declns:
            for entry in line.selector:
                if entry == "func_type":
                    func_types = getkerneldescriptors(
                        name, line, var_name="meta_funcs",
                        var_type="func_type")
                    break

        self._func_descriptors = []
        # populate a list of function descriptor objects which we
        # return via the func_descriptors method.
        arg_fs_names = []
        for descriptor in self._arg_descriptors:
            arg_fs_names.extend(descriptor.function_spaces)
        used_fs_names = []
        need_evaluator = False
        for func_type in func_types:
            descriptor = DynFuncDescriptor03(func_type)
            fs_name = descriptor.function_space_name
            # check that function space names in meta_funcs are specified in
            # meta_args
            if fs_name not in arg_fs_names:
                raise ParseError(
                    f"In the dynamo0.3 API all function spaces specified in "
                    f"meta_funcs must exist in meta_args, but '{fs_name}' "
                    f"breaks this rule in ...\n'{self._ktype.content}'.")
            if fs_name not in used_fs_names:
                used_fs_names.append(fs_name)
            else:
                raise ParseError(
                    f"In the dynamo0.3 API function spaces specified in "
                    f"meta_funcs must be unique, but '{fs_name}' is "
                    f"replicated.")

            const = LFRicConstants()
            # Check that a valid shape has been specified if
            # this function space requires a basis or differential basis
            for op_name in descriptor.operator_names:
                if op_name in const.VALID_EVALUATOR_NAMES:
                    need_evaluator = True
                    if not self._eval_shapes:
                        raise ParseError(
                            f"In the Dynamo0.3 API any kernel requiring "
                            f"quadrature or an evaluator "
                            f"({const.VALID_EVALUATOR_NAMES}) must also "
                            f"supply the shape of that evaluator by setting "
                            f"'gh_shape' in the kernel meta-data but "
                            f"this is missing for kernel '{self.name}'")
                    shape_set = set(self._eval_shapes)
                    if not shape_set.issubset(
                            set(const.VALID_EVALUATOR_SHAPES)):
                        raise ParseError(
                            f"In the Dynamo0.3 API a kernel requiring either "
                            f"quadrature or an evaluator must request one or "
                            f"more valid gh_shapes (one of "
                            f"{const.VALID_EVALUATOR_SHAPES}) but got "
                            f"'{self._eval_shapes}' for kernel '{self.name}'")

            self._func_descriptors.append(descriptor)

        # Check to see whether the optional 'gh_evaluator_targets'
        # has been supplied. This lists the function spaces for which
        # any evaluators (gh_shape=gh_evaluator) should be provided.
        _targets = self.get_integer_array('gh_evaluator_targets')
        if not _targets and \
           self._eval_shapes and "gh_evaluator" in self._eval_shapes:
            # Use the FS of the kernel arguments that are updated
            write_accesses = AccessType.all_write_accesses()
            write_args = psyGen.args_filter(self._arg_descriptors,
                                            arg_accesses=write_accesses)
            # We want the 'to' space of any operator arguments so get
            # the first FS associated with the kernel argument.
            _targets = [arg.function_spaces[0] for arg in write_args]
        # Ensure that _eval_targets entries are not duplicated
        for target in _targets:
            if target not in self._eval_targets:
                self._eval_targets.append(target)

        # Does this kernel require any properties of the reference element?
        self.reference_element = RefElementMetaData(self.name, type_declns)

        # Does this kernel require any properties of the mesh?
        self.mesh = MeshPropertiesMetaData(self.name, type_declns)

        # Perform further checks that the meta-data we've parsed
        # conforms to the rules for this API
        self._validate(need_evaluator)

    def _validate(self, need_evaluator):
        '''
        Check that the meta-data conforms to Dynamo 0.3 rules for a
        user-provided kernel or a built-in

        :param bool need_evaluator: whether this kernel requires an \
                                    evaluator/quadrature.
        :raises ParseError: if the kernel metadata specifies writing to the \
                            read-only function space.
        :raises ParseError: if a user-supplied LFRic kernel updates/writes \
                            to a scalar argument.
        :raises ParseError: if a kernel does not have at least one argument \
                            that is updated/written to.
        :raises ParseError: if a kernel does not require basis or \
                            differential basis functions but specifies one \
                            or more gh_shapes.
        :raises ParseError: if a kernel does not require basis or \
                            differential basis functions but specifies \
                            gh_evaluator_targets.
        :raises ParseError: if a kernel specifies gh_evaluator_targets \
                            but does not need an evaluator.
        :raises ParseError: if a kernel requires an evaluator on a \
                            specific function space but does not have an \
                            argument on that space.
        :raises ParseError: if a kernel that has LMA operator arguments \
                            also has a field argument with an invalid \
                            data type (other than 'gh_real').

        '''
        # pylint: disable=too-many-branches
        # We must have at least one argument that is written to
        const = LFRicConstants()
        write_count = 0
        for arg in self._arg_descriptors:
            if arg.access != AccessType.READ:
                write_count += 1
                # We must not write to a field on a read-only function space
                if arg.argument_type in const.VALID_FIELD_NAMES \
                   and arg.function_spaces[0] in \
                   const.READ_ONLY_FUNCTION_SPACES:
                    raise ParseError(
                        f"Found kernel metadata in '{self.name}' that "
                        f"specifies writing to the read-only function space "
                        f"'{arg.function_spaces[0]}'.")

                # We must not write to scalar arguments if it's not a
                # built-in
                if self.name not in BUILTIN_MAP and \
                   arg.argument_type in const.VALID_SCALAR_NAMES:
                    raise ParseError(
                        f"A user-supplied LFRic kernel must not write/update "
                        f"a scalar argument but kernel '{self.name}' has a "
                        f"scalar argument with "
                        f"'{arg.access.api_specific_name()}' access.")
        if write_count == 0:
            raise ParseError(f"An LFRic kernel must have at least one "
                             f"argument that is updated (written to) but "
                             f"found none for kernel '{self.name}'.")

        # Check that no shape has been supplied if no basis or
        # differential basis functions are required for the kernel
        if not need_evaluator and self._eval_shapes:
            raise ParseError(
                f"Kernel '{self.name}' specifies one or more gh_shapes "
                f"({self._eval_shapes}) but does not need an evaluator because"
                f" no basis or differential basis functions are required")
        # Check that gh_evaluator_targets is only present if required
        if self._eval_targets:
            if not need_evaluator:
                raise ParseError(
                    f"Kernel '{self.name}' specifies gh_evaluator_targets "
                    f"({self._eval_targets}) but does not need an evaluator "
                    f"because no basis or differential basis functions are "
                    f"required")
            if "gh_evaluator" not in self._eval_shapes:
                raise ParseError(
                    f"Kernel '{self.name}' specifies gh_evaluator_targets "
                    f"({self._eval_targets}) but does not need an evaluator "
                    f"because gh_shape={self._eval_shapes}")
            # Check that there is a kernel argument on each of the
            # specified spaces...
            # Create a list (set) of the function spaces associated with
            # the kernel arguments
            fs_list = set()
            for arg in self._arg_descriptors:
                fs_list.update(arg.function_spaces)
            # Check each evaluator_target against this list
            for eval_fs in self._eval_targets:
                if eval_fs not in fs_list:
                    raise ParseError(
                        f"Kernel '{self.name}' specifies that an evaluator is "
                        f"required on '{eval_fs}' but does not have an "
                        f"argument on this space.")

        # If we have an LMA operator as argument then only field arguments
        # with 'gh_real' data type are permitted
        lma_ops = psyGen.args_filter(self._arg_descriptors,
                                     arg_types=["gh_operator"])
        if lma_ops:
            for arg in self._arg_descriptors:
                if (arg.argument_type in const.VALID_FIELD_NAMES
                        and arg.data_type != "gh_real"):
                    raise ParseError(
                        f"In the LFRic API a kernel that has an LMA operator "
                        f"argument must only have field arguments with "
                        f"'gh_real' data type but kernel '{self.name}' has a "
                        f"field argument with '{arg.data_type}' data type.")

        # If we have a columnwise operator as argument then we need to
        # identify the operation that this kernel performs (one of
        # assemble, apply/apply-inverse and matrix-matrix)
        cwise_ops = psyGen.args_filter(self._arg_descriptors,
                                       arg_types=["gh_columnwise_operator"])
        if cwise_ops:
            self._cma_operation = self._identify_cma_op(cwise_ops)

        # Perform checks for inter-grid kernels
        self._validate_inter_grid()

        # Perform checks for a kernel with operates_on == domain
        self._validate_operates_on_domain(need_evaluator)

    def _validate_inter_grid(self):
        '''
        Checks that the kernel meta-data obeys the rules for Dynamo 0.3
        inter-grid kernels. If none of the kernel arguments has a mesh
        associated with it then it is not an inter-grid kernel and this
        routine silently returns.

        :raises: ParseError: if meta-data breaks inter-grid rules
        '''
        # pylint: disable=too-many-branches
        # Dictionary of meshes associated with arguments (for inter-grid
        # kernels). Keys are the meshes, values are lists of function spaces
        # of the corresponding field arguments.
        mesh_dict = OrderedDict()
        # Whether or not any field args are missing the mesh_arg specifier
        missing_mesh = False
        # If this is an inter-grid kernel then it must only have field
        # arguments. Keep a record of any non-field arguments for the benefit
        # of a verbose error message.
        non_field_arg_types = set()
        const = LFRicConstants()
        for arg in self._arg_descriptors:
            # Collect info so that we can check inter-grid kernels
            if arg.argument_type in const.VALID_FIELD_NAMES:
                if arg.mesh:
                    # Argument has a mesh associated with it so this must
                    # be an inter-grid kernel
                    if arg.mesh in mesh_dict:
                        mesh_dict[arg.mesh].append(arg.function_space)
                    else:
                        mesh_dict[arg.mesh] = [arg.function_space]
                else:
                    # Record the fact that we have a field without a
                    # mesh specifier (in case this is an inter-grid kernel)
                    missing_mesh = True
            else:
                # Inter-grid kernels are only permitted to have field args
                # so collect a list of other types
                non_field_arg_types.add(arg.argument_type)

        mesh_list = mesh_dict.keys()
        if not mesh_list:
            # There are no meshes associated with any of the arguments so
            # this is not an inter-grid kernel
            return

        if len(const.VALID_MESH_TYPES) != 2:
            # Sanity check that nobody has messed with the number of
            # grid types that we recognise. This is here because the
            # implementation assumes that there are just two grids
            # (coarse and fine).
            raise InternalError(
                f"The implementation of inter-grid support in the LFRic "
                f"API assumes there are exactly two mesh types but "
                f"LFRicConstants.VALID_MESH_TYPES contains "
                f"{len(const.VALID_MESH_TYPES)}: {const.VALID_MESH_TYPES}")
        if len(mesh_list) != len(const.VALID_MESH_TYPES):
            raise ParseError(
                f"Inter-grid kernels in the Dynamo 0.3 API must have at least "
                f"one field argument on each of the mesh types "
                f"({const.VALID_MESH_TYPES}). However, kernel {self.name} has "
                f"arguments only on {[str(name) for name in mesh_list]}")
        # Inter-grid kernels must only have field arguments
        if non_field_arg_types:
            raise ParseError(
                f"Inter-grid kernels in the Dynamo 0.3 API are only permitted "
                f"to have field arguments but kernel {self.name} also has "
                f"arguments of type "
                f"{[str(name) for name in non_field_arg_types]}")
        # Check that all arguments have a mesh specified
        if missing_mesh:
            raise ParseError(
                f"Inter-grid kernels in the Dynamo 0.3 API must specify which"
                f" mesh each field argument is on but kernel {self.name} has "
                f"at least one field argument for which mesh_arg is missing.")
        # Check that arguments on different meshes are on different
        # function spaces. We do this by checking that no function space
        # is listed as being associated with (arguments on) both meshes.
        fs_sets = []
        for mesh in mesh_dict:
            fs_sets.append(set(mesh_dict[mesh]))
        # Check that the sets of spaces (one for each mesh type) have
        # no intersection
        fs_common = fs_sets[0] & fs_sets[1]
        if fs_common:
            raise ParseError(
                f"In the Dynamo 0.3 API field arguments to inter-grid kernels "
                f"must be on different function spaces if they are on "
                f"different meshes. However kernel {self.name} has a field on "
                f"function space(s) {[str(name) for name in fs_common]} on "
                f"each of the mesh types {[str(name) for name in mesh_list]}.")
        # Finally, record that this is a valid inter-grid kernel
        self._is_intergrid = True

    def _identify_cma_op(self, cwise_ops):
        '''
        Identify and return the type of CMA-operator-related operation
        this kernel performs (one of "assemble", "apply" or "matrix-matrix")

        :param cwise_ops: all column-wise operator arguments in a kernel.
        :type cwise_ops: list of str

        :returns: the type of CMA-operator-related operation that this \
                  kernel performs.
        :rtype: str

        :raises ParseError: if the kernel metadata does not conform to the \
                            LFRic rules for a kernel with a CMA operator.

        '''
        # pylint: disable=too-many-branches
        const = LFRicConstants()
        for arg in self._arg_descriptors:
            # No vector arguments are permitted
            if arg.vector_size > 1:
                raise ParseError(
                    f"Kernel '{self.name}' takes a CMA operator but has a "
                    f"vector argument '{arg.argument_type}*{arg.vector_size}'."
                    f" This is forbidden.")
            # No stencil accesses are permitted
            if arg.stencil:
                raise ParseError(
                    f"Kernel '{self.name}' takes a CMA operator but has an "
                    f"argument with a stencil access "
                    f"('{arg.stencil['type']}'). This is forbidden.")
            # Only field arguments with 'gh_real' data type are permitted
            if (arg.argument_type in const.VALID_FIELD_NAMES and
                    arg.data_type != "gh_real"):
                raise ParseError(
                    f"In the LFRic API a kernel that takes a CMA operator "
                    f"argument must only have field arguments with 'gh_real' "
                    f"data type but kernel '{self.name}' has a field argument "
                    f"with '{arg.data_type}' data type.")

        # Count the number of CMA operators that are written to
        write_count = 0
        for cop in cwise_ops:
            if cop.access in AccessType.all_write_accesses():
                write_count += 1

        if write_count == 0:
            # This kernel only reads from CMA operators and must
            # therefore be an apply (or apply-inverse). It must
            # have one CMA operator, one read-only field and one
            # written field as arguments
            if len(cwise_ops) != 1:
                raise ParseError(
                    f"In the LFRic API a kernel that applies a CMA operator "
                    f"must only have one such operator in its list of "
                    f"arguments but found {len(cwise_ops)} for kernel "
                    f"'{self.name}'.")
            cma_op = cwise_ops[0]
            if len(self._arg_descriptors) != 3:
                raise ParseError(
                    f"In the LFRic API a kernel that applies a CMA operator "
                    f"must have 3 arguments (the operator and two fields) but "
                    f"kernel '{self.name}' has {len(self._arg_descriptors)} "
                    f"arguments.")
            # Check that the other two arguments are fields
            farg_read = psyGen.args_filter(
                self._arg_descriptors,
                arg_types=const.VALID_FIELD_NAMES,
                arg_accesses=[AccessType.READ])
            write_accesses = AccessType.all_write_accesses()
            farg_write = psyGen.args_filter(
                self._arg_descriptors,
                arg_types=const.VALID_FIELD_NAMES,
                arg_accesses=write_accesses)
            if len(farg_read) != 1:
                raise ParseError(
                    f"Kernel '{self.name}' has a read-only CMA operator. In "
                    f"order to apply it the kernel must have one read-only "
                    f"field argument.")
            if len(farg_write) != 1:
                raise ParseError(
                    f"Kernel '{self.name}' has a read-only CMA operator. In "
                    f"order to apply it the kernel must write to one field "
                    f"argument.")
            # Check that the function spaces match up
            if farg_read[0].function_space != cma_op.function_space_from:
                raise ParseError(
                    f"Kernel '{self.name}' applies a CMA operator but the "
                    f"function space of the field argument it reads from "
                    f"('{farg_read[0].function_space}') does not match the "
                    f"'from' space of the operator "
                    f"('{cma_op.function_space_from}').")
            if farg_write[0].function_space != cma_op.function_space_to:
                raise ParseError(
                    f"Kernel '{self.name}' applies a CMA operator but the "
                    f"function space of the field argument it writes to "
                    f"('{farg_write[0].function_space}') does not match the "
                    f"'to' space of the operator "
                    f"('{cma_op.function_space_to}').")
            # This is a valid CMA-apply or CMA-apply-inverse kernel
            return "apply"

        if write_count == 1:
            # This kernel writes to a single CMA operator and therefore
            # must either be assembling a CMA operator
            # or performing a matrix-matrix operation...
            # The kernel must not write to any args other than the CMA
            # operator
            write_accesses = AccessType.all_write_accesses()
            write_args = psyGen.args_filter(self._arg_descriptors,
                                            arg_accesses=write_accesses)
            if len(write_args) > 1:
                # Remove the one CMA operator from the list of arguments
                # that are written to so that we can produce a nice
                # error message
                for arg in write_args[:]:
                    if arg.argument_type == 'gh_columnwise_operator':
                        write_args.remove(arg)
                        break
                raise ParseError(
                    f"Kernel '{self.name}' writes to a column-wise operator "
                    f"but also writes to "
                    f"{[str(arg.argument_type) for arg in write_args]} "
                    f"argument(s). This is not allowed.")
            if len(cwise_ops) == 1:

                # If this is a valid assembly kernel then we need at least one
                # read-only LMA operator
                lma_read_ops = psyGen.args_filter(
                    self._arg_descriptors,
                    arg_types=["gh_operator"],
                    arg_accesses=[AccessType.READ])
                if lma_read_ops:
                    return "assembly"
                raise ParseError(
                    f"Kernel '{self.name}' has a single column-wise operator "
                    f"argument but does not conform to the rules for an "
                    f"Assembly kernel because it does not have any read-only "
                    f"LMA operator arguments.")
            # A valid matrix-matrix kernel must only have CMA operators
            # and scalars as arguments.
            scalar_args = psyGen.args_filter(
                self._arg_descriptors,
                arg_types=const.VALID_SCALAR_NAMES)
            if (len(scalar_args) + len(cwise_ops)) != \
               len(self._arg_descriptors):
                raise ParseError(
                    f"A column-wise matrix-matrix kernel must have only "
                    f"column-wise operators and scalars as arguments but "
                    f"kernel '{self.name}' has: "
                    f"{[str(a.argument_type) for a in self._arg_descriptors]}."
                    )
            return "matrix-matrix"
        raise ParseError(
            f"An LFRic kernel cannot update more than one CMA (column-wise) "
            f"operator but kernel '{self.name}' updates {write_count}.")

    def _validate_operates_on_domain(self, need_evaluator):
        '''
        Check whether a kernel that has operates_on == domain obeys
        the rules for the LFRic API.

        :raises ParseError: if the kernel metadata does not obey the rules \
                            for an LFRic kernel with operates_on = domain.
        '''
        if self.iterates_over != "domain":
            return

        const = LFRicConstants()
        # A kernel which operates on the 'domain' is currently restricted
        # to only accepting scalar and field arguments.
        valid_arg_types = const.VALID_SCALAR_NAMES + const.VALID_FIELD_NAMES
        for arg in self._arg_descriptors:
            if arg.argument_type not in valid_arg_types:
                raise ParseError(
                    f"In the LFRic API a kernel which operates on the 'domain'"
                    f" is only permitted to accept scalar and field arguments "
                    f"but the metadata for kernel '{self.name}' includes an "
                    f"argument of type '{arg.argument_type}'")

        if need_evaluator:
            raise ParseError(
                f"In the LFRic API a kernel that operates on the 'domain' "
                f"cannot be passed basis/differential basis functions but the "
                f"metadata for kernel '{self.name}' contains an entry for "
                f"'meta_funcs'")

        if self.reference_element.properties:
            raise ParseError(
                f"Kernel '{self.name}' operates on the domain but requests "
                f"properties of the reference element "
                f"({self.reference_element.properties}). This is not "
                f"permitted in the LFRic API.")

        if self.mesh.properties:
            raise ParseError(
                f"Kernel '{self.name}' operates on the domain but requests "
                f"properties of the mesh ({self.mesh.properties}). This is "
                f"not permitted in the LFRic API.")

        if self._is_intergrid:
            raise ParseError(
                f"Kernel '{self.name}' operates on the domain but has fields "
                f"on different mesh resolutions (inter-grid). This is not "
                f"permitted in the LFRic API.")

    @property
    def func_descriptors(self):
        ''' Returns metadata about the function spaces within a
        Kernel. This metadata is provided within Kernel code via the
        meta_funcs variable. Information is returned as a list of
        DynFuncDescriptor03 objects, one for each function space. '''
        return self._func_descriptors

    @property
    def cma_operation(self):
        ''' Returns the type of CMA operation identified from the kernel
        meta-data (one of 'assembly', 'apply' or 'matrix-matrix') or
        None if the kernel does not involve CMA operators '''
        return self._cma_operation

    @property
    def eval_shapes(self):
        '''
        Returns the shape(s) of evaluator required by this kernel or an
        empty string if none.

        :return: the shape(s) of the evaluator (one of VALID_EVALUATOR_SHAPES)
                 or an empty list if the kernel does not require one.
        :rtype: list

        '''
        return self._eval_shapes

    @property
    def eval_targets(self):
        '''
        Returns the list of function spaces upon which any evaluator must be
        provided. This list is obtained from the GH_EVALUATOR_TARGETS meta-data
        entry (if present). If this is not specified in the meta-data then
        we default to providing evaluators on all of the function spaces
        associated with the arguments which this kernel updates.

        :return: list of the names of the function spaces (as they appear in \
                 kernel metadata) upon which any evaluator must be provided.
        :rtype: list of str
        '''
        return self._eval_targets

    @property
    def is_intergrid(self):
        '''
        Returns whether or not this is an inter-grid kernel.

        :return: True if kernel is an inter-grid kernel, False otherwise
        :rtype: bool
        '''
        return self._is_intergrid

# --------------------------------------------------------------------------- #
# ========== Second section : PSy specialisations =========================== #
# --------------------------------------------------------------------------- #

# ---------- Classes -------------------------------------------------------- #


class DynamoPSy(PSy):
    '''
    The LFRic-specific PSy class. This creates an LFRic-specific
    Invokes object (which controls all the required invocation calls).
    It also overrides the PSy gen method so that we generate
    LFRic-specific PSy module code.

    :param invoke_info: object containing the required invocation information \
                        for code optimisation and generation.
    :type invoke_info: :py:class:`psyclone.parse.algorithm.FileInfo`

    '''
    def __init__(self, invoke_info):
        # Make sure the scoping node creates LFRicSymbolTables
        # TODO #1954: Remove the protected access using a factory
        ScopingNode._symbol_table_class = LFRicSymbolTable
        PSy.__init__(self, invoke_info)
        self._invokes = DynamoInvokes(invoke_info.calls, self)
        # Initialise the dictionary that holds the names of the required
        # LFRic constants, data structures and data structure proxies for
        # the "use" statements in modules that contain PSy-layer routines.
        const = LFRicConstants()
        const_mod = const.UTILITIES_MOD_MAP["constants"]["module"]
        infmod_list = [const_mod]
        # Add all field and operator modules that might be used in the
        # algorithm layer. These do not appear in the code unless a
        # variable is added to the "only" part of the
        # '_infrastructure_modules' map.
        for data_type_info in const.DATA_TYPE_MAP.values():
            infmod_list.append(data_type_info["module"])

        # This also removes any duplicates from infmod_list
        self._infrastructure_modules = OrderedDict(
            (k, set()) for k in infmod_list)

        kind_names = set()

        # The infrastructure declares integer types with default
        # precision so always add this.
        api_config = Config.get().api_conf("dynamo0.3")
        kind_names.add(api_config.default_kind["integer"])

        # Datatypes declare precision information themselves. However,
        # that is not the case for literals. Therefore deal
        # with these separately here.
        for invoke in self.invokes.invoke_list:
            schedule = invoke.schedule
            for kernel in schedule.kernels():
                for arg in kernel.args:
                    if arg.is_literal:
                        kind_names.add(arg.precision)
        # Add precision names to the dictionary storing the required
        # LFRic constants. Sort the names so that all versions of
        # Python return the same order (for testing purposes).
        self._infrastructure_modules[const_mod] = list(sorted(kind_names))

    @property
    def name(self):
        '''
        :returns: a name for the PSy layer. This is used as the PSy module \
                  name. We override the default value as the Met Office \
                  prefer "_psy" to be appended, rather than prepended.
        :rtype: str

        '''
        return self._name + "_psy"

    @property
    def orig_name(self):
        '''
        :returns: the unmodified PSy-layer name.
        :rtype: str

        '''
        return self._name

    @property
    def infrastructure_modules(self):
        '''
        :returns: the dictionary that holds the names of the required \
                  LFRic infrastructure modules to create "use" \
                  statements in the PSy-layer modules.
        :rtype: dict of set

        '''
        return self._infrastructure_modules

    @property
    def gen(self):
        '''
        Generate PSy code for the LFRic (Dynamo0.3) API.

        :returns: root node of generated Fortran AST.
        :rtype: :py:class:`psyir.nodes.Node`

        '''
        # Create an empty PSy layer module
        psy_module = ModuleGen(self.name)

        # If the container has a Routine that is not an InvokeSchedule
        # it should also be added to the generated module.
        for routine in self.container.children:
            if not isinstance(routine, InvokeSchedule):
                psy_module.add(PSyIRGen(psy_module, routine))

        # Add all invoke-specific information
        self.invokes.gen_code(psy_module)

        # Include required constants and infrastructure modules. The sets of
        # required LFRic data structures and their proxies are updated in
        # the relevant field and operator subclasses of LFRicCollection.
        # Here we sort the inputs in reverse order to have "_type" before
        # "_proxy_type" and "operator_" before "columnwise_operator_".
        # We also iterate through the dictionary in reverse order so the
        # "use" statements for field types are before the "use" statements
        # for operator types.
        for infmod in reversed(self._infrastructure_modules):
            if self._infrastructure_modules[infmod]:
                infmod_types = sorted(
                    list(self._infrastructure_modules[infmod]), reverse=True)
                psy_module.add(UseGen(psy_module, name=infmod,
                                      only=True, funcnames=infmod_types))

        # Return the root node of the generated code
        return psy_module.root


class DynamoInvokes(Invokes):
    '''The Dynamo specific invokes class. This passes the Dynamo
    specific invoke class to the base class so it creates the one we
    require.

    :param alg_calls: list of objects containing the parsed invoke \
        information.
    :type alg_calls: list of \
        :py:class:`psyclone.parse.algorithm.InvokeCall`
    :param psy: the PSy object containing this DynamoInvokes object.
    :type psy: :py:class`psyclone.dynamo0p3.DynamoPSy`

    '''
    def __init__(self, alg_calls, psy):
        self._0_to_n = LFRicInvoke(None, None, None)  # for pyreverse
        Invokes.__init__(self, alg_calls, LFRicInvoke, psy)


class DynStencils(LFRicCollection):
    '''
    Stencil information and code generation associated with a PSy-layer
    routine or Kernel stub.

    :param node: the Invoke or Kernel stub for which to provide stencil info.
    :type node: :py:class:`psyclone.dynamo0p3.LFRicInvoke` or \
                :py:class:`psyclone.domain.lfric.LFRicKern`

    :raises GenerationError: if a literal has been supplied for a stencil \
                             direction.
    '''
    def __init__(self, node):
        # pylint: disable=too-many-branches
        super(DynStencils, self).__init__(node)

        # List of arguments which have an extent value passed to this
        # invoke routine from the algorithm layer. Duplicate argument
        # names are removed.
        self._unique_extent_args = []
        extent_names = []
        # pylint: disable=too-many-nested-blocks
        for call in self._calls:
            for arg in call.arguments.args:
                if arg.stencil:
                    # Check for the existence of arg.extent here as in
                    # the future we plan to support kernels which
                    # specify the value of extent in metadata. If this
                    # is the case then an extent argument is not
                    # required.
                    # TODO #963
                    if not arg.stencil.extent:
                        if not arg.stencil.extent_arg.is_literal():
                            if arg.stencil.extent_arg.text not in extent_names:
                                extent_names.append(
                                    arg.stencil.extent_arg.text)
                                self._unique_extent_args.append(arg)

        # A list of arguments that have a direction variable passed in
        # to this invoke routine from the algorithm layer. Duplicate
        # argument names are removed.
        self._unique_direction_args = []
        direction_names = []
        for call in self._calls:
            for idx, arg in enumerate(call.arguments.args):
                if arg.stencil and arg.stencil.direction_arg:
                    if arg.stencil.direction_arg.is_literal():
                        raise GenerationError(
                            f"Kernel {call.name}, metadata arg {idx}, a "
                            f"literal is not a valid value for a stencil "
                            f"direction")
                    if arg.stencil.direction_arg.text.lower() not in \
                       ["x_direction", "y_direction"]:
                        if arg.stencil.direction_arg.text not in \
                           direction_names:
                            direction_names.append(
                                arg.stencil.direction_arg.text)
                            self._unique_direction_args.append(arg)

        # list of stencil args with an extent variable passed in. The same
        # field name may occur more than once here from different kernels.
        self._kern_args = []
        for call in self._calls:
            for arg in call.arguments.args:
                if arg.stencil:
                    if not arg.stencil.extent:
                        self._kern_args.append(arg)

    @staticmethod
    def extent_value(arg):
        '''
        Returns the content of the stencil extent which may be a literal
        value (a number) or a variable name. This function simplifies this
        problem by returning a string in either case.

        :param arg: the argument with which the stencil is associated.
        :type arg: :py:class:`psyclone.dynamo0p3.DynKernelArgument`

        :returns: the content of the stencil extent.
        :rtype: str

        '''
        if arg.stencil.extent_arg.is_literal():
            return arg.stencil.extent_arg.text
        return arg.stencil.extent_arg.varname

    @staticmethod
    def stencil_unique_str(arg, context):
        '''
        Creates a unique identifier for a stencil. As a stencil
        differs due to the function space it operates on, type of
        stencil and extent of stencil, we concatenate these things together
        to create a unique string.

        :param arg: kernel argument with which stencil is associated.
        :type arg: :py:class:`psyclone.dynamo0p3.DynKernelArgument`
        :param str context: a context for this stencil (e.g. "size" or \
                            "direction").

        :returns: unique string identifying the stencil for this argument.
        :rtype: str

        :raises GenerationError: if an explicit stencil extent is found in \
                                 the meta-data for the kernel argument.
        '''
        unique = context
        unique += arg.function_space.mangled_name
        unique += arg.descriptor.stencil['type']
        if arg.descriptor.stencil['extent']:
            raise GenerationError(
                "Found a stencil with an extent specified in the metadata. "
                "This is not coded for.")
        unique += arg.stencil.extent_arg.text.lower()
        if arg.descriptor.stencil['type'] == 'xory1d':
            unique += arg.stencil.direction_arg.text.lower()
        return unique

    def map_name(self, arg):
        '''
        Creates and registers a name for the stencil map associated with the
        supplied kernel argument.

        :param arg: kernel argument with which the stencil is associated.
        :type arg: :py:class:`psyclone.dynamo0p3.DynKernelArgument`

        :returns: a valid unique map name for a stencil in the PSy layer.
        :rtype: str
        '''
        root_name = arg.name + "_stencil_map"
        unique = DynStencils.stencil_unique_str(arg, "map")
        return self._symbol_table.find_or_create_tag(unique, root_name).name

    @staticmethod
    def dofmap_symbol(symtab, arg):
        '''
        Creates and registers a symbol for the stencil dofmap associated with
        the supplied kernel argument.

        :param symtab: symbol table that will contain (or already contains) \
            the symbol with this name.
        :type symtab: :py:class:`psyclone.psyir.symbols.SymbolTable`
        :param arg: kernel argument with which the stencil is associated.
        :type arg: :py:class:`psyclone.dynamo0p3.DynKernelArgument`

        :returns: a dofmap symbol for a stencil in the PSy layer.
        :rtype: :py:class:`psyclone.psyir.symbols.Symbol`

        '''
        root_name = arg.name + "_stencil_dofmap"
        unique = DynStencils.stencil_unique_str(arg, "dofmap")
        if arg.descriptor.stencil['type'] == "cross2d":
            num_dimensions = 4
        else:
            num_dimensions = 3
        return symtab.find_or_create_array(root_name, num_dimensions,
                                           ScalarType.Intrinsic.INTEGER,
                                           tag=unique)

    @staticmethod
    def dofmap_size_symbol(symtab, arg):
        '''
        Create a valid symbol for the size (in cells) of a stencil
        dofmap in the PSy layer.

        :param symtab: symbol table that will contain (or already contains) \
            the symbol with this name.
        :type symtab: :py:class:`psyclone.psyir.symbols.SymbolTable`
        :param arg: the kernel argument with which the stencil is associated.
        :type arg: :py:class:`psyclone.dynamo0p3.DynKernelArgument`

        :returns: a symbol for the stencil size.
        :rtype: :py:class:`psyclone.psyir.symbols.Symbol`

        '''
        root_name = arg.name + "_stencil_size"
        unique = DynStencils.stencil_unique_str(arg, "size")
        if arg.descriptor.stencil['type'] == "cross2d":
            num_dimensions = 2
        else:
            num_dimensions = 1
        return symtab.find_or_create_array(root_name, num_dimensions,
                                           ScalarType.Intrinsic.INTEGER,
                                           tag=unique)

    @staticmethod
    def max_branch_length_name(symtab, arg):
        '''
        Create a valid unique name for the maximum length of a stencil branch
        (in cells) of a 2D stencil dofmap in the PSy layer. This is required
        in the kernels for defining the maximum possible length of one of the
        dofmap array dimensions.

        :param symtab: symbol table that will contain (or already contains) \
            the symbol with this name.
        :type symtab: :py:class:`psyclone.psyir.symbols.SymbolTable`
        :param arg: the kernel argument with which the stencil is associated.
        :type arg: :py:class:`psyclone.dynamo0p3.DynKernelArgument`

        :returns: a Fortran variable name for the max stencil branch length.
        :rtype: str
        '''
        root_name = arg.name + "_max_branch_length"
        unique = DynStencils.stencil_unique_str(arg, "length")
        return symtab.find_or_create_integer_symbol(root_name, tag=unique).name

    def _unique_max_branch_length_vars(self):
        '''
        :returns: list of all the unique max stencil extent argument names in
                  this kernel call for cross2d stencils.
        :rtype: list of str
        '''
        names = []
        for arg in self._kern_args:
            if arg.descriptor.stencil['type'] == "cross2d":
                names.append(arg.name + "_max_branch_length")

        return names

    def _declare_unique_max_branch_length_vars(self, parent):
        '''
        Declare all unique max branch length arguments as integers with intent
        in and add the declaration as a child of the parent argument passed
        in.

        :param parent: the node in the f2pygen AST to which to add the \
                       declarations.
        :type parent: :py:class:`psyclone.f2pygen.SubroutineGen`

        '''
        api_config = Config.get().api_conf("dynamo0.3")

        if self._unique_max_branch_length_vars():
            parent.add(DeclGen(
                parent, datatype="integer",
                kind=api_config.default_kind["integer"],
                entity_decls=self._unique_max_branch_length_vars(), intent="in"
            ))

    @staticmethod
    def direction_name(symtab, arg):
        '''
        Creates a Fortran variable name to hold the direction of the stencil
        associated with the supplied kernel argument.

        :param symtab: symbol table that will contain (or already contains) \
            the symbol with this name.
        :type symtab: :py:class:`psyclone.psyir.symbols.SymbolTable`
        :param arg: the kernel argument with which the stencil is associated.
        :type arg: :py:class:`psyclone.dynamo0p3.DynKernelArgument`

        :returns: a Fortran variable name for the stencil direction.
        :rtype: str
        '''
        root_name = arg.name+"_direction"
        unique = DynStencils.stencil_unique_str(arg, "direction")
        return symtab.find_or_create_integer_symbol(root_name, tag=unique).name

    @property
    def _unique_extent_vars(self):
        '''
        :returns: list of all the unique extent argument names in this \
                  invoke or kernel call.
        :rtype: list of str

        :raises InternalError: if neither self._kernel or self._invoke are set.

        '''
        if self._invoke:
            names = [arg.stencil.extent_arg.varname for arg in
                     self._unique_extent_args]
        elif self._kernel:
            names = [self.dofmap_size_symbol(self._symbol_table, arg).name
                     for arg in self._unique_extent_args]
        else:
            raise InternalError("_unique_extent_vars: have neither Invoke "
                                "or Kernel. Should be impossible.")
        return names

    def _declare_unique_extent_vars(self, parent):
        '''
        Declare all unique extent arguments as integers with intent in and
        add the declaration as a child of the parent argument passed
        in.

        :param parent: the node in the f2pygen AST to which to add the \
                       declarations.
        :type parent: :py:class:`psyclone.f2pygen.SubroutineGen`

        '''
        api_config = Config.get().api_conf("dynamo0.3")

        if self._unique_extent_vars:
            if self._kernel:
                for arg in self._kern_args:
                    if arg.descriptor.stencil['type'] == "cross2d":
                        parent.add(DeclGen(
                            parent, datatype="integer",
                            kind=api_config.default_kind["integer"],
                            dimension="4",
                            entity_decls=self._unique_extent_vars, intent="in"
                        ))
                    else:
                        parent.add(DeclGen(
                            parent, datatype="integer",
                            kind=api_config.default_kind["integer"],
                            entity_decls=self._unique_extent_vars,
                            intent="in"))
            elif self._invoke:
                parent.add(DeclGen(
                    parent, datatype="integer",
                    kind=api_config.default_kind["integer"],
                    entity_decls=self._unique_extent_vars, intent="in"
                ))

    @property
    def _unique_direction_vars(self):
        '''
        :returns: a list of all the unique direction argument names in this \
                  invoke call.
        :rtype: list of str
        '''
        names = []
        for arg in self._unique_direction_args:
            if arg.stencil.direction_arg.varname:
                names.append(arg.stencil.direction_arg.varname)
            else:
                names.append(arg.name+"_direction")
        return names

    def _declare_unique_direction_vars(self, parent):
        '''
        Declare all unique direction arguments as integers with intent in
        and add the declaration as a child of the parent argument
        passed in.

        :param parent: the node in the f2pygen AST to which to add the \
                       declarations.
        :type parent: :py:class:`psyclone.f2pygen.SubroutineGen`

        '''
        api_config = Config.get().api_conf("dynamo0.3")

        if self._unique_direction_vars:
            parent.add(DeclGen(parent, datatype="integer",
                               kind=api_config.default_kind["integer"],
                               entity_decls=self._unique_direction_vars,
                               intent="in"))

    @property
    def unique_alg_vars(self):
        '''
        :returns: list of the names of the extent and direction arguments \
                  supplied to the PSy routine from the Algorithm layer.
        :rtype: list of str
        '''
        return self._unique_extent_vars + self._unique_direction_vars

    def _invoke_declarations(self, parent):
        '''
        Declares all stencil maps, extent and direction arguments passed into
        the PSy layer.

        :param parent: node in the f2pygen AST to which to add declarations.
        :type parent: :py:class:`psyclone.f2pygen.SubroutineGen`

        '''
        self._declare_unique_extent_vars(parent)
        self._declare_unique_direction_vars(parent)
        self._declare_maps_invoke(parent)

    def _stub_declarations(self, parent):
        '''
        Declare all stencil-related quanitites for a Kernel stub.

        :param parent: node in the f2pygen AST to which to add declarations.
        :type parent: :py:class:`psyclone.f2pygen.SubroutineGen`

        '''
        self._declare_unique_extent_vars(parent)
        self._declare_unique_direction_vars(parent)
        self._declare_unique_max_branch_length_vars(parent)
        self._declare_maps_stub(parent)

    def initialise(self, parent):
        '''
        Adds in the code to initialise stencil dofmaps to the PSy layer.

        :param parent: the node in the f2pygen AST to which to add the \
                       initialisations.
        :type parent: :py:class:`psyclone.f2pygen.SubroutineGen`

        :raises GenerationError: if an unsupported stencil type is encountered.
        '''
        if not self._kern_args:
            return

        parent.add(CommentGen(parent, ""))
        parent.add(CommentGen(parent, " Initialise stencil dofmaps"))
        parent.add(CommentGen(parent, ""))
        api_config = Config.get().api_conf("dynamo0.3")
        stencil_map_names = []
        const = LFRicConstants()
        for arg in self._kern_args:
            map_name = self.map_name(arg)
            if map_name not in stencil_map_names:
                # Only initialise maps once.
                stencil_map_names.append(map_name)
                stencil_type = arg.descriptor.stencil['type']
                symtab = self._symbol_table
                if stencil_type == "xory1d":
                    direction_name = arg.stencil.direction_arg.varname
                    for direction in ["x", "y"]:
                        if_then = IfThenGen(parent, direction_name +
                                            " .eq. " + direction +
                                            "_direction")
                        if_then.add(
                            AssignGen(
                                if_then, pointer=True, lhs=map_name,
                                rhs=arg.proxy_name_indexed +
                                "%vspace%get_stencil_dofmap("
                                "STENCIL_1D" + direction.upper() +
                                ","+self.extent_value(arg)+")"))
                        parent.add(if_then)
                elif stencil_type == "cross2d":
                    parent.add(
                        AssignGen(parent, pointer=True, lhs=map_name,
                                  rhs=arg.proxy_name_indexed +
                                  "%vspace%get_stencil_2D_dofmap(" +
                                  "STENCIL_2D_CROSS" + "," +
                                  self.extent_value(arg) + ")"))
                    # Max branch length in the CROSS2D stencil is used when
                    # defining the stencil_dofmap dimensions at declaration of
                    # the dummy argument in the kernel. This value is 1
                    # greater than the stencil extent as the central cell
                    # is included as part of the stencil_dofmap.
                    parent.add(
                        AssignGen(parent,
                                  lhs=self.max_branch_length_name(symtab,
                                                                  arg),
                                  rhs=self.extent_value(arg) + " + 1_" +
                                  api_config.default_kind["integer"]))
                else:
                    try:
                        stencil_name = const.STENCIL_MAPPING[stencil_type]
                    except KeyError as err:
                        raise GenerationError(
                            f"Unsupported stencil type "
                            f"'{arg.descriptor.stencil['type']}' supplied. "
                            f"Supported mappings are "
                            f"{str(const.STENCIL_MAPPING)}") from err
                    parent.add(
                        AssignGen(parent, pointer=True, lhs=map_name,
                                  rhs=arg.proxy_name_indexed +
                                  "%vspace%get_stencil_dofmap(" +
                                  stencil_name + "," +
                                  self.extent_value(arg) + ")"))

                parent.add(AssignGen(parent, pointer=True,
                                     lhs=self.dofmap_symbol(symtab, arg).name,
                                     rhs=map_name + "%get_whole_dofmap()"))

                # Add declaration and look-up of stencil size
                dofmap_size_name = self.dofmap_size_symbol(symtab, arg).name
                parent.add(AssignGen(parent, pointer=True,
                                     lhs=dofmap_size_name,
                                     rhs=map_name + "%get_stencil_sizes()"))

    def _declare_maps_invoke(self, parent):
        '''
        Declare all stencil maps in the PSy layer.

        :param parent: the node in the f2pygen AST to which to add \
                       declarations.
        :type parent: :py:class:`psyclone.f2pygen.SubroutineGen`

        :raises GenerationError: if an unsupported stencil type is encountered.
        '''
        api_config = Config.get().api_conf("dynamo0.3")

        if not self._kern_args:
            return

        symtab = self._symbol_table
        stencil_map_names = []
        const = LFRicConstants()

        for arg in self._kern_args:
            map_name = self.map_name(arg)

            if map_name in stencil_map_names:
                continue

            stencil_map_names.append(map_name)
            stencil_type = arg.descriptor.stencil['type']
            if stencil_type == "cross2d":
                smap_type = const.STENCIL_TYPE_MAP["stencil_2D_dofmap"]["type"]
                smap_mod = const.STENCIL_TYPE_MAP[
                    "stencil_2D_dofmap"]["module"]
                parent.add(UseGen(parent, name=smap_mod, only=True,
                                  funcnames=[smap_type, "STENCIL_2D_CROSS"]))
                parent.add(TypeDeclGen(parent, pointer=True,
                                       datatype=smap_type,
                                       entity_decls=[map_name +
                                                     " => null()"]))
                parent.add(DeclGen(parent, datatype="integer",
                                   kind=api_config.default_kind["integer"],
                                   pointer=True,
                                   entity_decls=[self.dofmap_symbol(symtab,
                                                                    arg).name +
                                                 "(:,:,:,:) => null()"]))
                dofmap_size_name = self.dofmap_size_symbol(symtab, arg).name
                parent.add(DeclGen(parent, datatype="integer",
                                   kind=api_config.default_kind["integer"],
                                   pointer=True,
                                   entity_decls=[f"{dofmap_size_name}(:,:) "
                                                 f"=> null()"]))
                parent.add(DeclGen(parent, datatype="integer",
                                   kind=api_config.default_kind["integer"],
                                   entity_decls=[self.max_branch_length_name(
                                       symtab, arg)]))
            else:
                smap_type = const.STENCIL_TYPE_MAP["stencil_dofmap"]["type"]
                smap_mod = const.STENCIL_TYPE_MAP["stencil_dofmap"]["module"]
                parent.add(UseGen(parent, name=smap_mod,
                                  only=True, funcnames=[smap_type]))
                if stencil_type == 'xory1d':
                    drct_mod = const.STENCIL_TYPE_MAP["direction"]["module"]
                    parent.add(UseGen(parent, name=drct_mod,
                                      only=True, funcnames=["x_direction",
                                                            "y_direction"]))
                    parent.add(UseGen(parent, name=smap_mod,
                                      only=True, funcnames=["STENCIL_1DX",
                                                            "STENCIL_1DY"]))
                else:
                    try:
                        stencil_name = const.STENCIL_MAPPING[stencil_type]
                    except KeyError as err:
                        raise GenerationError(
                            f"Unsupported stencil type "
                            f"'{arg.descriptor.stencil['type']}' supplied. "
                            f"Supported mappings are "
                            f"{const.STENCIL_MAPPING}") from err
                    parent.add(UseGen(parent, name=smap_mod,
                                      only=True, funcnames=[stencil_name]))

                parent.add(TypeDeclGen(parent, pointer=True,
                                       datatype=smap_type,
                                       entity_decls=[map_name+" => null()"]))
                parent.add(DeclGen(parent, datatype="integer",
                                   kind=api_config.default_kind["integer"],
                                   pointer=True,
                                   entity_decls=[self.dofmap_symbol(symtab,
                                                                    arg).name +
                                                 "(:,:,:) => null()"]))
                dofmap_size_name = self.dofmap_size_symbol(symtab, arg).name
                parent.add(DeclGen(parent, datatype="integer",
                                   kind=api_config.default_kind["integer"],
                                   pointer=True,
                                   entity_decls=[f"{dofmap_size_name}(:) "
                                                 f"=> null()"]))

    def _declare_maps_stub(self, parent):
        '''
        Add declarations for all stencil maps to a kernel stub.

        :param parent: the node in the f2pygen AST representing the kernel \
                       stub routine.
        :type parent: :py:class:`psyclone.f2pygen.SubroutineGen`

        '''
        api_config = Config.get().api_conf("dynamo0.3")

        symtab = self._symbol_table
        for arg in self._kern_args:
            if arg.descriptor.stencil['type'] == "cross2d":
                parent.add(DeclGen(
                    parent, datatype="integer",
                    kind=api_config.default_kind["integer"], intent="in",
                    dimension=",".join([arg.function_space.ndf_name,
                                        self.max_branch_length_name(
                                            symtab, arg), "4"]),
                    entity_decls=[self.dofmap_symbol(symtab, arg).name]))
            else:
                dofmap_size_name = self.dofmap_size_symbol(symtab, arg).name
                parent.add(DeclGen(
                    parent, datatype="integer",
                    kind=api_config.default_kind["integer"], intent="in",
                    dimension=",".join([arg.function_space.ndf_name,
                                        dofmap_size_name]),
                    entity_decls=[self.dofmap_symbol(symtab, arg).name]))


class LFRicMeshProperties(LFRicCollection):
    '''
    Holds all information on the the mesh properties required by either an
    invoke or a kernel stub. Note that the creation of a suitable mesh
    object is handled in the `DynMeshes` class. This class merely deals with
    extracting the necessary properties from that object and providing them to
    kernels.

    :param node: kernel or invoke for which to manage mesh properties.
    :type node: :py:class:`psyclone.domain.lfric.LFRicKern` or \
                :py:class:`psyclone.dynamo0p3.LFRicInvoke`

    '''
    def __init__(self, node):
        super().__init__(node)

        # The (ordered) list of mesh properties required by this invoke or
        # kernel stub.
        self._properties = []

        for call in self._calls:
            if call.mesh:
                self._properties += [prop for prop in call.mesh.properties
                                     if prop not in self._properties]
            # Kernels that operate on the 'domain' need the number of columns,
            # excluding those in the halo.
            if call.iterates_over == "domain":
                if MeshProperty.NCELL_2D_NO_HALOS not in self._properties:
                    self._properties.append(MeshProperty.NCELL_2D_NO_HALOS)
            # Kernels performing CMA operations need the number of columns,
            # including those in the halo.
            if call.cma_operation:
                if MeshProperty.NCELL_2D not in self._properties:
                    self._properties.append(MeshProperty.NCELL_2D)

        # Store properties in symbol table
        for prop in self._properties:
            name_lower = prop.name.lower()
            if prop.name in ["NCELL_2D", "NCELL_2D_NO_HALOS"]:
                # This is an integer:
                self._symbol_table.find_or_create_integer_symbol(
                    name_lower, tag=name_lower)
            else:
                # E.g.: adjacent_face
                self._symbol_table.find_or_create_array(
                    name_lower, 2, ScalarType.Intrinsic.INTEGER,
                    tag=name_lower)

    def kern_args(self, stub=False, var_accesses=None,
                  kern_call_arg_list=None):
        # pylint: disable=too-many-locals, too-many-branches
        '''
        Provides the list of kernel arguments associated with the mesh
        properties that the kernel requires. Optionally adds variable
        access information if var_accesses is given.

        :param bool stub: whether or not we are generating code for a \
                          kernel stub.
        :param var_accesses: optional VariablesAccessInfo instance to store \
            the information about variable accesses.
        :type var_accesses: \
            :py:class:`psyclone.core.VariablesAccessInfo`
        :param kern_call_arg_list: an optional KernCallArgList instance \
            used to store PSyIR representation of the arguments.
        :type kern_call_arg_list: \
            Optional[:py:class:`psyclone.domain.lfric.KernCallArgList`]

        :returns: the kernel arguments associated with the mesh properties.
        :rtype: list of str

        :raises InternalError: if the class has been constructed for an \
                               invoke rather than a single kernel call.
        :raises InternalError: if an unsupported mesh property is encountered.

        '''
        if not self._kernel:
            raise InternalError(
                "LFRicMeshProperties.kern_args() can only be called when "
                "LFRicMeshProperties has been instantiated for a kernel "
                "rather than an invoke.")

        arg_list = []

        for prop in self._properties:
            if prop == MeshProperty.ADJACENT_FACE:
                # Is this kernel already being passed the number of horizontal
                # faces of the reference element?
                has_nfaces = (
                    RefElementMetaData.Property.NORMALS_TO_HORIZONTAL_FACES
                    in self._kernel.reference_element.properties or
                    RefElementMetaData.Property.
                    OUTWARD_NORMALS_TO_HORIZONTAL_FACES
                    in self._kernel.reference_element.properties)
                if not has_nfaces:
                    if kern_call_arg_list:
                        sym = kern_call_arg_list.\
                            append_integer_reference("nfaces_re_h")
                        name = sym.name
                    else:
                        name = self._symbol_table.\
                            find_or_create_integer_symbol(
                                "nfaces_re_h", tag="nfaces_re_h").name
                    arg_list.append(name)
                    if var_accesses is not None:
                        var_accesses.add_access(Signature(name),
                                                AccessType.READ, self._kernel)

                adj_face = "adjacent_face"
                if not stub and kern_call_arg_list:
                    # Use the functionality in kern_call_arg_list to properly
                    # declare the symbol and to create a PSyIR reference for it
                    _, cell_ref = \
                        kern_call_arg_list.cell_ref_name(var_accesses)
                    adj_face_sym = kern_call_arg_list. \
                        append_array_reference(adj_face,
                                               [":", cell_ref],
                                               ScalarType.Intrinsic.INTEGER)
                    # Update the name in case there was a clash
                    adj_face = adj_face_sym.name
                    if var_accesses:
                        var_accesses.add_access(Signature(adj_face),
                                                AccessType.READ, self._kernel,
                                                [":", cell_ref])

                if not stub:
                    adj_face = self._symbol_table.find_or_create_tag(
                        "adjacent_face").name
                    cell_name = "cell"
                    if self._kernel.is_coloured():
                        colour_name = "colour"
                        cmap_name = "cmap"
                        adj_face += (f"(:,{cmap_name}({colour_name},"
                                     f"{cell_name}))")
                    else:
                        adj_face += f"(:,{cell_name})"
                arg_list.append(adj_face)

                if var_accesses and not kern_call_arg_list:
                    # TODO #1320 Replace [1]
                    # The [1] just indicates that this variable is accessed
                    # as a rank 1 array. #1320 will improve this.
                    var_accesses.add_access(Signature(adj_face),
                                            AccessType.READ, self._kernel,
                                            [1])
            else:
                raise InternalError(
                    f"kern_args: found unsupported mesh property '{prop}' "
                    f"when generating arguments for kernel "
                    f"'{self._kernel.name}'. Only members of the MeshProperty "
                    f"Enum are permitted ({list(MeshProperty)}).")

        return arg_list

    def _invoke_declarations(self, parent):
        '''
        Creates the necessary declarations for variables needed in order to
        provide mesh properties to a kernel call.

        :param parent: node in the f2pygen AST to which to add declarations.
        :type parent: :py:class:`psyclone.f2pygen.SubroutineGen`

        :raises InternalError: if this class has been instantiated for a \
                               kernel instead of an invoke.
        :raises InternalError: if an unsupported mesh property is found.

        '''
        api_config = Config.get().api_conf("dynamo0.3")

        if not self._invoke:
            raise InternalError(
                "_invoke_declarations() cannot be called because "
                "LFRicMeshProperties has been instantiated for a kernel and "
                "not an invoke.")

        for prop in self._properties:
            # The DynMeshes class will have created a mesh object so we
            # don't need to do that here.
            if prop == MeshProperty.ADJACENT_FACE:
                adj_face = self._symbol_table.find_or_create_tag(
                    "adjacent_face").name + "(:,:) => null()"
                parent.add(DeclGen(parent, datatype="integer",
                                   kind=api_config.default_kind["integer"],
                                   pointer=True, entity_decls=[adj_face]))
            elif prop == MeshProperty.NCELL_2D_NO_HALOS:
                name = self._symbol_table.find_or_create_integer_symbol(
                    "ncell_2d_no_halos",
                    tag="ncell_2d_no_halos").name
                parent.add(DeclGen(parent, datatype="integer",
                                   kind=api_config.default_kind["integer"],
                                   entity_decls=[name]))
            elif prop == MeshProperty.NCELL_2D:
                name = self._symbol_table.find_or_create_integer_symbol(
                    "ncell_2d", tag="ncell_2d").name
                parent.add(DeclGen(parent, datatype="integer",
                                   kind=api_config.default_kind["integer"],
                                   entity_decls=[name]))
            else:
                raise InternalError(
                    f"Found unsupported mesh property '{prop}' when generating"
                    f" invoke declarations. Only members of the MeshProperty "
                    f"Enum are permitted ({list(MeshProperty)}).")

    def _stub_declarations(self, parent):
        '''
        Creates the necessary declarations for the variables needed in order
        to provide properties of the mesh in a kernel stub.

        :param parent: node in the f2pygen AST to which to add declarations.
        :type parent: :py:class:`psyclone.f2pygen.SubroutineGen`

        :raises InternalError: if the class has been instantiated for an \
                               invoke and not a kernel.
        :raises InternalError: if an unsupported mesh property is encountered.

        '''
        api_config = Config.get().api_conf("dynamo0.3")

        if not self._kernel:
            raise InternalError(
                "_stub_declarations() cannot be called because "
                "LFRicMeshProperties has been instantiated for an invoke and "
                "not a kernel.")

        for prop in self._properties:
            if prop == MeshProperty.ADJACENT_FACE:
                adj_face = self._symbol_table.find_or_create_array(
                    "adjacent_face", 2, ScalarType.Intrinsic.INTEGER,
                    tag="adjacent_face").name
                # 'nfaces_re_h' will have been declared by the
                # DynReferenceElement class.
                dimension = self._symbol_table.\
                    find_or_create_integer_symbol("nfaces_re_h",
                                                  tag="nfaces_re_h").name
                parent.add(
                    DeclGen(
                        parent, datatype="integer",
                        kind=api_config.default_kind["integer"],
                        dimension=dimension,
                        intent="in", entity_decls=[adj_face]))
            elif prop == MeshProperty.NCELL_2D:
                ncell_2d = self._symbol_table.find_or_create_integer_symbol(
                    "ncell_2d", tag="ncell_2d")
                parent.add(
                    DeclGen(parent, datatype="integer",
                            kind=api_config.default_kind["integer"],
                            intent="in", entity_decls=[ncell_2d.name]))
            else:
                raise InternalError(
                    f"Found unsupported mesh property '{prop}' when generating"
                    f" declarations for kernel stub. Only members of the "
                    f"MeshProperty Enum are permitted ({list(MeshProperty)})")

    def initialise(self, parent):
        '''
        Creates the f2pygen nodes for the initialisation of properties of
        the mesh.

        :param parent: node in the f2pygen tree to which to add statements.
        :type parent: :py:class:`psyclone.f2pygen.SubroutineGen`

        :raises InternalError: if an unsupported mesh property is encountered.

        '''
        const = LFRicConstants()
        # Since colouring is applied via transformations, we have to check for
        # it now, rather than when this class was first constructed.
        need_colour_limits = False
        need_colour_halo_limits = False
        for call in self._calls:
            if call.is_coloured() and not call.is_intergrid:
                loop = call.parent.parent
                # Record whether or not this coloured loop accesses the halo.
                if loop.upper_bound_name in const.HALO_ACCESS_LOOP_BOUNDS:
                    need_colour_halo_limits = True
                else:
                    need_colour_limits = True

        if not self._properties and not (need_colour_limits or
                                         need_colour_halo_limits):
            # If no mesh properties are required and there's no colouring
            # (which requires a mesh object to lookup loop bounds) then we
            # need do nothing.
            return

        parent.add(CommentGen(parent, ""))
        parent.add(CommentGen(parent, " Initialise mesh properties"))
        parent.add(CommentGen(parent, ""))

        mesh = self._symbol_table.find_or_create_tag("mesh").name

        for prop in self._properties:
            if prop == MeshProperty.ADJACENT_FACE:
                adj_face = self._symbol_table.find_or_create_tag(
                    "adjacent_face").name
                parent.add(AssignGen(parent, pointer=True, lhs=adj_face,
                                     rhs=mesh+"%get_adjacent_face()"))

            elif prop == MeshProperty.NCELL_2D_NO_HALOS:
                name = self._symbol_table.find_or_create_integer_symbol(
                    "ncell_2d_no_halos", tag="ncell_2d_no_halos").name
                parent.add(AssignGen(parent, lhs=name,
                                     rhs=mesh+"%get_last_edge_cell()"))

            elif prop == MeshProperty.NCELL_2D:
                name = self._symbol_table.find_or_create_integer_symbol(
                    "ncell_2d", tag="ncell_2d").name
                parent.add(AssignGen(parent, lhs=name,
                                     rhs=mesh+"%get_ncells_2d()"))
            else:
                raise InternalError(
                    f"Found unsupported mesh property '{str(prop)}' when "
                    f"generating initialisation code. Only members of the "
                    f"MeshProperty Enum are permitted ({list(MeshProperty)})")

        if need_colour_halo_limits:
            lhs = self._symbol_table.find_or_create_tag(
                "last_halo_cell_all_colours").name
            rhs = f"{mesh}%get_last_halo_cell_all_colours()"
            parent.add(AssignGen(parent, lhs=lhs, rhs=rhs))
        if need_colour_limits:
            lhs = self._symbol_table.find_or_create_tag(
                "last_edge_cell_all_colours").name
            rhs = f"{mesh}%get_last_edge_cell_all_colours()"
            parent.add(AssignGen(parent, lhs=lhs, rhs=rhs))


class DynReferenceElement(LFRicCollection):
    '''
    Holds all information on the properties of the Reference Element
    required by an Invoke or a Kernel stub.

    :param node: Kernel or Invoke for which to manage Reference-Element \
                 properties.
    :type node: :py:class:`psyclone.domain.lfric.LFRicKern` or \
                :py:class:`psyclone.dynamo0p3.LFRicInvoke`

    :raises InternalError: if an unsupported reference-element property \
                           is encountered.

    '''
    # pylint: disable=too-many-instance-attributes
    def __init__(self, node):
        # pylint: disable=too-many-branches, too-many-statements
        super().__init__(node)

        # Create a union of the reference-element properties required by all
        # kernels in this invoke. Use a list to preserve the order in the
        # kernel metadata (in the case of a kernel stub) and remove duplicate
        # entries by using OrderedDict.
        self._properties = []
        self._nfaces_h_required = False

        for call in self._calls:
            if call.reference_element:
                self._properties.extend(call.reference_element.properties)
            if call.mesh and call.mesh.properties:
                # If a kernel requires a property of the mesh then it will
                # also require the number of horizontal faces of the
                # reference element.
                self._nfaces_h_required = True

        if not (self._properties or self._nfaces_h_required):
            return

        if self._properties:
            self._properties = list(OrderedDict.fromkeys(self._properties))

        symtab = self._symbol_table

        # Create and store a name for the reference element object
        self._ref_elem_name = \
            symtab.find_or_create_tag("reference_element").name

        # Initialise names for the properties of the reference element object:
        # Number of horizontal/vertical/all faces,
        self._nfaces_h_symbol = None
        self._nfaces_v_symbol = None
        self._nfaces_symbol = None
        # Horizontal normals to faces,
        self._horiz_face_normals_symbol = None
        self._horiz_face_out_normals_symbol = None
        # Vertical normals to faces,
        self._vert_face_normals_symbol = None
        self._vert_face_out_normals_symbol = None
        # All normals to faces.
        self._face_normals_symbol = None
        self._face_out_normals_symbol = None

        # Store argument properties for kernel calls and stub declarations
        # and argument list
        self._arg_properties = OrderedDict()

        # Populate and check reference element properties
        # Provide no. of horizontal faces if required
        if (RefElementMetaData.Property.NORMALS_TO_HORIZONTAL_FACES
                in self._properties or
                RefElementMetaData.Property.OUTWARD_NORMALS_TO_HORIZONTAL_FACES
                in self._properties or
                self._nfaces_h_required):
            self._nfaces_h_symbol = symtab.find_or_create_integer_symbol(
                "nfaces_re_h", tag="nfaces_re_h")
        # Provide no. of vertical faces if required
        if (RefElementMetaData.Property.NORMALS_TO_VERTICAL_FACES
                in self._properties or
                RefElementMetaData.Property.OUTWARD_NORMALS_TO_VERTICAL_FACES
                in self._properties):
            self._nfaces_v_symbol = symtab.find_or_create_integer_symbol(
                "nfaces_re_v", tag="nfaces_re_v")
        # Provide no. of all faces if required
        if (RefElementMetaData.Property.NORMALS_TO_FACES
                in self._properties or
                RefElementMetaData.Property.OUTWARD_NORMALS_TO_FACES
                in self._properties):
            self._nfaces_symbol = symtab.find_or_create_integer_symbol(
                "nfaces_re", tag="nfaces_re")

        # Now the arrays themselves, in the order specified in the
        # kernel metadata (in the case of a kernel stub)
        for prop in self._properties:
            # Provide horizontal normals to faces
            if prop == RefElementMetaData.Property.NORMALS_TO_HORIZONTAL_FACES:
                name = "normals_to_horiz_faces"
                self._horiz_face_normals_symbol = \
                    symtab.find_or_create_array(name, 2,
                                                ScalarType.Intrinsic.REAL,
                                                tag=name)
                if self._horiz_face_normals_symbol not in self._arg_properties:
                    self._arg_properties[self._horiz_face_normals_symbol] = \
                         self._nfaces_h_symbol
            # Provide horizontal normals to "outward" faces
            elif prop == (RefElementMetaData.Property.
                          OUTWARD_NORMALS_TO_HORIZONTAL_FACES):
                name = "out_normals_to_horiz_faces"
                self._horiz_face_out_normals_symbol = \
                    symtab.find_or_create_array(name, 2,
                                                ScalarType.Intrinsic.REAL,
                                                tag=name)
                if self._horiz_face_out_normals_symbol not in \
                        self._arg_properties:
                    self._arg_properties[self._horiz_face_out_normals_symbol] \
                        = self._nfaces_h_symbol
            elif prop == (RefElementMetaData.Property.
                          NORMALS_TO_VERTICAL_FACES):
                name = "normals_to_vert_faces"
                self._vert_face_normals_symbol = \
                    symtab.find_or_create_array(name, 2,
                                                ScalarType.Intrinsic.REAL,
                                                tag=name)
                if self._vert_face_normals_symbol not in self._arg_properties:
                    self._arg_properties[self._vert_face_normals_symbol] = \
                         self._nfaces_v_symbol
            # Provide vertical normals to "outward" faces
            elif prop == (RefElementMetaData.Property.
                          OUTWARD_NORMALS_TO_VERTICAL_FACES):
                name = "out_normals_to_vert_faces"
                self._vert_face_out_normals_symbol = \
                    symtab.find_or_create_array(name, 2,
                                                ScalarType.Intrinsic.REAL,
                                                tag=name)
                if self._vert_face_out_normals_symbol not in \
                        self._arg_properties:
                    self._arg_properties[self._vert_face_out_normals_symbol] \
                        = self._nfaces_v_symbol
            # Provide normals to all faces
            elif prop == RefElementMetaData.Property.NORMALS_TO_FACES:
                name = "normals_to_faces"
                self._face_normals_symbol = \
                    symtab.find_or_create_array(name, 2,
                                                ScalarType.Intrinsic.REAL,
                                                tag=name)
                if self._face_normals_symbol not in self._arg_properties:
                    self._arg_properties[self._face_normals_symbol] = \
                        self._nfaces_symbol
            # Provide vertical normals to all "outward" faces
            elif prop == RefElementMetaData.Property.OUTWARD_NORMALS_TO_FACES:
                name = "out_normals_to_faces"
                self._face_out_normals_symbol = \
                    symtab.find_or_create_array(name, 2,
                                                ScalarType.Intrinsic.REAL,
                                                tag=name)
                if self._face_out_normals_symbol not in \
                   self._arg_properties:
                    self._arg_properties[self._face_out_normals_symbol] = \
                        self._nfaces_symbol
            else:
                all_props = [str(sprop)
                             for sprop in RefElementMetaData.Property]
                raise InternalError(
                    f"Unsupported reference-element property ('{prop}') "
                    f"found when generating arguments for kernel "
                    f"'{self._kernel.name}'. Supported properties are: "
                    f"{all_props}")

    def kern_args(self):
        '''
        :returns: the argument list for kernel call/stub arguments.
        :rtype: List[str]

        '''
        argdict = self._arg_properties
        # Remove duplicate "nfaces" by using OrderedDict
        nfaces = list(OrderedDict.fromkeys(argdict.values()))
        kern_args = nfaces + list(argdict.keys())
        return [sym.name for sym in kern_args]

    def kern_args_symbols(self):
        '''
        :returns: the argument symbol list for kernel call/stub arguments.
        :rtype: List[:py:class:`psyclone.psyir.symbols.Symbol`]

        '''
        argdict = self._arg_properties
        # Remove duplicate "nfaces" by using OrderedDict
        nfaces = list(OrderedDict.fromkeys(argdict.values()))
        return nfaces + list(argdict.keys())

    def _invoke_declarations(self, parent):
        '''
        Create the necessary declarations for the variables needed in order
        to provide properties of the reference element in a Kernel call.

        :param parent: node in the f2pygen AST to which to add declarations.
        :type parent: :py:class:`psyclone.f2pygen.SubroutineGen`

        '''
        # Get the list of the required scalars
        if self._properties:
            # remove duplicates with an OrderedDict
            nface_vars = list(OrderedDict.fromkeys(
                self._arg_properties.values()))
        elif self._nfaces_h_required:
            # We only need the number of 'horizontal' faces
            nface_vars = [self._nfaces_h_symbol]
        else:
            # No reference-element properties required
            return

        api_config = Config.get().api_conf("dynamo0.3")
        const = LFRicConstants()

        refelem_type = const.REFELEMENT_TYPE_MAP["refelement"]["type"]
        refelem_mod = const.REFELEMENT_TYPE_MAP["refelement"]["module"]
        parent.add(UseGen(parent, name=refelem_mod, only=True,
                          funcnames=[refelem_type]))
        parent.add(
            TypeDeclGen(parent, pointer=True, is_class=True,
                        datatype=refelem_type,
                        entity_decls=[self._ref_elem_name + " => null()"]))

        parent.add(DeclGen(parent, datatype="integer",
                           kind=api_config.default_kind["integer"],
                           entity_decls=[var.name for var in nface_vars]))

        if not self._properties:
            # We only need the number of horizontal faces so we're done
            return

        # Declare the necessary arrays
        array_decls = [f"{sym.name}(:,:)"
                       for sym in self._arg_properties.keys()]
        my_kind = api_config.default_kind["real"]
        parent.add(DeclGen(parent, datatype="real", kind=my_kind,
                           allocatable=True, entity_decls=array_decls))
        const_mod = const.UTILITIES_MOD_MAP["constants"]["module"]
        const_mod_list = self._invoke.invokes.psy. \
            infrastructure_modules[const_mod]
        if my_kind not in const_mod_list:
            const_mod_list.append(my_kind)

    def _stub_declarations(self, parent):
        '''
        Create the necessary declarations for the variables needed in order
        to provide properties of the reference element in a Kernel stub.

        :param parent: node in the f2pygen AST to which to add declarations.
        :type parent: :py:class:`psyclone.f2pygen.SubroutineGen`

        '''
        api_config = Config.get().api_conf("dynamo0.3")

        if not (self._properties or self._nfaces_h_required):
            return

        # Declare the necessary scalars (duplicates are ignored by parent.add)
        scalars = list(self._arg_properties.values())
        nfaces_h = self._symbol_table.find_or_create_integer_symbol(
            "nfaces_re_h", tag="nfaces_re_h")
        if self._nfaces_h_required and nfaces_h not in scalars:
            scalars.append(nfaces_h)

        for nface in scalars:
            parent.add(DeclGen(parent, datatype="integer",
                               kind=api_config.default_kind["integer"],
                               intent="in", entity_decls=[nface.name]))

        # Declare the necessary arrays
        for arr, sym in self._arg_properties.items():
            dimension = f"3,{sym.name}"
            parent.add(DeclGen(parent, datatype="real",
                               kind=api_config.default_kind["real"],
                               intent="in", dimension=dimension,
                               entity_decls=[arr.name]))

    def initialise(self, parent):
        '''
        Creates the f2pygen nodes representing the necessary initialisation
        code for properties of the reference element.

        :param parent: node in the f2pygen tree to which to add statements.
        :type parent: :py:class:`psyclone.f2pygen.SubroutineGen`

        '''
        if not (self._properties or self._nfaces_h_required):
            return

        parent.add(CommentGen(parent, ""))
        parent.add(
            CommentGen(parent,
                       " Get the reference element and query its properties"))
        parent.add(CommentGen(parent, ""))

        mesh_obj_name = self._symbol_table.find_or_create_tag("mesh").name
        parent.add(AssignGen(parent, pointer=True, lhs=self._ref_elem_name,
                             rhs=mesh_obj_name+"%get_reference_element()"))

        if self._nfaces_h_symbol:
            parent.add(
                AssignGen(parent, lhs=self._nfaces_h_symbol.name,
                          rhs=self._ref_elem_name +
                          "%get_number_horizontal_faces()"))
        if self._nfaces_v_symbol:
            parent.add(
                AssignGen(
                    parent, lhs=self._nfaces_v_symbol.name,
                    rhs=self._ref_elem_name + "%get_number_vertical_faces()"))

        if self._nfaces_symbol:
            parent.add(
                AssignGen(
                    parent, lhs=self._nfaces_symbol.name,
                    rhs=self._ref_elem_name + "%get_number_faces()"))

        if self._horiz_face_normals_symbol:
            parent.add(
                CallGen(parent,
                        name=f"{self._ref_elem_name}%get_normals_to_"
                             f"horizontal_faces("
                             f"{self._horiz_face_normals_symbol.name})"))

        if self._horiz_face_out_normals_symbol:
            parent.add(
                CallGen(
                    parent,
                    name=f"{self._ref_elem_name}%get_outward_normals_to_"
                         f"horizontal_faces("
                         f"{self._horiz_face_out_normals_symbol.name})"))

        if self._vert_face_normals_symbol:
            parent.add(
                CallGen(parent,
                        name=f"{self._ref_elem_name}%get_normals_to_vertical_"
                             f"faces({self._vert_face_normals_symbol.name})"))

        if self._vert_face_out_normals_symbol:
            parent.add(
                CallGen(
                    parent,
                    name=f"{self._ref_elem_name}%get_outward_normals_to_"
                         f"vertical_faces"
                         f"({self._vert_face_out_normals_symbol.name})"))

        if self._face_normals_symbol:
            parent.add(
                CallGen(parent,
                        name=f"{self._ref_elem_name}%get_normals_to_faces"
                             f"({self._face_normals_symbol.name})"))

        if self._face_out_normals_symbol:
            parent.add(
                CallGen(
                    parent,
                    name=f"{self._ref_elem_name}%get_outward_normals_to_"
                    f"faces({self._face_out_normals_symbol.name})"))


class DynDofmaps(LFRicCollection):
    '''
    Holds all information on the dofmaps (including column-banded and
    indirection) required by an invoke.

    :param node: Kernel or Invoke for which to manage dofmaps.
    :type node: :py:class:`psyclone.domain.lfric.LFRicKern` or \
                :py:class:`psyclone.dynamo0p3.LFRicInvoke`

    '''
    def __init__(self, node):
        # pylint: disable=too-many-branches
        super(DynDofmaps, self).__init__(node)

        # Look at every kernel call in this invoke and generate a list
        # of the unique function spaces involved.
        # We create a dictionary whose keys are the map names and entries
        # are the corresponding field objects.
        self._unique_fs_maps = OrderedDict()
        # We also create a dictionary of column-banded dofmaps. Entries
        # in this one are themselves dictionaries containing two entries:
        # "argument" - the object holding information on the CMA kernel
        #              argument
        # "direction" - whether the dofmap is required for the "to" or
        #               "from" function space of the operator.
        self._unique_cbanded_maps = OrderedDict()
        # A dictionary of required CMA indirection dofmaps. As with the
        # column-banded dofmaps, each entry is itself a dictionary with
        # "argument" and "direction" entries.
        self._unique_indirection_maps = OrderedDict()

        for call in self._calls:
            # We only need a dofmap if the kernel operates on a cell_column
            # or the domain.
            if call.iterates_over in ["cell_column", "domain"]:
                for unique_fs in call.arguments.unique_fss:
                    # We only need a dofmap if there is a *field* on this
                    # function space. If there is then we use it to look
                    # up the dofmap.
                    fld_arg = unique_fs.field_on_space(call.arguments)
                    if fld_arg:
                        map_name = unique_fs.map_name
                        if map_name not in self._unique_fs_maps:
                            self._unique_fs_maps[map_name] = fld_arg
                if call.cma_operation == "assembly":
                    # A kernel that assembles a CMA operator requires
                    # column-banded dofmaps for its 'to' and 'from'
                    # function spaces
                    cma_args = psyGen.args_filter(
                        call.arguments.args,
                        arg_types=["gh_columnwise_operator"])

                    # Sanity check - we expect only one CMA argument
                    if len(cma_args) != 1:
                        raise GenerationError(
                            f"Internal error: there should only be one CMA "
                            f"operator argument for a CMA assembly kernel but "
                            f"found {len(cma_args)}")

                    map_name = \
                        cma_args[0].function_space_to.cbanded_map_name
                    if map_name not in self._unique_cbanded_maps:
                        self._unique_cbanded_maps[map_name] = {
                            "argument": cma_args[0],
                            "direction": "to"}
                    map_name = \
                        cma_args[0].function_space_from.cbanded_map_name
                    if map_name not in self._unique_cbanded_maps:
                        self._unique_cbanded_maps[map_name] = {
                            "argument": cma_args[0],
                            "direction": "from"}
                elif call.cma_operation == "apply":
                    # A kernel that applies (or applies the inverse of) a
                    # CMA operator requires the indirection dofmaps for the
                    # to- and from-spaces of the operator.
                    cma_args = psyGen.args_filter(
                        call.arguments.args,
                        arg_types=["gh_columnwise_operator"])

                    # Sanity check - we expect only one CMA argument
                    if len(cma_args) != 1:
                        raise GenerationError(
                            f"Internal error: there should only be one CMA "
                            f"operator argument for a kernel that applies a "
                            f"CMA operator but found {len(cma_args)}")

                    map_name = cma_args[0].function_space_to\
                        .cma_indirection_map_name
                    if map_name not in self._unique_indirection_maps:
                        self._unique_indirection_maps[map_name] = {
                            "argument": cma_args[0],
                            "direction": "to"}
                    map_name = cma_args[0].function_space_from\
                        .cma_indirection_map_name
                    if map_name not in self._unique_indirection_maps:
                        self._unique_indirection_maps[map_name] = {
                            "argument": cma_args[0],
                            "direction": "from"}

    def initialise(self, parent):
        ''' Generates the calls to the LFRic infrastructure that
        look-up the necessary dofmaps. Adds these calls as children
        of the supplied parent node. This must be an appropriate
        f2pygen object. '''

        # If we've got no dofmaps then we do nothing
        if self._unique_fs_maps:
            parent.add(CommentGen(parent, ""))
            parent.add(CommentGen(parent,
                                  " Look-up dofmaps for each function space"))
            parent.add(CommentGen(parent, ""))

            for dmap, field in self._unique_fs_maps.items():
                parent.add(AssignGen(parent, pointer=True, lhs=dmap,
                                     rhs=field.proxy_name_indexed +
                                     "%" + field.ref_name() +
                                     "%get_whole_dofmap()"))
        if self._unique_cbanded_maps:
            parent.add(CommentGen(parent, ""))
            parent.add(CommentGen(parent,
                                  " Look-up required column-banded dofmaps"))
            parent.add(CommentGen(parent, ""))

            for dmap, cma in self._unique_cbanded_maps.items():
                parent.add(AssignGen(parent, pointer=True, lhs=dmap,
                                     rhs=cma["argument"].proxy_name_indexed +
                                     "%column_banded_dofmap_" +
                                     cma["direction"]))

        if self._unique_indirection_maps:
            parent.add(CommentGen(parent, ""))
            parent.add(CommentGen(parent,
                                  " Look-up required CMA indirection dofmaps"))
            parent.add(CommentGen(parent, ""))

            for dmap, cma in self._unique_indirection_maps.items():
                parent.add(AssignGen(parent, pointer=True, lhs=dmap,
                                     rhs=cma["argument"].proxy_name_indexed +
                                     "%indirection_dofmap_"+cma["direction"]))

    def _invoke_declarations(self, parent):
        '''
        Declare all unique function space dofmaps in the PSy layer as pointers
        to integer arrays of rank 2.

        :param parent: the f2pygen node to which to add the declarations.
        :type parent: :py:class:`psyclone.f2pygen.SubroutineGen`

        '''
        api_config = Config.get().api_conf("dynamo0.3")

        # Function space dofmaps
        decl_map_names = \
            [dmap+"(:,:) => null()" for dmap in sorted(self._unique_fs_maps)]

        if decl_map_names:
            parent.add(DeclGen(parent, datatype="integer",
                               kind=api_config.default_kind["integer"],
                               pointer=True, entity_decls=decl_map_names))

        # Column-banded dofmaps
        decl_bmap_names = \
            [dmap+"(:,:) => null()" for dmap in self._unique_cbanded_maps]
        if decl_bmap_names:
            parent.add(DeclGen(parent, datatype="integer",
                               kind=api_config.default_kind["integer"],
                               pointer=True, entity_decls=decl_bmap_names))

        # CMA operator indirection dofmaps
        decl_ind_map_names = \
            [dmap+"(:) => null()" for dmap in self._unique_indirection_maps]
        if decl_ind_map_names:
            parent.add(DeclGen(parent, datatype="integer",
                               kind=api_config.default_kind["integer"],
                               pointer=True, entity_decls=decl_ind_map_names))

    def _stub_declarations(self, parent):
        '''
        Add dofmap-related declarations to a Kernel stub.

        :param parent: node in the f2pygen AST representing the Kernel stub.
        :type parent: :py:class:`psyclone.f2pygen.SubroutineGen`

        '''
        api_config = Config.get().api_conf("dynamo0.3")

        # Function space dofmaps
        for dmap in sorted(self._unique_fs_maps):
            # We declare ndf first as some compilers require this
            ndf_name = \
                self._unique_fs_maps[dmap].function_space.ndf_name
            parent.add(DeclGen(parent, datatype="integer",
                               kind=api_config.default_kind["integer"],
                               intent="in", entity_decls=[ndf_name]))
            parent.add(DeclGen(parent, datatype="integer",
                               kind=api_config.default_kind["integer"],
                               intent="in", dimension=ndf_name,
                               entity_decls=[dmap]))
        # Column-banded dofmaps
        for dmap, cma in self._unique_cbanded_maps.items():
            if cma["direction"] == "to":
                ndf_name = cma["argument"].function_space_to.ndf_name
            elif cma["direction"] == "from":
                ndf_name = cma["argument"].function_space_from.ndf_name
            else:
                raise InternalError(
                    f"Invalid direction ('{cma['''direction''']}') found for "
                    f"CMA operator when collecting column-banded dofmaps. "
                    f"Should be either 'to' or 'from'.")
            parent.add(DeclGen(parent, datatype="integer",
                               kind=api_config.default_kind["integer"],
                               intent="in", entity_decls=[ndf_name]))
            parent.add(DeclGen(parent, datatype="integer",
                               kind=api_config.default_kind["integer"],
                               intent="in",
                               dimension=",".join([ndf_name, "nlayers"]),
                               entity_decls=[dmap]))
        # CMA operator indirection dofmaps
        for dmap, cma in self._unique_indirection_maps.items():
            if cma["direction"] == "to":
                dim_name = cma["argument"].name + "_nrow"
            elif cma["direction"] == "from":
                dim_name = cma["argument"].name + "_ncol"
            else:
                raise InternalError(
                    f"Invalid direction ('{cma['''direction''']}') found for "
                    f"CMA operator when collecting indirection dofmaps. "
                    f"Should be either 'to' or 'from'.")
            parent.add(DeclGen(parent, datatype="integer",
                               kind=api_config.default_kind["integer"],
                               intent="in", entity_decls=[dim_name]))
            parent.add(DeclGen(parent, datatype="integer",
                               kind=api_config.default_kind["integer"],
                               intent="in", dimension=dim_name,
                               entity_decls=[dmap]))


class DynFunctionSpaces(LFRicCollection):
    '''
    Handles the declaration and initialisation of all function-space-related
    quantities required by an Invoke.

    :param invoke: the Invoke or Kernel object.
    '''
    def __init__(self, kern_or_invoke):
        super(DynFunctionSpaces, self).__init__(kern_or_invoke)

        if self._invoke:
            self._function_spaces = self._invoke.unique_fss()[:]
        else:
            self._function_spaces = self._calls[0].arguments.unique_fss

        self._var_list = []

        # Loop over all unique function spaces used by our kernel(s)
        for function_space in self._function_spaces:

            # We need ndf for a space if a kernel operates on cell-columns,
            # has a field or operator on that space and is not a
            # CMA kernel performing a matrix-matrix operation.
            if self._invoke and not self._dofs_only or \
               self._kernel and self._kernel.cma_operation != "matrix-matrix":
                self._var_list.append(function_space.ndf_name)

            # If there is a field on this space then add undf to list
            # to declare later. However, if the invoke contains only
            # kernels that operate on dofs and distributed memory is
            # enabled then the number of dofs is obtained from the
            # field proxy and undf is not required.
            if self._invoke and self._invoke.field_on_space(function_space):
                if not (self._dofs_only and Config.get().distributed_memory):
                    self._var_list.append(function_space.undf_name)
            elif self._kernel and \
                    function_space.field_on_space(self._kernel.arguments):
                self._var_list.append(function_space.undf_name)

    def _stub_declarations(self, parent):
        '''
        Add function-space-related declarations to a Kernel stub.

        :param parent: the node in the f2pygen AST representing the kernel \
                       stub to which to add declarations.
        :type parent: :py:class:`psyclone.f2pygen.SubroutineGen`

        '''
        api_config = Config.get().api_conf("dynamo0.3")

        if self._var_list:
            # Declare ndf and undf for all function spaces
            parent.add(DeclGen(parent, datatype="integer",
                               kind=api_config.default_kind["integer"],
                               intent="in", entity_decls=self._var_list))

    def _invoke_declarations(self, parent):
        '''
        Add function-space-related declarations to a PSy-layer routine.

        :param parent: the node in the f2pygen AST to which to add \
                       declarations.
        :type parent: :py:class:`psyclone.f2pygen.SubroutineGen`

        '''
        api_config = Config.get().api_conf("dynamo0.3")

        if self._var_list:
            # Declare ndf and undf for all function spaces
            parent.add(DeclGen(parent, datatype="integer",
                               kind=api_config.default_kind["integer"],
                               entity_decls=self._var_list))

    def initialise(self, parent):
        '''
        Create the code that initialises function-space quantities.

        :param parent: the node in the f2pygen AST representing the PSy-layer \
                       routine.
        :type parent: :py:class:`psyclone.f2pygen.SubroutineGen`

        '''
        # Loop over all unique function spaces used by the kernels in
        # the invoke
        for function_space in self._function_spaces:
            # Initialise information associated with this function space.
            # If we have 1+ kernels that operate on cell-columns then we
            # will need ndf and undf. If we don't then we only need undf
            # (for the upper bound of the loop over dofs) if we're not
            # doing DM.
            if not (self._dofs_only and Config.get().distributed_memory):
                parent.add(CommentGen(parent, ""))
                parent.add(CommentGen(parent,
                                      " Initialise number of DoFs for " +
                                      function_space.mangled_name))
                parent.add(CommentGen(parent, ""))

            # Find argument proxy name used to dereference the argument
            arg = self._invoke.arg_for_funcspace(function_space)
            name = arg.proxy_name_indexed
            # Initialise ndf for this function space.
            if not self._dofs_only:
                ndf_name = function_space.ndf_name
                parent.add(AssignGen(parent, lhs=ndf_name,
                                     rhs=name +
                                     "%" + arg.ref_name(function_space) +
                                     "%get_ndf()"))
            # If there is a field on this space then initialise undf
            # for this function space. However, if the invoke contains
            # only kernels that operate on dofs and distributed
            # memory is enabled then the number of dofs is obtained
            # from the field proxy and undf is not required.
            if not (self._dofs_only and Config.get().distributed_memory):
                if self._invoke.field_on_space(function_space):
                    undf_name = function_space.undf_name
                    parent.add(AssignGen(parent, lhs=undf_name,
                                         rhs=name + "%" +
                                         arg.ref_name(function_space) +
                                         "%get_undf()"))


class LFRicFields(LFRicCollection):
    '''
    Manages the declarations for all field arguments required by an Invoke
    or Kernel stub.

    '''
    def _invoke_declarations(self, parent):
        '''
        Add field-related declarations to the PSy-layer routine.
        Note: PSy layer in LFRic does not modify the field objects. Hence,
        their Fortran intents are always in (the data updated in the kernels
        is only pointed to from the field object and is thus not a part of
        the object).

        :param parent: the node in the f2pygen AST representing the PSy-layer \
                       routine to which to add declarations.
        :type parent: :py:class:`psyclone.f2pygen.SubroutineGen`

        :raises InternalError: for unsupported intrinsic types of field \
                               argument data.
        :raises GenerationError: if the same field has different data \
                                 types in different kernel calls within \
                                 the same Invoke.

        '''
        # Create dict of all field arguments for checks
        const = LFRicConstants()
        fld_args = self._invoke.unique_declarations(
            argument_types=const.VALID_FIELD_NAMES)
        # Filter field arguments by intent and intrinsic type
        real_field_args = self._invoke.unique_declarations(
            argument_types=const.VALID_FIELD_NAMES,
            intrinsic_type=const.MAPPING_DATA_TYPES["gh_real"])
        int_field_args = self._invoke.unique_declarations(
            argument_types=const.VALID_FIELD_NAMES,
            intrinsic_type=const.MAPPING_DATA_TYPES["gh_integer"])

        # Create lists of field names for real- and integer-valued fields
        fld_arg_list = [arg.declaration_name for arg in fld_args]
        real_field_arg_list = [arg.declaration_name for arg in real_field_args]
        int_field_arg_list = [arg.declaration_name for arg in int_field_args]
        # Check for unsupported intrinsic types
        fld_inv = (set(fld_arg_list) -
                   set(real_field_arg_list).union(set(int_field_arg_list)))
        if fld_inv:
            raise InternalError(
                f"Found unsupported intrinsic types for the field arguments "
                f"{list(fld_inv)} to Invoke '{self._invoke.name}'. Supported "
                f"types are {const.VALID_FIELD_INTRINSIC_TYPES}.")
        # Check that the same field name is not found in both real and
        # integer field lists (for instance if passed to one kernel as a
        # real-valued and to another kernel as an integer-valued field)
        fld_multi_type = \
            set(real_field_arg_list).intersection(set(int_field_arg_list))
        if fld_multi_type:
            raise GenerationError(
                f"Field argument(s) {list(fld_multi_type)} in Invoke "
                f"'{self._invoke.name}' have different metadata for data type "
                f"({const.VALID_FIELD_DATA_TYPES}) in different kernels. "
                f"This is invalid.")

        # Create a field argument map that splits the (real and
        # integer) fields into their different datatypes.
        field_datatype_map = OrderedDict()
        for arg in real_field_args + int_field_args:
            try:
                field_datatype_map[
                    (arg.data_type, arg.module_name)].append(arg)
            except KeyError:
                # This datatype has not been seen before so create a
                # new entry
                field_datatype_map[(arg.data_type, arg.module_name)] = [arg]

        # Add the Invoke subroutine argument declarations for the
        # different fields types. They are declared as intent "in" as
        # they contain a pointer to the data that is modified.
        for fld_type, fld_mod in field_datatype_map:
            args = field_datatype_map[(fld_type, fld_mod)]
            arg_list = [arg.declaration_name for arg in args]
            parent.add(TypeDeclGen(parent, datatype=fld_type,
                                   entity_decls=arg_list,
                                   intent="in"))
            (self._invoke.invokes.psy.
             infrastructure_modules[fld_mod].add(fld_type))

    def _stub_declarations(self, parent):
        '''
        Add field-related declarations to a Kernel stub.

        :param parent: the node in the f2pygen AST representing the Kernel \
                       stub to which to add declarations.
        :type parent: :py:class:`psyclone.f2pygen.SubroutineGen`

        :raises InternalError: for an unsupported data type of field \
                               argument data.

        '''
        const = LFRicConstants()

        fld_args = psyGen.args_filter(
            self._kernel.args, arg_types=const.VALID_FIELD_NAMES)
        for fld in fld_args:
            undf_name = fld.function_space.undf_name
            fld_dtype = fld.intrinsic_type
            fld_kind = fld.precision

            # Check for invalid descriptor data type
            fld_ad_dtype = fld.descriptor.data_type
            if fld_ad_dtype not in const.VALID_FIELD_DATA_TYPES:
                raise InternalError(
                    f"Found an unsupported data type '{fld_ad_dtype}' in "
                    f"kernel stub declarations for the field argument "
                    f"'{fld.declaration_name}'. Supported types are "
                    f"{const.VALID_FIELD_DATA_TYPES}.")

            if fld.vector_size > 1:
                for idx in range(1, fld.vector_size+1):
                    text = (fld.name + "_" +
                            fld.function_space.mangled_name +
                            "_v" + str(idx))
                    parent.add(
                        DeclGen(parent, datatype=fld_dtype, kind=fld_kind,
                                dimension=undf_name,
                                intent=fld.intent, entity_decls=[text]))
            else:
                parent.add(
                    DeclGen(parent, datatype=fld_dtype, kind=fld_kind,
                            intent=fld.intent,
                            dimension=undf_name,
                            entity_decls=[fld.name + "_" +
                                          fld.function_space.mangled_name]))


class LFRicRunTimeChecks(LFRicCollection):
    '''Handle declarations and code generation for run-time checks. This
    is not used in the stub generator.

    '''

    def _invoke_declarations(self, parent):
        '''Insert declarations of all data and functions required by the
        run-time checks code into the PSy layer.

        :param parent: the node in the f2pygen AST representing the PSy- \
                       layer routine.
        :type parent: :py:class:`psyclone.f2pygen.SubroutineGen`

        '''
        if Config.get().api_conf("dynamo0.3").run_time_checks:
            # Only add if run-time checks are requested
            const = LFRicConstants()
            parent.add(
                UseGen(parent, name=const.
                       FUNCTION_SPACE_TYPE_MAP["fs_continuity"]["module"]))
            parent.add(UseGen(parent, name=const.
                              UTILITIES_MOD_MAP["logging"]["module"],
                              only=True,
                              funcnames=["log_event", "LOG_LEVEL_ERROR"]))

    def _check_field_fs(self, parent):
        '''
        Internal method that adds run-time checks to make sure that the
        field's function space is consistent with the appropriate
        kernel metadata function spaces.

        :param parent: the node in the f2pygen AST representing the PSy- \
                       layer routine.
        :type parent: :py:class:`psyclone.f2pygen.SubroutineGen`

        '''
        parent.add(CommentGen(
            parent, " Check field function space and kernel metadata "
            "function spaces are compatible"))

        # When issue #753 is addressed (with issue #79 helping further)
        # we may know some or all field function spaces statically. If
        # so, we should remove these from the fields to check at run
        # time (as they will have already been checked at code
        # generation time).

        const = LFRicConstants()
        existing_checks = []
        for kern_call in self._invoke.schedule.kernels():
            for arg in kern_call.arguments.args:
                if not arg.is_field:
                    # This check is limited to fields
                    continue
                fs_name = arg.function_space.orig_name
                field_name = arg.name_indexed
                if fs_name in const.VALID_ANY_SPACE_NAMES:
                    # We don't need to check validity of a field's
                    # function space if the metadata specifies
                    # any_space as this means that all spaces are
                    # valid.
                    continue
                if (fs_name, field_name) in existing_checks:
                    # This particular combination has already been
                    # checked.
                    continue
                existing_checks.append((fs_name, field_name))

                if fs_name in const.VALID_ANY_DISCONTINUOUS_SPACE_NAMES:
                    # We need to check against all discontinuous
                    # function spaces
                    function_space_names = const.DISCONTINUOUS_FUNCTION_SPACES
                elif fs_name == "any_w2":
                    # We need to check against all any_w2 function
                    # spaces
                    function_space_names = const.ANY_W2_FUNCTION_SPACES
                else:
                    # We need to check against a specific function space
                    function_space_names = [fs_name]

                if_condition = " .and. ".join(
                    [f"{field_name}%which_function_space() /= {name.upper()}"
                     for name in function_space_names])
                if_then = IfThenGen(parent, if_condition)
                call_abort = CallGen(
                    if_then, "log_event(\"In alg "
                    f"'{self._invoke.invokes.psy.orig_name}' invoke "
                    f"'{self._invoke.name}', the field '{arg.name}' is passed "
                    f"to kernel '{kern_call.name}' but its function space is "
                    f"not compatible with the function space specified in the "
                    f"kernel metadata '{fs_name}'.\", LOG_LEVEL_ERROR)")
                if_then.add(call_abort)
                parent.add(if_then)

    def _check_field_ro(self, parent):
        '''
        Internal method that adds runtime checks to make sure that if the
        field is on a read-only function space then the associated
        kernel metadata does not specify that the field is modified.

        As we make use of the LFRic infrastructure halo exchange
        function, there is no need to check whether the halo of a
        read-only field is clean (which it should always be) as the
        LFric halo-exchange will raise an exception if it is called
        with a read-only field.

        Whilst the LFRic infrastructure halo exchange would also
        indirectly pick up a readonly field being modified, it would
        not be picked up where the error occured. Therefore adding
        checks here is still useful.

        :param parent: the node in the f2pygen AST representing the PSy- \
                       layer routine.
        :type parent: :py:class:`psyclone.f2pygen.SubroutineGen`

        '''
        # When issue #753 is addressed (with issue #79 helping further)
        # we may know some or all field function spaces statically. If
        # so, we should remove these from the fields to check at run
        # time (as they will have already been checked at code
        # generation time).

        # Create a list of modified fields
        modified_fields = []
        for call in self._invoke.schedule.kernels():
            for arg in call.arguments.args:
                if (arg.text and arg.is_field and
                        arg.access != AccessType.READ and
                        not [entry for entry in modified_fields if
                             entry[0].name == arg.name]):
                    modified_fields.append((arg, call))
        if modified_fields:
            parent.add(CommentGen(
                parent, " Check that read-only fields are not modified"))
        for field, call in modified_fields:
            if_then = IfThenGen(
                parent, f"{field.proxy_name_indexed}%vspace%is_readonly()")
            call_abort = CallGen(
                if_then, "log_event(\"In alg "
                f"'{self._invoke.invokes.psy.orig_name}' invoke "
                f"'{self._invoke.name}', field '{field.name}' is on a "
                f"read-only function space but is modified by kernel "
                f"'{call.name}'.\", LOG_LEVEL_ERROR)")
            if_then.add(call_abort)
            parent.add(if_then)

    def initialise(self, parent):
        '''Add runtime checks to make sure that the arguments being passed
        from the algorithm layer are consistent with the metadata
        specified in the associated kernels. Currently checks are
        limited to ensuring that field function spaces are consistent
        with the associated kernel function-space metadata.

        :param parent: the node in the f2pygen AST representing the PSy- \
                       layer routine.
        :type parent: :py:class:`psyclone.f2pygen.SubroutineGen`

        '''
        if not Config.get().api_conf("dynamo0.3").run_time_checks:
            # Run-time checks are not requested.
            return

        parent.add(CommentGen(parent, ""))
        parent.add(CommentGen(parent, " Perform run-time checks"))
        parent.add(CommentGen(parent, ""))

        # Check that field function spaces are compatible with the
        # function spaces specified in the kernel metadata.
        self._check_field_fs(parent)

        # Check that fields on read-only function spaces are not
        # passed into a kernel where the kernel metadata specifies
        # that the field will be modified.
        self._check_field_ro(parent)

        # These checks should be expanded. Issue #768 suggests
        # extending function space checks to operators.


class DynProxies(LFRicCollection):
    '''
    Handles all proxy-related declarations and initialisation. Unlike other
    sub-classes of LFRicCollection, we do not have to handle Kernel-stub
    generation since Kernels know nothing about proxies.

    '''
    def _invoke_declarations(self, parent):
        '''
        Insert declarations of all proxy-related quantities into the PSy layer.

        :param parent: the node in the f2pygen AST representing the PSy- \
                       layer routine.
        :type parent: :py:class:`psyclone.f2pygen.SubroutineGen`

        '''
        # Declarations of real and integer field proxies
        const = LFRicConstants()
        # Filter field arguments by intrinsic type
        real_field_args = self._invoke.unique_declarations(
            argument_types=const.VALID_FIELD_NAMES,
            intrinsic_type=const.MAPPING_DATA_TYPES["gh_real"])
        int_field_args = self._invoke.unique_declarations(
            argument_types=const.VALID_FIELD_NAMES,
            intrinsic_type=const.MAPPING_DATA_TYPES["gh_integer"])

        # Create a field argument map that splits the (real and
        # integer) fields into their different datatypes for their
        # proxy's
        field_datatype_map = OrderedDict()
        for arg in real_field_args + int_field_args:
            try:
                field_datatype_map[
                    (arg.proxy_data_type, arg.module_name)].append(arg)
            except KeyError:
                # This datatype has not been seen before so create a
                # new entry
                field_datatype_map[
                    (arg.proxy_data_type, arg.module_name)] = [arg]

        # Add the Invoke subroutine declarations for the different
        # field-type proxies
        for (fld_type, fld_mod), args in field_datatype_map.items():
            arg_list = [arg.proxy_declaration_name for arg in args]
            parent.add(TypeDeclGen(parent, datatype=fld_type,
                                   entity_decls=arg_list))
            (self._invoke.invokes.psy.
             infrastructure_modules[fld_mod].add(fld_type))

        # Declarations of LMA operator proxies
        op_args = self._invoke.unique_declarations(
            argument_types=["gh_operator"])
        # Filter operators by their proxy datatype
        operators_datatype_map = OrderedDict()
        for op_arg in op_args:
            try:
                operators_datatype_map[op_arg.proxy_data_type].append(op_arg)
            except KeyError:
                # This proxy datatype has not been seen before so
                # create new entry
                operators_datatype_map[op_arg.proxy_data_type] = [op_arg]
        # Declare the operator proxies
        for operator_datatype, operators_list in \
                operators_datatype_map.items():
            operators_names = [arg.proxy_declaration_name for
                               arg in operators_list]
            parent.add(TypeDeclGen(parent, datatype=operator_datatype,
                                   entity_decls=operators_names))
            op_mod = operators_list[0].module_name
            (self._invoke.invokes.psy.infrastructure_modules[op_mod].
             add(operator_datatype))

        # Declarations of CMA operator proxies
        cma_op_args = self._invoke.unique_declarations(
            argument_types=["gh_columnwise_operator"])
        cma_op_proxy_decs = [arg.proxy_declaration_name for
                             arg in cma_op_args]
        if cma_op_proxy_decs:
            op_type = cma_op_args[0].proxy_data_type
            op_mod = cma_op_args[0].module_name
            parent.add(TypeDeclGen(parent,
                                   datatype=op_type,
                                   entity_decls=cma_op_proxy_decs))
            (self._invoke.invokes.psy.infrastructure_modules[op_mod].
             add(op_type))

    def initialise(self, parent):
        '''
        Insert code into the PSy layer to initialise all necessary proxies.

        :param parent: node in the f2pygen AST representing the PSy-layer \
                       routine.
        :type parent: :py:class:`psyclone.f2pygen.SubroutineGen`

        '''
        parent.add(CommentGen(parent, ""))
        parent.add(CommentGen(parent,
                              " Initialise field and/or operator proxies"))
        parent.add(CommentGen(parent, ""))
        for arg in self._invoke.psy_unique_vars:
            # We don't have proxies for scalars
            if arg.is_scalar:
                continue
            if arg.vector_size > 1:
                # the range function below returns values from
                # 1 to the vector size which is what we
                # require in our Fortran code
                for idx in range(1, arg.vector_size+1):
                    parent.add(
                        AssignGen(parent,
                                  lhs=arg.proxy_name+"("+str(idx)+")",
                                  rhs=arg.name+"("+str(idx)+")%get_proxy()"))
            else:
                parent.add(AssignGen(parent, lhs=arg.proxy_name,
                                     rhs=arg.name+"%get_proxy()"))


class DynCellIterators(LFRicCollection):
    '''
    Handles all entities required by kernels that operate on cell-columns.

    :param kern_or_invoke: the Kernel or Invoke for which to manage cell \
                           iterators.
    :type kern_or_invoke: :py:class:`psyclone.domain.lfric.LFRicKern` or \
                          :py:class:`psyclone.dynamo0p3.LFRicInvoke`

    : raises GenerationError: if an Invoke has no field or operator arguments.

    '''
    def __init__(self, kern_or_invoke):
        super().__init__(kern_or_invoke)

        self._nlayers_name = self._symbol_table.\
            find_or_create_integer_symbol("nlayers", tag="nlayers").name

        # Store a reference to the first field/operator object that
        # we can use to look-up nlayers in the PSy layer.
        if not self._invoke:
            # We're not generating a PSy layer so we're done here.
            return
        first_var = None
        for var in self._invoke.psy_unique_vars:
            if not var.is_scalar:
                first_var = var
                break
        if not first_var:
            raise GenerationError(
                "Cannot create an Invoke with no field/operator arguments.")
        self._first_var = first_var

    def _invoke_declarations(self, parent):
        '''
        Declare entities required for iterating over cells in the Invoke.

        :param parent: the f2pygen node representing the PSy-layer routine.
        :type parent: :py:class:`psyclone.f2pygen.SubroutineGen`

        '''
        api_config = Config.get().api_conf("dynamo0.3")

        # We only need the number of layers in the mesh if we are calling
        # one or more kernels that operate on cell-columns.
        if not self._dofs_only:
            parent.add(DeclGen(parent, datatype="integer",
                               kind=api_config.default_kind["integer"],
                               entity_decls=[self._nlayers_name]))

    def _stub_declarations(self, parent):
        '''
        Declare entities required for a kernel stub that operates on
        cell-columns.

        :param parent: the f2pygen node representing the Kernel stub.
        :type parent: :py:class:`psyclone.f2pygen.SubroutineGen`

        '''
        api_config = Config.get().api_conf("dynamo0.3")

        if self._kernel.cma_operation not in ["apply", "matrix-matrix"]:
            parent.add(DeclGen(parent, datatype="integer",
                               kind=api_config.default_kind["integer"],
                               intent="in", entity_decls=[self._nlayers_name]))

    def initialise(self, parent):
        '''
        Look-up the number of vertical layers in the mesh in the PSy layer.

        :param parent: the f2pygen node representing the PSy-layer routine.
        :type parent: :py:class:`psyclone.f2pygen.SubroutineGen`

        '''
        if not self._dofs_only:
            parent.add(CommentGen(parent, ""))
            parent.add(CommentGen(parent, " Initialise number of layers"))
            parent.add(CommentGen(parent, ""))
            parent.add(AssignGen(
                parent, lhs=self._nlayers_name,
                rhs=self._first_var.proxy_name_indexed + "%" +
                self._first_var.ref_name() + "%get_nlayers()"))


<<<<<<< HEAD
class LFRicScalarArgs(LFRicCollection):
    '''
    Handles the declarations of scalar kernel arguments appearing in either
    an Invoke or a Kernel stub.

    :param node: the Invoke or Kernel stub for which to manage the scalar \
                 arguments.
    :type node: :py:class:`psyclone.domain.lfric.LFRicKern` or \
                :py:class:`psyclone.dynamo0p3.LFRicInvoke`

    '''
    def __init__(self, node):
        super(LFRicScalarArgs, self).__init__(node)

        # Initialise dictionaries of 'real', 'integer' and 'logical'
        # scalar arguments by data type and intent
        self._scalar_args = {}
        self._real_scalars = {}
        self._integer_scalars = {}
        self._logical_scalars = {}
        for intent in FORTRAN_INTENT_NAMES:
            self._scalar_args[intent] = []
            self._real_scalars[intent] = []
            self._integer_scalars[intent] = []
            self._logical_scalars[intent] = []

    def _invoke_declarations(self, parent):
        '''
        Create argument lists and declarations for all scalar arguments
        in an Invoke.

        :param parent: the f2pygen node representing the PSy-layer routine \
                       to which to add declarations.
        :type parent: :py:class:`psyclone.f2pygen.SubroutineGen`

        :raises InternalError: for unsupported argument intrinsic types.
        :raises GenerationError: if the same scalar argument has different \
                                 data types in different Kernel calls \
                                 within the same Invoke.

        '''
        # Create dictionary of all scalar arguments for checks
        const = LFRicConstants()
        self._scalar_args = self._invoke.unique_declns_by_intent(
            const.VALID_SCALAR_NAMES)
        # Filter scalar arguments by intent and intrinsic type
        self._real_scalars = self._invoke.unique_declns_by_intent(
            const.VALID_SCALAR_NAMES,
            intrinsic_type=const.MAPPING_DATA_TYPES["gh_real"])
        self._integer_scalars = self._invoke.unique_declns_by_intent(
            const.VALID_SCALAR_NAMES,
            intrinsic_type=const.MAPPING_DATA_TYPES["gh_integer"])
        self._logical_scalars = self._invoke.unique_declns_by_intent(
            const.VALID_SCALAR_NAMES,
            intrinsic_type=const.MAPPING_DATA_TYPES["gh_logical"])

        for intent in FORTRAN_INTENT_NAMES:
            scal = [arg.declaration_name for arg in self._scalar_args[intent]]
            rscal = [arg.declaration_name for
                     arg in self._real_scalars[intent]]
            iscal = [arg.declaration_name for
                     arg in self._integer_scalars[intent]]
            lscal = [arg.declaration_name for
                     arg in self._logical_scalars[intent]]
            # Add "real", "integer" and "logical" scalar lists for checks
            decl_scal = rscal + iscal + lscal
            # Check for unsupported intrinsic types
            scal_inv = sorted(set(scal) - set(decl_scal))
            if scal_inv:
                raise InternalError(
                    f"Found unsupported intrinsic types for the scalar "
                    f"arguments {scal_inv} to Invoke '{self._invoke.name}'. "
                    f"Supported types are {const.VALID_INTRINSIC_TYPES}.")
            # Check that the same scalar name is not found in either of
            # 'real', 'integer' or 'logical' scalar lists (for instance if
            # passed to one kernel as a 'real' and to another kernel as an
            # 'integer' scalar)
            scal_multi_type = [item for item, count in
                               Counter(decl_scal).items() if count > 1]
            if scal_multi_type:
                raise GenerationError(
                    f"Scalar argument(s) {scal_multi_type} in Invoke "
                    f"'{self._invoke.name}' have different metadata for data "
                    f"type ({list(const.MAPPING_DATA_TYPES.keys())}) in "
                    f"different kernels. This is invalid.")

        # Create declarations
        self._create_declarations(parent)

    def _stub_declarations(self, parent):
        '''
        Create and add declarations for all scalar arguments in
        a Kernel stub.

        :param parent: node in the f2pygen AST representing the Kernel stub \
                       to which to add declarations.
        :type parent: :py:class:`psyclone.f2pygen.SubroutineGen`

        :raises InternalError: for an unsupported argument data type.

        '''
        # Extract all scalar arguments
        for arg in self._calls[0].arguments.args:
            if arg.is_scalar:
                self._scalar_args[arg.intent].append(arg)

        const = LFRicConstants()
        # Filter scalar arguments by intent and data type
        for intent in FORTRAN_INTENT_NAMES:
            for arg in self._scalar_args[intent]:
                if arg.descriptor.data_type == "gh_real":
                    self._real_scalars[intent].append(arg)
                elif arg.descriptor.data_type == "gh_integer":
                    self._integer_scalars[intent].append(arg)
                elif arg.descriptor.data_type == "gh_logical":
                    self._logical_scalars[intent].append(arg)
                else:
                    raise InternalError(
                        f"Found an unsupported data type "
                        f"'{arg.descriptor.data_type}' for the scalar "
                        f"argument '{arg.declaration_name}'. Supported types "
                        f"are {const.VALID_SCALAR_DATA_TYPES}.")

        # Create declarations
        self._create_declarations(parent)

    def _create_declarations(self, parent):
        '''Add declarations for the scalar arguments.

        :param parent: the f2pygen node in which to insert declarations \
                       (Invoke or Kernel).
        :type parent: :py:class:`psyclone.f2pygen.SubroutineGen`

        :raises InternalError: if neither self._invoke nor \
            self._kernel are set.

        '''
        const = LFRicConstants()
        const_mod = const.UTILITIES_MOD_MAP["constants"]["module"]
        const_mod_list = None
        if self._invoke:
            const_mod_list = self._invoke.invokes.psy. \
                infrastructure_modules[const_mod]
        # Real scalar arguments
        for intent in FORTRAN_INTENT_NAMES:
            if self._real_scalars[intent]:
                # Filter scalars based on precision
                real_scalars_precision_map = OrderedDict()
                for real_scalar in self._real_scalars[intent]:
                    try:
                        real_scalars_precision_map[
                            real_scalar.precision].append(real_scalar)
                    except KeyError:
                        # This precision has not been seen before so
                        # create a new entry
                        real_scalars_precision_map[
                            real_scalar.precision] = [real_scalar]
                # Declare scalars
                for real_scalar_kind, real_scalars_list in \
                        real_scalars_precision_map.items():
                    real_scalar_type = real_scalars_list[0].intrinsic_type
                    real_scalar_names = [arg.declaration_name for arg
                                         in real_scalars_list]
                    parent.add(
                        DeclGen(parent, datatype=real_scalar_type,
                                kind=real_scalar_kind,
                                entity_decls=real_scalar_names,
                                intent=intent))
                    if self._invoke:
                        if real_scalar_kind not in const_mod_list:
                            const_mod_list.append(real_scalar_kind)
                    elif self._kernel:
                        self._kernel.argument_kinds.add(real_scalar_kind)
                    else:
                        raise InternalError(
                            "Expected the declaration of real scalar kernel "
                            "arguments to be for either an invoke or a "
                            "kernel stub, but it is neither.")

        # Integer scalar arguments
        for intent in FORTRAN_INTENT_NAMES:
            if self._integer_scalars[intent]:
                dtype = self._integer_scalars[intent][0].intrinsic_type
                dkind = self._integer_scalars[intent][0].precision
                integer_scalar_names = [arg.declaration_name for arg
                                        in self._integer_scalars[intent]]
                parent.add(
                    DeclGen(parent, datatype=dtype, kind=dkind,
                            entity_decls=integer_scalar_names,
                            intent=intent))
                if self._invoke:
                    if dkind not in const_mod_list:
                        const_mod_list.append(dkind)
                elif self._kernel:
                    self._kernel.argument_kinds.add(dkind)
                else:
                    raise InternalError(
                        "Expected the declaration of integer scalar kernel "
                        "arguments to be for either an invoke or a "
                        "kernel stub, but it is neither.")

        # Logical scalar arguments
        for intent in FORTRAN_INTENT_NAMES:
            if self._logical_scalars[intent]:
                dtype = self._logical_scalars[intent][0].intrinsic_type
                dkind = self._logical_scalars[intent][0].precision
                logical_scalar_names = [arg.declaration_name for arg
                                        in self._logical_scalars[intent]]
                parent.add(
                    DeclGen(parent, datatype=dtype, kind=dkind,
                            entity_decls=logical_scalar_names,
                            intent=intent))
                if self._invoke:
                    if dkind not in const_mod_list:
                        const_mod_list.append(dkind)
                elif self._kernel:
                    self._kernel.argument_kinds.add(dkind)
                else:
                    raise InternalError(
                        "Expected the declaration of logical scalar kernel "
                        "arguments to be for either an invoke or a "
                        "kernel stub, but it is neither.")


=======
>>>>>>> 0723edfe
class DynLMAOperators(LFRicCollection):
    '''
    Handles all entities associated with Local-Matrix-Assembly Operators.
    '''
    def _stub_declarations(self, parent):
        '''
        Declare all LMA-related quantities in a Kernel stub.

        :param parent: the f2pygen node representing the Kernel stub.
        :type parent: :py:class:`psyclone.f2pygen.SubroutineGen`

        '''
        api_config = Config.get().api_conf("dynamo0.3")

        lma_args = psyGen.args_filter(
            self._kernel.arguments.args, arg_types=["gh_operator"])
        if lma_args:
            parent.add(DeclGen(parent, datatype="integer",
                               kind=api_config.default_kind["integer"],
                               intent="in", entity_decls=["cell"]))
        for arg in lma_args:
            size = arg.name+"_ncell_3d"
            op_dtype = arg.intrinsic_type
            op_kind = arg.precision
            parent.add(DeclGen(parent, datatype="integer",
                               kind=api_config.default_kind["integer"],
                               intent="in", entity_decls=[size]))
            ndf_name_to = arg.function_space_to.ndf_name
            ndf_name_from = arg.function_space_from.ndf_name
            parent.add(DeclGen(parent, datatype=op_dtype, kind=op_kind,
                               dimension=",".join([ndf_name_to,
                                                   ndf_name_from, size]),
                               intent=arg.intent,
                               entity_decls=[arg.name]))

    def _invoke_declarations(self, parent):
        '''
        Declare all LMA-related quantities in a PSy-layer routine.
        Note: PSy layer in LFRic does not modify the LMA operator objects.
        Hence, their Fortran intents are always "in" (the data updated in the
        kernels is only pointed to from the LMA operator object and is thus
        not a part of the object).

        :param parent: the f2pygen node representing the PSy-layer routine.
        :type parent: :py:class:`psyclone.f2pygen.SubroutineGen`

        '''
        # Add the Invoke subroutine argument declarations for operators
        op_args = self._invoke.unique_declarations(
            argument_types=["gh_operator"])
        # Filter operators by their datatype
        operators_datatype_map = OrderedDict()
        for op_arg in op_args:
            try:
                operators_datatype_map[op_arg.data_type].append(op_arg)
            except KeyError:
                # This datatype has not been seen before so create new entry
                operators_datatype_map[op_arg.data_type] = [op_arg]
        # Declare the operators
        for op_datatype, op_list in operators_datatype_map.items():
            operators_names = [arg.declaration_name for arg in op_list]
            parent.add(TypeDeclGen(
                parent, datatype=op_datatype,
                entity_decls=operators_names, intent="in"))
            op_mod = op_list[0].module_name
            # Record that we will need to import this operator
            # datatype from the appropriate infrastructure module
            (self._invoke.invokes.psy.infrastructure_modules[op_mod].
             add(op_datatype))


class DynCMAOperators(LFRicCollection):
    '''
    Holds all information on the Column-Matrix-Assembly operators
    required by an Invoke or Kernel stub.

    :param node: either an Invoke schedule or a single Kernel object.
    :type node: :py:class:`psyclone.dynamo0p3.DynSchedule` or \
                :py:class:`psyclone.domain.lfric.LFRicKern`

    '''
    # The scalar parameters that must be passed along with a CMA operator
    # if its 'to' and 'from' spaces are the same
    cma_same_fs_params = ["nrow", "bandwidth", "alpha",
                          "beta", "gamma_m", "gamma_p"]
    # The scalar parameters that must be passed along with a CMA operator
    # if its 'to' and 'from' spaces are different
    cma_diff_fs_params = ["nrow", "ncol", "bandwidth", "alpha",
                          "beta", "gamma_m", "gamma_p"]

    def __init__(self, node):
        super(DynCMAOperators, self).__init__(node)

        # Look at every kernel call and generate a set of
        # the unique CMA operators involved. For each one we create a
        # dictionary entry. The key is the name of the CMA argument in the
        # PSy layer and the entry is itself another dictionary containing
        # two entries: the first 'arg' is the CMA argument object and the
        # second 'params' is the list of integer variables associated with
        # that CMA operator. The contents of this list depend on whether
        # or not the to/from function spaces of the CMA operator are the
        # same.
        self._cma_ops = OrderedDict()
        # You can't index into an OrderedDict so we keep a separate ref
        # to the first CMA argument we find.
        self._first_cma_arg = None
        for call in self._calls:
            if call.cma_operation:
                # Get a list of all of the CMA arguments to this call
                cma_args = psyGen.args_filter(
                    call.arguments.args,
                    arg_types=["gh_columnwise_operator"])
                # Create a dictionary entry for each argument that we
                # have not already seen
                for arg in cma_args:
                    if arg.name not in self._cma_ops:
                        if arg.function_space_to.orig_name != \
                           arg.function_space_from.orig_name:
                            self._cma_ops[arg.name] = {
                                "arg": arg,
                                "params": self.cma_diff_fs_params}
                        else:
                            self._cma_ops[arg.name] = {
                                "arg": arg,
                                "params": self.cma_same_fs_params}
                        self._cma_ops[arg.name]["intent"] = arg.intent
                        self._cma_ops[arg.name]["datatype"] = \
                            arg.intrinsic_type
                        self._cma_ops[arg.name]["kind"] = arg.precision
                        # Keep a reference to the first CMA argument
                        if not self._first_cma_arg:
                            self._first_cma_arg = arg

    def initialise(self, parent):
        '''
        Generates the calls to the LFRic infrastructure that look-up
        the various components of each CMA operator. Adds these as
        children of the supplied parent node.

        :param parent: f2pygen node representing the PSy-layer routine.
        :type parent: :py:class:`psyclone.f2pygen.SubroutineGen`

        '''
        # If we have no CMA operators then we do nothing
        if not self._cma_ops:
            return

        parent.add(CommentGen(parent, ""))
        parent.add(CommentGen(parent,
                              " Look-up information for each CMA operator"))
        parent.add(CommentGen(parent, ""))

        for op_name in self._cma_ops:
            # First create a pointer to the array containing the actual
            # matrix
            cma_name = self._symbol_table.find_or_create_array(
                op_name+"_matrix", 3, ScalarType.Intrinsic.REAL,
                tag=op_name+"_matrix").name
            parent.add(AssignGen(parent, lhs=cma_name, pointer=True,
                                 rhs=self._cma_ops[op_name]["arg"].
                                 proxy_name_indexed+"%columnwise_matrix"))
            # Then make copies of the related integer parameters
            for param in self._cma_ops[op_name]["params"]:
                param_name = self._symbol_table.find_or_create_tag(
                    op_name+"_"+param).name
                parent.add(AssignGen(parent, lhs=param_name,
                                     rhs=self._cma_ops[op_name]["arg"].
                                     proxy_name_indexed+"%"+param))

    def _invoke_declarations(self, parent):
        '''
        Generate the necessary PSy-layer declarations for all column-wise
        operators and their associated parameters.
        Note: PSy layer in LFRic does not modify the CMA operator objects.
        Hence, their Fortran intents are always "in" (the data updated in the
        kernels is only pointed to from the column-wise operator object and is
        thus not a part of the object).

        :param parent: the f2pygen node representing the PSy-layer routine.
        :type parent: :py:class:`psyclone.f2pygen.SubroutineGen`

        '''
        api_config = Config.get().api_conf("dynamo0.3")

        # If we have no CMA operators then we do nothing
        if not self._cma_ops:
            return

        # Add the Invoke subroutine argument declarations for column-wise
        # operators
        cma_op_args = self._invoke.unique_declarations(
            argument_types=["gh_columnwise_operator"])
        # Create a list of column-wise operator names
        cma_op_arg_list = [arg.declaration_name for arg in cma_op_args]
        if cma_op_arg_list:
            op_type = cma_op_args[0].data_type
            op_mod = cma_op_args[0].module_name
            parent.add(TypeDeclGen(parent,
                                   datatype=op_type,
                                   entity_decls=cma_op_arg_list,
                                   intent="in"))
            (self._invoke.invokes.psy.infrastructure_modules[op_mod].
             add(op_type))

        for op_name in self._cma_ops:
            # Declare the operator matrix itself
            cma_name = self._symbol_table.find_or_create_array(
                op_name+"_matrix", 3, ScalarType.Intrinsic.REAL,
                tag=op_name+"_matrix").name
            cma_dtype = self._cma_ops[op_name]["datatype"]
            cma_kind = self._cma_ops[op_name]["kind"]
            parent.add(DeclGen(parent, datatype=cma_dtype,
                               kind=cma_kind, pointer=True,
                               entity_decls=[cma_name+"(:,:,:) => null()"]))
            const = LFRicConstants()
            const_mod = const.UTILITIES_MOD_MAP["constants"]["module"]
            const_mod_list = self._invoke.invokes.psy. \
                infrastructure_modules[const_mod]
            if cma_kind not in const_mod_list:
                # Record that we will need to import the kind of this
                # cma operator from the appropriate infrastructure
                # module
                const_mod_list.append(cma_kind)

            # Declare the associated integer parameters
            param_names = []
            for param in self._cma_ops[op_name]["params"]:
                name = op_name + "_" + param
                sym = self._symbol_table.find_or_create_integer_symbol(
                    name, tag=name)
                param_names.append(sym.name)
            parent.add(DeclGen(parent, datatype="integer",
                               kind=api_config.default_kind["integer"],
                               entity_decls=param_names))

    def _stub_declarations(self, parent):
        '''
        Generate all necessary declarations for CMA operators being passed to
        a Kernel stub.

        :param parent: f2pygen node representing the Kernel stub.
        :type parent: :py:class:`psyclone.f2pygen.SubroutineGen`

        '''
        api_config = Config.get().api_conf("dynamo0.3")

        # If we have no CMA operators then we do nothing
        if not self._cma_ops:
            return

        symtab = self._symbol_table

        # CMA operators always need the current cell index and the number
        # of columns in the mesh
        parent.add(DeclGen(parent, datatype="integer",
                           kind=api_config.default_kind["integer"],
                           intent="in", entity_decls=["cell", "ncell_2d"]))

        for op_name in self._cma_ops:
            # Declare the associated scalar arguments before the array because
            # some of them are used to dimension the latter (and some compilers
            # get upset if this ordering is not followed)
            _local_args = []
            for param in self._cma_ops[op_name]["params"]:
                param_name = symtab.find_or_create_tag(op_name+"_"+param).name
                _local_args.append(param_name)
            parent.add(DeclGen(parent, datatype="integer",
                               kind=api_config.default_kind["integer"],
                               intent="in", entity_decls=_local_args))
            # Declare the array that holds the CMA operator
            bandwidth = op_name + "_bandwidth"
            nrow = op_name + "_nrow"
            intent = self._cma_ops[op_name]["intent"]
            op_dtype = self._cma_ops[op_name]["datatype"]
            op_kind = self._cma_ops[op_name]["kind"]
            parent.add(DeclGen(parent, datatype=op_dtype, kind=op_kind,
                               dimension=",".join([bandwidth,
                                                   nrow, "ncell_2d"]),
                               intent=intent, entity_decls=[op_name]))


class DynMeshes():
    '''
    Holds all mesh-related information (including colour maps if
    required).  If there are no inter-grid kernels then there is only
    one mesh object required (when calling kernels with operates_on==domain,
    colouring, doing distributed memory or querying the reference element).
    However, kernels performing inter-grid operations require multiple mesh
    objects as well as mesh maps and other quantities.

    There are two types of inter-grid operation; the first is "prolongation"
    where a field on a coarse mesh is mapped onto a fine mesh. The second
    is "restriction" where a field on a fine mesh is mapped onto a coarse
    mesh.

    :param invoke: the Invoke for which to extract information on all \
                   required inter-grid operations.
    :type invoke: :py:class:`psyclone.dynamo0p3.LFRicInvoke`
    :param unique_psy_vars: list of arguments to the PSy-layer routine.
    :type unique_psy_vars: list of \
                      :py:class:`psyclone.dynamo0p3.DynKernelArgument` objects.
    '''

    def __init__(self, invoke, unique_psy_vars):
        # Dict of DynInterGrid objects holding information on the mesh-related
        # variables required by each inter-grid kernel. Keys are the kernel
        # names.
        self._ig_kernels = OrderedDict()
        # List of names of unique mesh variables referenced in the Invoke
        self._mesh_tag_names = []
        # Whether or not the associated Invoke requires colourmap information
        self._needs_colourmap = False
        self._needs_colourmap_halo = False
        # Keep a reference to the InvokeSchedule so we can check for colouring
        # later
        self._schedule = invoke.schedule
        self._symbol_table = self._schedule.symbol_table
        # Set used to generate a list of the unique mesh objects
        _name_set = set()

        # Find the first non-scalar argument to this PSy layer routine. We
        # will use this to look-up the mesh if there are no inter-grid
        # kernels in this invoke.
        self._first_var = None
        for var in unique_psy_vars:
            if not var.is_scalar:
                self._first_var = var
                break

        # Loop over all kernel calls in the schedule. Keep a list of
        # any non-intergrid kernels so that we can generate a verbose error
        # message if necessary.
        non_intergrid_kernels = []
        for call in self._schedule.coded_kernels():

            if (call.reference_element.properties or call.mesh.properties or
                    call.iterates_over == "domain" or call.cma_operation):
                _name_set.add("mesh")

            if not call.is_intergrid:
                non_intergrid_kernels.append(call)
                # Skip over any non-inter-grid kernels
                continue

            fine_args = psyGen.args_filter(call.arguments.args,
                                           arg_meshes=["gh_fine"])
            coarse_args = psyGen.args_filter(call.arguments.args,
                                             arg_meshes=["gh_coarse"])
            fine_arg = fine_args[0]
            coarse_arg = coarse_args[0]

            # Create an object to capture info. on this inter-grid kernel
            # and store in our dictionary
            self._ig_kernels[id(call)] = DynInterGrid(fine_arg, coarse_arg)

            # Create and store the names of the associated mesh objects
            _name_set.add(f"mesh_{fine_arg.name}")
            _name_set.add(f"mesh_{coarse_arg.name}")

        # If we found a mixture of both inter-grid and non-inter-grid kernels
        # then we reject the invoke()
        if non_intergrid_kernels and self._ig_kernels:
            raise GenerationError(
                f"An invoke containing inter-grid kernels must contain no "
                f"other kernel types but kernels "
                f"'{''', '''.join([c.name for c in non_intergrid_kernels])}' "
                f"in invoke '{invoke.name}' are not inter-grid kernels.")

        # If distributed memory is enabled then we will need at least
        # one mesh object if we have one or more kernels that operate
        # on cell-columns or are doing redundant computation for a
        # kernel that operates on dofs. Since the latter condition
        # comes about through the application of a transformation, we
        # don't yet know whether or not a mesh is required. Therefore,
        # the only solution is to assume that a mesh object is
        # required if distributed memory is enabled. We also require a
        # mesh object if any of the kernels require properties of
        # either the reference element or the mesh. (Colourmaps also
        # require a mesh object but that is handled in _colourmap_init().)
        if not _name_set and Config.get().distributed_memory:
            # We didn't already have a requirement for a mesh so add one now.
            _name_set.add("mesh")

        self._add_mesh_symbols(list(_name_set))

    def _add_mesh_symbols(self, mesh_tags):
        '''
        Add DataSymbols for the supplied list of mesh names and store the
        corresponding list of tags.

        A ContainerSymbol is created for the LFRic mesh module and a TypeSymbol
        for the mesh type. If distributed memory is enabled then a DataSymbol
        to hold the maximum halo depth is created for each mesh.

        :param mesh_tags: tag names for every mesh object required.
        :type mesh_tags: list of str

        '''
        if not mesh_tags:
            return

        self._mesh_tag_names = sorted(mesh_tags)

        # Look up the names of the module and type for the mesh object
        # from the LFRic constants class.
        const = LFRicConstants()
        mmod = const.MESH_TYPE_MAP["mesh"]["module"]
        mtype = const.MESH_TYPE_MAP["mesh"]["type"]
        # Create a Container symbol for the module
        csym = self._symbol_table.find_or_create_tag(
            mmod, symbol_type=ContainerSymbol)
        # Create a TypeSymbol for the mesh type
        mtype_sym = self._symbol_table.find_or_create_tag(
            mtype, symbol_type=DataTypeSymbol,
            datatype=DeferredType(),
            interface=ImportInterface(csym))

        name_list = []
        for name in mesh_tags:
            name_list.append(self._symbol_table.find_or_create_tag(
                name, symbol_type=DataSymbol, datatype=mtype_sym).name)

        if Config.get().distributed_memory:
            # If distributed memory is enabled then we require a variable
            # holding the maximum halo depth for each mesh.
            for name in mesh_tags:
                var_name = f"max_halo_depth_{name}"
                self._symbol_table.find_or_create_integer_symbol(
                    var_name, tag=var_name)

    def _colourmap_init(self):
        '''
        Sets-up information on any required colourmaps. This cannot be done
        in the constructor since colouring is applied by Transformations
        and happens after the Schedule has already been constructed.

        '''
        # pylint: disable=too-many-locals
        const = LFRicConstants()
        have_non_intergrid = False
        sym_tab = self._schedule.symbol_table

        for call in [call for call in self._schedule.coded_kernels() if
                     call.is_coloured()]:
            # Keep a record of whether or not any kernels (loops) in this
            # invoke have been coloured and, if so, whether the associated loop
            # goes into the halo.
            if (call.parent.parent.upper_bound_name in
                    const.HALO_ACCESS_LOOP_BOUNDS):
                self._needs_colourmap_halo = True
            else:
                self._needs_colourmap = True

            if not call.is_intergrid:
                have_non_intergrid = True
                continue

            # This is an inter-grid kernel so look-up the names of
            # the colourmap variables associated with the coarse
            # mesh (since that determines the iteration space).
            carg_name = self._ig_kernels[id(call)].coarse.name
            # Colour map
            base_name = "cmap_" + carg_name
            colour_map = sym_tab.find_or_create_array(
                base_name, 2, ScalarType.Intrinsic.INTEGER,
                tag=base_name)
            # No. of colours
            base_name = "ncolour_" + carg_name
            ncolours = sym_tab.find_or_create_integer_symbol(
                base_name, tag=base_name)
            # Array holding the last halo or edge cell of a given colour
            # and halo depth.
            if Config.get().distributed_memory:
                base_name = "last_halo_cell_all_colours_" + carg_name
                last_cell = self._schedule.symbol_table.find_or_create_array(
                    base_name, 2, ScalarType.Intrinsic.INTEGER,
                    tag=base_name)
            else:
                base_name = "last_edge_cell_all_colours_" + carg_name
                last_cell = self._schedule.symbol_table.find_or_create_array(
                    base_name, 1, ScalarType.Intrinsic.INTEGER,
                    tag=base_name)
            # Add these symbols into the dictionary entry for this
            # inter-grid kernel
            self._ig_kernels[id(call)].set_colour_info(colour_map, ncolours,
                                                       last_cell)

        if have_non_intergrid and (self._needs_colourmap or
                                   self._needs_colourmap_halo):
            # There aren't any inter-grid kernels but we do need colourmap
            # information and that means we'll need a mesh object
            self._add_mesh_symbols(["mesh"])
            colour_map = sym_tab.find_or_create_array(
                "cmap", 2, ScalarType.Intrinsic.INTEGER, tag="cmap").name
            # No. of colours
            ncolours = sym_tab.find_or_create_integer_symbol(
                "ncolour", tag="ncolour").name
            if self._needs_colourmap_halo:
                sym_tab.find_or_create_array(
                    "last_halo_cell_all_colours", 2,
                    ScalarType.Intrinsic.INTEGER,
                    tag="last_halo_cell_all_colours")
            if self._needs_colourmap:
                sym_tab.find_or_create_array(
                    "last_edge_cell_all_colours", 1,
                    ScalarType.Intrinsic.INTEGER,
                    tag="last_edge_cell_all_colours")

    def declarations(self, parent):
        '''
        Declare variables specific to mesh objects.

        :param parent: the parent node to which to add the declarations
        :type parent: an instance of :py:class:`psyclone.f2pygen.BaseGen`

        '''
        # pylint: disable=too-many-locals, too-many-statements
        api_config = Config.get().api_conf("dynamo0.3")
        const = LFRicConstants()

        # Since we're now generating code, any transformations must
        # have been applied so we can set-up colourmap information
        self._colourmap_init()

        # We'll need various typedefs from the mesh module
        mtype = const.MESH_TYPE_MAP["mesh"]["type"]
        mmod = const.MESH_TYPE_MAP["mesh"]["module"]
        mmap_type = const.MESH_TYPE_MAP["mesh_map"]["type"]
        mmap_mod = const.MESH_TYPE_MAP["mesh_map"]["module"]
        if self._mesh_tag_names:
            name = self._symbol_table.lookup_with_tag(mtype).name
            parent.add(UseGen(parent, name=mmod, only=True,
                              funcnames=[name]))
        if self._ig_kernels:
            parent.add(UseGen(parent, name=mmap_mod, only=True,
                              funcnames=[mmap_type]))
        # Declare the mesh object(s) and associated halo depths
        for tag_name in self._mesh_tag_names:
            name = self._symbol_table.lookup_with_tag(tag_name).name
            parent.add(TypeDeclGen(parent, pointer=True, datatype=mtype,
                                   entity_decls=[name + " => null()"]))
            # For each mesh we also need the maximum halo depth.
            if Config.get().distributed_memory:
                name = self._symbol_table.lookup_with_tag(
                    f"max_halo_depth_{tag_name}").name
                parent.add(DeclGen(parent, datatype="integer",
                                   kind=api_config.default_kind["integer"],
                                   entity_decls=[name]))

        # Declare the inter-mesh map(s) and cell map(s)
        for kern in self._ig_kernels.values():
            parent.add(TypeDeclGen(parent, pointer=True,
                                   datatype=mmap_type,
                                   entity_decls=[kern.mmap + " => null()"]))
            parent.add(
                DeclGen(parent, pointer=True, datatype="integer",
                        kind=api_config.default_kind["integer"],
                        entity_decls=[kern.cell_map + "(:,:,:) => null()"]))

            # Declare the number of cells in the fine mesh and how many fine
            # cells there are per coarse cell
            parent.add(DeclGen(parent, datatype="integer",
                               kind=api_config.default_kind["integer"],
                               entity_decls=[kern.ncell_fine,
                                             kern.ncellpercellx,
                                             kern.ncellpercelly]))
            # Declare variables to hold the colourmap information if required
            if kern.colourmap_symbol:
                parent.add(
                    DeclGen(parent, datatype="integer",
                            kind=api_config.default_kind["integer"],
                            pointer=True,
                            entity_decls=[kern.colourmap_symbol.name+"(:,:)"]))
                parent.add(
                    DeclGen(parent, datatype="integer",
                            kind=api_config.default_kind["integer"],
                            entity_decls=[kern.ncolours_var_symbol.name]))
                decln = kern.last_cell_var_symbol.name
                if Config.get().distributed_memory:
                    # If DM is enabled then the cell-count array is 2D because
                    # it has a halo-depth dimension.
                    decln += "(:,:)"
                else:
                    decln += "(:)"
                parent.add(
                    DeclGen(parent, datatype="integer", allocatable=True,
                            kind=api_config.default_kind["integer"],
                            entity_decls=[decln]))

        if not self._ig_kernels and (self._needs_colourmap or
                                     self._needs_colourmap_halo):
            # There aren't any inter-grid kernels but we do need
            # colourmap information
            base_name = "cmap"
            colour_map = \
                self._schedule.symbol_table.find_or_create_tag(base_name).name
            # No. of colours
            base_name = "ncolour"
            ncolours = \
                self._schedule.symbol_table.find_or_create_tag(base_name).name
            # Add declarations for these variables
            parent.add(DeclGen(parent, datatype="integer",
                               kind=api_config.default_kind["integer"],
                               pointer=True,
                               entity_decls=[colour_map+"(:,:)"]))
            parent.add(DeclGen(parent, datatype="integer",
                               kind=api_config.default_kind["integer"],
                               entity_decls=[ncolours]))
            if self._needs_colourmap_halo:
                last_cell = self._symbol_table.find_or_create_tag(
                    "last_halo_cell_all_colours")
                parent.add(DeclGen(parent, datatype="integer",
                                   kind=api_config.default_kind["integer"],
                                   allocatable=True,
                                   entity_decls=[last_cell.name+"(:,:)"]))
            if self._needs_colourmap:
                last_cell = self._symbol_table.find_or_create_tag(
                    "last_edge_cell_all_colours")
                parent.add(DeclGen(parent, datatype="integer",
                                   kind=api_config.default_kind["integer"],
                                   allocatable=True,
                                   entity_decls=[last_cell.name+"(:)"]))

    def initialise(self, parent):
        '''
        Initialise parameters specific to inter-grid kernels.

        :param parent: the parent node to which to add the initialisations.
        :type parent: an instance of :py:class:`psyclone.f2pygen.BaseGen`

        '''
        # pylint: disable=too-many-branches
        # If we haven't got any need for a mesh in this invoke then we
        # don't do anything
        if not self._mesh_tag_names:
            return

        parent.add(CommentGen(parent, ""))

        if len(self._mesh_tag_names) == 1:
            # We only require one mesh object which means that this invoke
            # contains no inter-grid kernels (which would require at least 2)
            parent.add(CommentGen(parent, " Create a mesh object"))
            parent.add(CommentGen(parent, ""))
            rhs = "%".join([self._first_var.proxy_name_indexed,
                            self._first_var.ref_name(), "get_mesh()"])
            mesh_name = self._symbol_table.lookup_with_tag(
                self._mesh_tag_names[0]).name
            parent.add(AssignGen(parent, pointer=True, lhs=mesh_name, rhs=rhs))
            if Config.get().distributed_memory:
                # If distributed memory is enabled then we need the maximum
                # halo depth.
                depth_name = self._symbol_table.lookup_with_tag(
                    f"max_halo_depth_{self._mesh_tag_names[0]}").name
                parent.add(AssignGen(parent, lhs=depth_name,
                                     rhs=f"{mesh_name}%get_halo_depth()"))
            if self._needs_colourmap or self._needs_colourmap_halo:
                parent.add(CommentGen(parent, ""))
                parent.add(CommentGen(parent, " Get the colourmap"))
                parent.add(CommentGen(parent, ""))
                # Look-up variable names for colourmap and number of colours
                colour_map = self._schedule.symbol_table.find_or_create_tag(
                    "cmap").name
                ncolour = \
                    self._schedule.symbol_table.find_or_create_tag("ncolour")\
                                               .name
                # Get the number of colours
                parent.add(AssignGen(
                    parent, lhs=ncolour, rhs=f"{mesh_name}%get_ncolours()"))
                # Get the colour map
                parent.add(AssignGen(parent, pointer=True, lhs=colour_map,
                                     rhs=f"{mesh_name}%get_colour_map()"))
            return

        parent.add(CommentGen(
            parent,
            " Look-up mesh objects and loop limits for inter-grid kernels"))
        parent.add(CommentGen(parent, ""))

        # Keep a list of quantities that we've already initialised so
        # that we don't generate duplicate assignments
        initialised = []

        # Loop over the DynInterGrid objects in our dictionary
        for dig in self._ig_kernels.values():
            # We need pointers to both the coarse and the fine mesh as well
            # as the maximum halo depth for each.
            fine_mesh = self._schedule.symbol_table.find_or_create_tag(
                f"mesh_{dig.fine.name}").name
            coarse_mesh = self._schedule.symbol_table.find_or_create_tag(
                f"mesh_{dig.coarse.name}").name
            if fine_mesh not in initialised:
                initialised.append(fine_mesh)
                parent.add(
                    AssignGen(parent, pointer=True,
                              lhs=fine_mesh,
                              rhs="%".join([dig.fine.proxy_name_indexed,
                                            dig.fine.ref_name(),
                                            "get_mesh()"])))
                if Config.get().distributed_memory:
                    max_halo_f_mesh = (
                        self._schedule.symbol_table.find_or_create_tag(
                            f"max_halo_depth_mesh_{dig.fine.name}").name)

                    parent.add(AssignGen(parent, lhs=max_halo_f_mesh,
                                         rhs=f"{fine_mesh}%get_halo_depth()"))
            if coarse_mesh not in initialised:
                initialised.append(coarse_mesh)
                parent.add(
                    AssignGen(parent, pointer=True,
                              lhs=coarse_mesh,
                              rhs="%".join([dig.coarse.proxy_name_indexed,
                                            dig.coarse.ref_name(),
                                            "get_mesh()"])))
                if Config.get().distributed_memory:
                    max_halo_c_mesh = (
                        self._schedule.symbol_table.find_or_create_tag(
                            f"max_halo_depth_mesh_{dig.coarse.name}").name)
                    parent.add(AssignGen(
                        parent, lhs=max_halo_c_mesh,
                        rhs=f"{coarse_mesh}%get_halo_depth()"))
            # We also need a pointer to the mesh map which we get from
            # the coarse mesh
            if dig.mmap not in initialised:
                initialised.append(dig.mmap)
                parent.add(
                    AssignGen(parent, pointer=True,
                              lhs=dig.mmap,
                              rhs=f"{coarse_mesh}%get_mesh_map({fine_mesh})"))

            # Cell map. This is obtained from the mesh map.
            if dig.cell_map not in initialised:
                initialised.append(dig.cell_map)
                parent.add(
                    AssignGen(parent, pointer=True, lhs=dig.cell_map,
                              rhs=dig.mmap+"%get_whole_cell_map()"))

            # Number of cells in the fine mesh
            if dig.ncell_fine not in initialised:
                initialised.append(dig.ncell_fine)
                if Config.get().distributed_memory:
                    # TODO this hardwired depth of 2 will need changing in
                    # order to support redundant computation
                    parent.add(
                        AssignGen(parent, lhs=dig.ncell_fine,
                                  rhs=(fine_mesh+"%get_last_halo_cell"
                                       "(depth=2)")))
                else:
                    parent.add(
                        AssignGen(parent, lhs=dig.ncell_fine,
                                  rhs="%".join([dig.fine.proxy_name,
                                                dig.fine.ref_name(),
                                                "get_ncell()"])))

            # Number of fine cells per coarse cell in x.
            if dig.ncellpercellx not in initialised:
                initialised.append(dig.ncellpercellx)
                parent.add(
                    AssignGen(parent, lhs=dig.ncellpercellx,
                              rhs=dig.mmap +
                              "%get_ntarget_cells_per_source_x()"))

            # Number of fine cells per coarse cell in y.
            if dig.ncellpercelly not in initialised:
                initialised.append(dig.ncellpercelly)
                parent.add(
                    AssignGen(parent, lhs=dig.ncellpercelly,
                              rhs=dig.mmap +
                              "%get_ntarget_cells_per_source_y()"))

            # Colour map for the coarse mesh (if required)
            if dig.colourmap_symbol:
                # Number of colours
                parent.add(AssignGen(parent, lhs=dig.ncolours_var_symbol.name,
                                     rhs=coarse_mesh + "%get_ncolours()"))
                # Colour map itself
                parent.add(AssignGen(parent, lhs=dig.colourmap_symbol.name,
                                     pointer=True,
                                     rhs=coarse_mesh + "%get_colour_map()"))
                if Config.get().distributed_memory:
                    name = "%get_last_halo_cell_all_colours()"
                else:
                    name = "%get_last_edge_cell_all_colours()"
                parent.add(AssignGen(parent, lhs=dig.last_cell_var_symbol.name,
                                     rhs=coarse_mesh + name))

    @property
    def intergrid_kernels(self):
        ''' Getter for the dictionary of intergrid kernels.

        :returns: Dictionary of intergrid kernels, indexed by name.
        :rtype: :py:class:`collections.OrderedDict`
        '''
        return self._ig_kernels


class DynInterGrid():
    '''
    Holds information on quantities required by an inter-grid kernel.

    :param fine_arg: Kernel argument on the fine mesh.
    :type fine_arg: :py:class:`psyclone.dynamo0p3.DynKernelArgument`
    :param coarse_arg: Kernel argument on the coarse mesh.
    :type coarse_arg: :py:class:`psyclone.dynamo0p3.DynKernelArgument`
    '''
    # pylint: disable=too-few-public-methods, too-many-instance-attributes
    def __init__(self, fine_arg, coarse_arg):

        # Arguments on the coarse and fine grids
        self.coarse = coarse_arg
        self.fine = fine_arg

        # Get a reference to the InvokeSchedule SymbolTable
        symtab = self.coarse.call.ancestor(InvokeSchedule).symbol_table

        # Generate name for inter-mesh map
        base_mmap_name = f"mmap_{fine_arg.name}_{coarse_arg.name}"
        self.mmap = symtab.find_or_create_tag(base_mmap_name).name

        # Generate name for ncell variables
        name = f"ncell_{fine_arg.name}"
        self.ncell_fine = symtab.find_or_create_integer_symbol(
            name, tag=name).name
        # No. of fine cells per coarse cell in x
        name = f"ncpc_{fine_arg.name}_{coarse_arg.name}_x"
        self.ncellpercellx = symtab.find_or_create_integer_symbol(
            name, tag=name).name
        # No. of fine cells per coarse cell in y
        name = f"ncpc_{fine_arg.name}_{coarse_arg.name}_y"
        self.ncellpercelly = symtab.find_or_create_integer_symbol(
            name, tag=name).name
        # Name for cell map
        base_name = "cell_map_" + coarse_arg.name
        sym = symtab.find_or_create_array(base_name, 3,
                                          ScalarType.Intrinsic.INTEGER,
                                          tag=base_name)
        self.cell_map = sym.name

        # We have no colourmap information when first created
        self._colourmap_symbol = None
        # Symbol for the variable holding the number of colours
        self._ncolours_var_symbol = None
        # Symbol of the variable holding the last cell of a particular colour
        self._last_cell_var_symbol = None

    def set_colour_info(self, colour_map, ncolours, last_cell):
        '''Sets the colour_map, number of colours, and
        last cell of a particular colour.

        :param colour_map: the colour map symbol.
        :type: colour_map:py:class:`psyclone.psyir.symbols.Symbol`
        :param ncolours: the number of colours.
        :type: ncolours: :py:class:`psyclone.psyir.symbols.Symbol`
        :param last_cell: the last cell of a particular colour.
        :type last_cell: :py:class:`psyclone.psyir.symbols.Symbol`

        '''
        self._colourmap_symbol = colour_map
        self._ncolours_var_symbol = ncolours
        self._last_cell_var_symbol = last_cell

    @property
    def colourmap_symbol(self):
        ''':returns: the colour map symbol.
        :rtype: :py:class:`psyclone.psyir.symbols.Symbol`
        '''
        return self._colourmap_symbol

    @property
    def ncolours_var_symbol(self):
        ''':returns: the symbol for storing the number of colours.
        :rtype: :py:class:`psyclone.psyir.symbols.Symbol`
        '''
        return self._ncolours_var_symbol

    @property
    def last_cell_var_symbol(self):
        ''':returns: the last cell variable.
        :rtype: :py:class:`psyclone.psyir.symbols.Symbol`
        '''
        return self._last_cell_var_symbol


class DynBasisFunctions(LFRicCollection):
    ''' Holds all information on the basis and differential basis
    functions required by an invoke or kernel call. This covers both those
    required for quadrature and for evaluators.

    :param node: either the schedule of an Invoke or a single Kernel object \
                 for which to extract information on all required \
                 basis/diff-basis functions.
    :type node: :py:class:`psyclone.dynamo0p3.DynInvokeSchedule` or \
                :py:class:`psyclone.domain.lfric.LFRicKern`

    :raises InternalError: if a call has an unrecognised evaluator shape.

    '''
    # Dimensioning vars for the basis function arrays required by each
    # type of quadrature
    qr_dim_vars = {"xyoz": ["np_xy", "np_z"],
                   "edge": ["np_xyz", "nedges"],
                   "face": ["np_xyz", "nfaces"]}
    # The different weights arrays required by each type of quadrature
    qr_weight_vars = {"xyoz": ["weights_xy", "weights_z"],
                      "edge": ["weights_xyz"],
                      "face": ["weights_xyz"]}

    def __init__(self, node):

        super(DynBasisFunctions, self).__init__(node)

        # Construct a list of all the basis/diff-basis functions required
        # by this invoke. Each entry in the list is a dictionary holding
        # the shape, the function space and the 'target' function spaces
        # (upon which the basis functions are evaluated).
        self._basis_fns = []
        # The dictionary of quadrature objects passed to this invoke. Keys
        # are the various VALID_QUADRATURE_SHAPES, values are a list of
        # associated quadrature variables. (i.e. we have a list of
        # quadrature arguments for each shape.)
        self._qr_vars = OrderedDict()
        # The dict of target function spaces upon which we must provide
        # evaluators. Keys are the FS names, values are (FunctionSpace,
        # DynKernelArgument) tuples.
        self._eval_targets = OrderedDict()

        for call in self._calls:

            if isinstance(call, LFRicBuiltIn) or not call.eval_shapes:
                # Skip this kernel if it doesn't require basis/diff basis fns
                continue

            for shape, rule in call.qr_rules.items():

                # This kernel requires quadrature
                if shape not in self._qr_vars:
                    # We haven't seen a quadrature arg with this shape
                    # before so create a dictionary entry with an
                    # empty list
                    self._qr_vars[shape] = []
                if rule.psy_name not in self._qr_vars[shape]:
                    # Add this qr argument to the list of those that
                    # have this shape
                    self._qr_vars[shape].append(rule.psy_name)

            if "gh_evaluator" in call.eval_shapes:
                # An evaluator consists of basis or diff basis functions
                # for one FS evaluated on the nodes of another 'target' FS.
                # Make a dict of 2-tuples, each containing the
                # FunctionSpace and associated kernel argument for the
                # target FSs.

                # Loop over the target FS for evaluators required by this
                # kernel
                for fs_name in call.eval_targets:
                    if fs_name not in self._eval_targets:
                        # We don't already have this space in our list so
                        # add it to the list of target spaces
                        self._eval_targets[fs_name] = \
                            call.eval_targets[fs_name]

            # Both quadrature and evaluators require basis and/or differential
            # basis functions. This helper routine populates self._basis_fns
            # with entries describing the basis functions required by
            # this call.
            self._setup_basis_fns_for_call(call)

    @staticmethod
    def basis_first_dim_name(function_space):
        '''
        Get the name of the variable holding the first dimension of a
        basis function

        :param function_space: the function space the basis function is for
        :type function_space: :py:class:`psyclone.domain.lfric.FunctionSpace`
        :return: a Fortran variable name
        :rtype: str

        '''
        return "dim_" + function_space.mangled_name

    @staticmethod
    def basis_first_dim_value(function_space):
        '''
        Get the size of the first dimension of a basis function.

        :param function_space: the function space the basis function is for
        :type function_space: :py:class:`psyclone.domain.lfric.FunctionSpace`
        :return: an integer length.
        :rtype: string

        :raises GenerationError: if an unsupported function space is supplied \
                                 (e.g. ANY_SPACE_*, ANY_DISCONTINUOUS_SPACE_*)
        '''
        if function_space.has_scalar_basis:
            first_dim = "1"
        elif function_space.has_vector_basis:
            first_dim = "3"
        else:
            # It is not possible to determine explicitly the first basis
            # function array dimension from the metadata for any_space or
            # any_discontinuous_space. This information needs to be passed
            # from the PSy layer to the kernels (see issue #461).
            const = LFRicConstants()
            raise GenerationError(
                f"Unsupported space for basis function, "
                f"expecting one of {const.VALID_FUNCTION_SPACES} but found "
                f"'{function_space.orig_name}'")
        return first_dim

    @staticmethod
    def diff_basis_first_dim_name(function_space):
        '''
        Get the name of the variable holding the first dimension of a
        differential basis function.

        :param function_space: the function space the diff-basis function \
                               is for.
        :type function_space: :py:class:`psyclone.domain.lfric.FunctionSpace`
        :return: a Fortran variable name.
        :rtype: str

        '''
        return "diff_dim_" + function_space.mangled_name

    @staticmethod
    def diff_basis_first_dim_value(function_space):
        '''
        Get the size of the first dimension of an array for a
        differential basis function.

        :param function_space: the function space the diff-basis function \
                               is for.
        :type function_space: :py:class:`psyclone.domain.lfric.FunctionSpace`
        :return: an integer length.
        :rtype: str

        :raises GenerationError: if an unsupported function space is \
                                 supplied (e.g. ANY_SPACE_*, \
                                 ANY_DISCONTINUOUS_SPACE_*)

        '''
        if function_space.has_scalar_diff_basis:
            first_dim = "1"
        elif function_space.has_vector_diff_basis:
            first_dim = "3"
        else:
            # It is not possible to determine explicitly the first
            # differential basis function array dimension from the metadata
            # for any_space or any_discontinuous_space. This information
            # needs to be passed from the PSy layer to the kernels
            # (see issue #461).
            const = LFRicConstants()
            raise GenerationError(
                f"Unsupported space for differential basis function, "
                f"expecting one of {const.VALID_FUNCTION_SPACES} but found "
                f"'{function_space.orig_name}'")
        return first_dim

    def _setup_basis_fns_for_call(self, call):
        '''
        Populates self._basis_fns with entries describing the basis
        functions required by the supplied Call.

        :param call: the kernel call for which basis functions are required.
        :type call: :py:class:`psyclone.domain.lfric.LFRicKern`

        :raises InternalError: if the supplied call is of incorrect type.
        :raises InternalError: if the supplied call has an unrecognised \
                               evaluator shape.
        '''
        if not isinstance(call, LFRicKern):
            raise InternalError(f"Expected a LFRicKern object but got: "
                                f"'{type(call)}'")
        const = LFRicConstants()
        # We need a full FunctionSpace object for each function space
        # that has basis functions associated with it.
        for fsd in call.fs_descriptors.descriptors:

            # We need the full FS object, not just the name. Therefore
            # we first have to get a kernel argument that is on this
            # space...
            arg, fspace = call.arguments.get_arg_on_space_name(fsd.fs_name)

            for shape in call.eval_shapes:

                # Populate a dict with the shape, function space and
                # associated kernel argument for this basis/diff-basis f'n.
                entry = {"shape": shape,
                         "fspace": fspace,
                         "arg": arg}
                if shape in const.VALID_QUADRATURE_SHAPES:
                    # This is for quadrature - store the name of the
                    # qr variable
                    entry["qr_var"] = call.qr_rules[shape].psy_name
                    # Quadrature weights are evaluated at pre-determined
                    # points rather than at the nodes of another FS.
                    # We put one entry of None in the list of target
                    # spaces to facilitate cases where we loop over
                    # this list.
                    entry["nodal_fspaces"] = [None]
                elif shape == "gh_evaluator":
                    # This is an evaluator
                    entry["qr_var"] = None
                    # Store a list of the FunctionSpace objects for which
                    # these basis functions are to be evaluated
                    entry["nodal_fspaces"] = [items[0] for items in
                                              call.eval_targets.values()]
                else:
                    raise InternalError(f"Unrecognised evaluator shape: "
                                        f"'{shape}'. Should be one of "
                                        f"{const.VALID_EVALUATOR_SHAPES}")

                # Add our newly-constructed dict object to the list describing
                # the required basis and/or differential basis functions for
                # this Invoke.
                if fsd.requires_basis:
                    entry["type"] = "basis"
                    self._basis_fns.append(entry)
                if fsd.requires_diff_basis:
                    # Take a shallow copy of the dict and just modify the
                    # 'type' of the basis function it describes (this works
                    # because the 'type' entry is a primitive type [str]).
                    diff_entry = entry.copy()
                    diff_entry["type"] = "diff-basis"
                    self._basis_fns.append(diff_entry)

    def _stub_declarations(self, parent):
        '''
        Insert the variable declarations required by the basis functions into
        the Kernel stub.

        :param parent: the f2pygen node representing the Kernel stub.
        :type parent: :py:class:`psyclone.f2pygen.SubroutineGen`

        :raises InternalError: if an unsupported quadrature shape is found.

        '''
        api_config = Config.get().api_conf("dynamo0.3")

        if not self._qr_vars and not self._eval_targets:
            return

        # The quadrature shapes that this method supports
        supported_shapes = ["gh_quadrature_xyoz", "gh_quadrature_face",
                            "gh_quadrature_edge"]

        # Get the lists of dimensioning variables and basis arrays
        var_dims, basis_arrays = self._basis_fn_declns()

        if var_dims:
            parent.add(DeclGen(parent, datatype="integer",
                               kind=api_config.default_kind["integer"],
                               intent="in", entity_decls=var_dims))
        for basis in basis_arrays:
            parent.add(DeclGen(parent, datatype="real",
                               kind=api_config.default_kind["real"],
                               intent="in",
                               dimension=",".join(basis_arrays[basis]),
                               entity_decls=[basis]))

        const = LFRicConstants()

        for shape in self._qr_vars:
            qr_name = "_qr_" + shape.split("_")[-1]
            if shape == "gh_quadrature_xyoz":
                datatype = const.QUADRATURE_TYPE_MAP[shape]["intrinsic"]
                kind = const.QUADRATURE_TYPE_MAP[shape]["kind"]
                parent.add(DeclGen(
                    parent, datatype=datatype, kind=kind,
                    intent="in", dimension="np_xy"+qr_name,
                    entity_decls=["weights_xy"+qr_name]))
                parent.add(DeclGen(
                    parent, datatype=datatype, kind=kind,
                    intent="in", dimension="np_z"+qr_name,
                    entity_decls=["weights_z"+qr_name]))
            elif shape == "gh_quadrature_face":
                parent.add(DeclGen(
                    parent,
                    datatype=const.QUADRATURE_TYPE_MAP[shape]["intrinsic"],
                    kind=const.QUADRATURE_TYPE_MAP[shape]["kind"], intent="in",
                    dimension=",".join(["np_xyz"+qr_name, "nfaces"+qr_name]),
                    entity_decls=["weights_xyz"+qr_name]))
            elif shape == "gh_quadrature_edge":
                parent.add(DeclGen(
                    parent,
                    datatype=const.QUADRATURE_TYPE_MAP[shape]["intrinsic"],
                    kind=const.QUADRATURE_TYPE_MAP[shape]["kind"], intent="in",
                    dimension=",".join(["np_xyz"+qr_name, "nedges"+qr_name]),
                    entity_decls=["weights_xyz"+qr_name]))
            else:
                raise InternalError(
                    f"Quadrature shapes other than {supported_shapes} are not "
                    f"yet supported - got: '{shape}'")

    def _invoke_declarations(self, parent):
        '''
        Add basis-function declarations to the PSy layer.

        :param parent: f2pygen node represening the PSy-layer routine.
        :type parent: :py:class:`psyclone.f2pygen.SubroutineGen`

        '''
        # Create a single declaration for each quadrature type
        const = LFRicConstants()
        for shape in const.VALID_QUADRATURE_SHAPES:
            if shape in self._qr_vars and self._qr_vars[shape]:
                # The PSy-layer routine is passed objects of
                # quadrature_* type
                parent.add(
                    TypeDeclGen(parent,
                                datatype=const.
                                QUADRATURE_TYPE_MAP[shape]["type"],
                                entity_decls=self._qr_vars[shape],
                                intent="in"))
                # For each of these we'll need a corresponding proxy, use
                # the symbol_table to avoid clashes...
                var_names = []
                for var in self._qr_vars[shape]:
                    var_names.append(
                        self._symbol_table.find_or_create_tag(var+"_proxy")
                                          .name)
                parent.add(
                    TypeDeclGen(
                        parent,
                        datatype=const.
                        QUADRATURE_TYPE_MAP[shape]["proxy_type"],
                        entity_decls=var_names))

    def initialise(self, parent):
        '''
        Create the declarations and assignments required for the
        basis-functions required by an invoke. These are added as children
        of the supplied parent node in the AST.

        :param parent: the node in the f2pygen AST that will be the
                       parent of all of the declarations and assignments.
        :type parent: :py:class:`psyclone.f2pygen.SubroutineGen`

        :raises InternalError: if an invalid entry is encountered in the \
                               self._basis_fns list.
        '''
        # pylint: disable=too-many-branches, too-many-locals
        api_config = Config.get().api_conf("dynamo0.3")
        const = LFRicConstants()
        basis_declarations = []

        # We need BASIS and/or DIFF_BASIS if any kernel requires quadrature
        # or an evaluator
        if self._qr_vars or self._eval_targets:
            parent.add(
                UseGen(parent, name=const.
                       FUNCTION_SPACE_TYPE_MAP["function_space"]["module"],
                       only=True, funcnames=["BASIS", "DIFF_BASIS"]))

        if self._qr_vars:
            parent.add(CommentGen(parent, ""))
            parent.add(CommentGen(parent, " Look-up quadrature variables"))
            parent.add(CommentGen(parent, ""))

            # Look-up the module- and type-names from the QUADRATURE_TYPE_MAP
            for shp in self._qr_vars:
                quad_map = const.QUADRATURE_TYPE_MAP[shp]
                parent.add(UseGen(parent,
                                  name=quad_map["module"],
                                  only=True,
                                  funcnames=[quad_map["type"],
                                             quad_map["proxy_type"]]))
            self._initialise_xyz_qr(parent)
            self._initialise_xyoz_qr(parent)
            self._initialise_xoyoz_qr(parent)
            self._initialise_face_or_edge_qr(parent, "face")
            self._initialise_face_or_edge_qr(parent, "edge")

        if self._eval_targets:
            parent.add(CommentGen(parent, ""))
            parent.add(CommentGen(parent,
                                  " Initialise evaluator-related quantities "
                                  "for the target function spaces"))
            parent.add(CommentGen(parent, ""))

        for (fspace, arg) in self._eval_targets.values():
            # We need the list of nodes for each unique FS upon which we need
            # to evaluate basis/diff-basis functions
            nodes_name = "nodes_" + fspace.mangled_name
            parent.add(AssignGen(
                parent, lhs=nodes_name,
                rhs="%".join([arg.proxy_name_indexed, arg.ref_name(fspace),
                              "get_nodes()"]),
                pointer=True))
            my_kind = api_config.default_kind["real"]
            parent.add(DeclGen(parent, datatype="real",
                               kind=my_kind,
                               pointer=True,
                               entity_decls=[nodes_name+"(:,:) => null()"]))
            const_mod = const.UTILITIES_MOD_MAP["constants"]["module"]
            const_mod_list = self._invoke.invokes.psy. \
                infrastructure_modules[const_mod]
            if my_kind not in const_mod_list:
                # Record that we will need to import the kind for a
                # pointer declaration (associated with a function
                # space) from the appropriate infrastructure module
                const_mod_list.append(my_kind)

        if self._basis_fns:
            parent.add(CommentGen(parent, ""))
            parent.add(CommentGen(parent, " Allocate basis/diff-basis arrays"))
            parent.add(CommentGen(parent, ""))

        var_dim_list = []
        for basis_fn in self._basis_fns:
            # Get the extent of the first dimension of the basis array.
            if basis_fn['type'] == "basis":
                first_dim = self.basis_first_dim_name(basis_fn["fspace"])
                dim_space = "get_dim_space()"
            elif basis_fn['type'] == "diff-basis":
                first_dim = self.diff_basis_first_dim_name(
                    basis_fn["fspace"])
                dim_space = "get_dim_space_diff()"
            else:
                raise InternalError(
                    f"Unrecognised type of basis function: "
                    f"'{basis_fn['''type''']}'. Should be either 'basis' or "
                    f"'diff-basis'.")

            if first_dim not in var_dim_list:
                var_dim_list.append(first_dim)
                rhs = "%".join(
                    [basis_fn["arg"].proxy_name_indexed,
                     basis_fn["arg"].ref_name(basis_fn["fspace"]),
                     dim_space])
                parent.add(AssignGen(parent, lhs=first_dim, rhs=rhs))

        var_dims, basis_arrays = self._basis_fn_declns()

        if var_dims:
            # declare dim and diff_dim for all function spaces
            parent.add(DeclGen(parent, datatype="integer",
                               kind=api_config.default_kind["integer"],
                               entity_decls=var_dims))

        basis_declarations = []
        for basis in basis_arrays:
            parent.add(
                AllocateGen(parent,
                            basis+"("+", ".join(basis_arrays[basis])+")"))
            basis_declarations.append(
                basis+"("+",".join([":"]*len(basis_arrays[basis]))+")")

        # declare the basis function arrays
        if basis_declarations:
            my_kind = api_config.default_kind["real"]
            parent.add(DeclGen(parent, datatype="real", kind=my_kind,
                               allocatable=True,
                               entity_decls=basis_declarations))
            const_mod = const.UTILITIES_MOD_MAP["constants"]["module"]
            const_mod_list = self._invoke.invokes.psy. \
                infrastructure_modules[const_mod]
            # Default kind (r_def) will always already exist due to
            # arrays associated with gh_shape, so there is no need to
            # declare it here.

        # Compute the values for any basis arrays
        self._compute_basis_fns(parent)

    def _basis_fn_declns(self):
        '''
        Extracts all information relating to the necessary declarations
        for basis-function arrays.

        :returns: a 2-tuple containing a list of dimensioning variables & a \
                  dict of basis arrays.
        :rtype: (list of str, dict)

        :raises InternalError: if neither self._invoke or self._kernel are set.
        :raises InternalError: if an unrecognised type of basis function is \
                               encountered.
        :raises InternalError: if an unrecognised evaluator shape is \
                               encountered.
        :raises InternalError: if there is no name for the quadrature object \
                               when generating PSy-layer code.

        '''
        # pylint: disable=too-many-branches
        # Dictionary of basis arrays where key values are the array names and
        # entries are a list of dimensions.
        basis_arrays = OrderedDict()
        # List of names of dimensioning (scalar) variables
        var_dim_list = []

        const = LFRicConstants()
        # Loop over the list of dicts describing each basis function
        # required by this Invoke.
        for basis_fn in self._basis_fns:
            # Get the extent of the first dimension of the basis array and
            # store whether we have a basis or a differential basis function.
            # Currently there are only those two possible types of basis
            # function and we store the required diff basis name in basis_name.
            if basis_fn['type'] == "basis":
                if self._invoke:
                    first_dim = self.basis_first_dim_name(basis_fn["fspace"])
                elif self._kernel:
                    first_dim = self.basis_first_dim_value(basis_fn["fspace"])
                else:
                    raise InternalError("Require basis functions but do not "
                                        "have either a Kernel or an "
                                        "Invoke. Should be impossible.")
                basis_name = "gh_basis"
            elif basis_fn['type'] == "diff-basis":
                if self._invoke:
                    first_dim = self.diff_basis_first_dim_name(
                        basis_fn["fspace"])
                elif self._kernel:
                    first_dim = self.diff_basis_first_dim_value(
                        basis_fn["fspace"])
                else:
                    raise InternalError("Require differential basis functions "
                                        "but do not have either a Kernel or "
                                        "an Invoke. Should be impossible.")
                basis_name = "gh_diff_basis"
            else:
                raise InternalError(
                    f"Unrecognised type of basis function: "
                    f"'{basis_fn['''type''']}'. Should be either 'basis' or "
                    f"'diff-basis'.")

            if self._invoke and first_dim not in var_dim_list:
                var_dim_list.append(first_dim)

            if basis_fn["shape"] in const.VALID_QUADRATURE_SHAPES:

                qr_var = basis_fn["qr_var"]
                if not qr_var:
                    raise InternalError(
                        f"Quadrature '{basis_fn['''shape''']}' is required but"
                        f" have no name for the associated Quadrature object.")

                op_name = basis_fn["fspace"].get_operator_name(basis_name,
                                                               qr_var=qr_var)
                if op_name in basis_arrays:
                    # We've already seen a basis with this name so skip
                    continue

                # Dimensionality of the basis arrays depends on the
                # type of quadrature...
                alloc_args = qr_basis_alloc_args(first_dim, basis_fn)
                for arg in alloc_args:
                    # In a kernel stub the first dimension of the array is
                    # a numerical value so make sure we don't try and declare
                    # it as a variable.
                    if not arg[0].isdigit() and arg not in var_dim_list:
                        var_dim_list.append(arg)
                basis_arrays[op_name] = alloc_args

            elif basis_fn["shape"].lower() == "gh_evaluator":
                # This is an evaluator and thus may be required on more than
                # one function space
                for target_space in basis_fn["nodal_fspaces"]:
                    op_name = basis_fn["fspace"].\
                        get_operator_name(basis_name,
                                          qr_var=basis_fn["qr_var"],
                                          on_space=target_space)
                    if op_name in basis_arrays:
                        continue
                    # We haven't seen a basis with this name before so
                    # need to store its dimensions
                    basis_arrays[op_name] = [
                        first_dim,
                        basis_fn["fspace"].ndf_name,
                        target_space.ndf_name]
            else:
                raise InternalError(
                    f"Unrecognised evaluator shape: '{basis_fn['''shape''']}'."
                    f" Should be one of {const.VALID_EVALUATOR_SHAPES}")

        return (var_dim_list, basis_arrays)

    def _initialise_xyz_qr(self, parent):
        '''
        Add in the initialisation of variables needed for XYZ
        quadrature

        :param parent: the node in the AST representing the PSy subroutine
                       in which to insert the initialisation
        :type parent: :py:class:`psyclone.f2pygen.SubroutineGen`

        '''
        # pylint: disable=unused-argument
        # This shape is not yet supported so we do nothing
        return

    def _initialise_xyoz_qr(self, parent):
        '''
        Add in the initialisation of variables needed for XYoZ
        quadrature

        :param parent: the node in the AST representing the PSy subroutine
                       in which to insert the initialisation
        :type parent: :py:class:`psyclone.f2pygen.SubroutineGen`

        '''
        api_config = Config.get().api_conf("dynamo0.3")

        if "gh_quadrature_xyoz" not in self._qr_vars:
            return

        for qr_arg_name in self._qr_vars["gh_quadrature_xyoz"]:

            # We generate unique names for the integers holding the numbers
            # of quadrature points by appending the name of the quadrature
            # argument
            parent.add(
                DeclGen(
                    parent, datatype="integer",
                    kind=api_config.default_kind["integer"],
                    entity_decls=[name+"_"+qr_arg_name
                                  for name in self.qr_dim_vars["xyoz"]]))
            decl_list = [name+"_"+qr_arg_name+"(:) => null()"
                         for name in self.qr_weight_vars["xyoz"]]
            const = LFRicConstants()
            datatype = \
                const.QUADRATURE_TYPE_MAP["gh_quadrature_xyoz"]["intrinsic"]
            kind = const.QUADRATURE_TYPE_MAP["gh_quadrature_xyoz"]["kind"]
            parent.add(
                DeclGen(parent, datatype=datatype, kind=kind,
                        pointer=True, entity_decls=decl_list))
            const_mod = const.UTILITIES_MOD_MAP["constants"]["module"]
            const_mod_list = self._invoke.invokes.psy. \
                infrastructure_modules[const_mod]
            if kind not in const_mod_list:
                # Record that we will need to import the kind for a
                # declaration (associated with quadrature) from
                # the appropriate infrastructure module
                const_mod_list.append(kind)

            # Get the quadrature proxy
            proxy_name = qr_arg_name + "_proxy"
            parent.add(
                AssignGen(parent, lhs=proxy_name,
                          rhs=qr_arg_name+"%"+"get_quadrature_proxy()"))
            # Number of points in each dimension
            for qr_var in self.qr_dim_vars["xyoz"]:
                parent.add(
                    AssignGen(parent, lhs=qr_var+"_"+qr_arg_name,
                              rhs=proxy_name+"%"+qr_var))
            # Pointers to the weights arrays
            for qr_var in self.qr_weight_vars["xyoz"]:
                parent.add(
                    AssignGen(parent, pointer=True,
                              lhs=qr_var+"_"+qr_arg_name,
                              rhs=proxy_name+"%"+qr_var))

    def _initialise_xoyoz_qr(self, parent):
        '''
        Add in the initialisation of variables needed for XoYoZ
        quadrature.

        :param parent: the node in the AST representing the PSy subroutine \
                       in which to insert the initialisation.
        :type parent: :py:class:`psyclone.f2pygen.SubroutineGen`

        '''
        # pylint: disable=unused-argument
        # This shape is not yet supported so we do nothing
        return

    def _initialise_face_or_edge_qr(self, parent, qr_type):
        '''
        Add in the initialisation of variables needed for face or edge
        quadrature.

        :param parent: the node in the AST representing the PSy subroutine \
                       in which to insert the initialisation.
        :type parent: :py:class:`psyclone.f2pygen.SubroutineGen`
        :param str qr_type: whether to generate initialisation code for \
                            "face" or "edge" quadrature.

        :raises InternalError: if `qr_type` is not "face" or "edge".

        '''
        if qr_type not in ["face", "edge"]:
            raise InternalError(
                f"_initialise_face_or_edge_qr: qr_type argument must be "
                f"either 'face' or 'edge' but got: '{qr_type}'")

        quadrature_name = f"gh_quadrature_{qr_type}"

        if quadrature_name not in self._qr_vars:
            return

        api_config = Config.get().api_conf("dynamo0.3")
        symbol_table = self._symbol_table

        for qr_arg_name in self._qr_vars[quadrature_name]:
            # We generate unique names for the integers holding the numbers
            # of quadrature points by appending the name of the quadrature
            # argument
            decl_list = [
                symbol_table.find_or_create_integer_symbol(
                    name+"_"+qr_arg_name, tag=name+"_"+qr_arg_name).name
                for name in self.qr_dim_vars[qr_type]]
            parent.add(DeclGen(parent, datatype="integer",
                               kind=api_config.default_kind["integer"],
                               entity_decls=decl_list))

            names = [f"{name}_{qr_arg_name}"
                     for name in self.qr_weight_vars[qr_type]]
            decl_list = [
                symbol_table.find_or_create_array(name, 2,
                                                  ScalarType.Intrinsic.REAL,
                                                  tag=name).name
                + "(:,:) => null()" for name in names]
            const = LFRicConstants()
            datatype = const.QUADRATURE_TYPE_MAP[quadrature_name]["intrinsic"]
            kind = const.QUADRATURE_TYPE_MAP[quadrature_name]["kind"]
            parent.add(
                DeclGen(parent, datatype=datatype, pointer=True, kind=kind,
                        entity_decls=decl_list))
            const_mod = const.UTILITIES_MOD_MAP["constants"]["module"]
            const_mod_list = self._invoke.invokes.psy. \
                infrastructure_modules[const_mod]
            if kind not in const_mod_list:
                # Record that we will need to import the kind for a
                # declaration (associated with quadrature) from the
                # appropriate infrastructure module
                const_mod_list.append(kind)
            # Get the quadrature proxy
            proxy_name = symbol_table.find_or_create_tag(
                qr_arg_name+"_proxy").name
            parent.add(
                AssignGen(parent, lhs=proxy_name,
                          rhs=qr_arg_name+"%"+"get_quadrature_proxy()"))
            # The dimensioning variables required for this quadrature
            # (e.g. nedges/nfaces, np_xyz)
            for qr_var in self.qr_dim_vars[qr_type]:
                parent.add(
                    AssignGen(parent, lhs=qr_var+"_"+qr_arg_name,
                              rhs=proxy_name+"%"+qr_var))
            # Pointers to the weights arrays
            for qr_var in self.qr_weight_vars[qr_type]:
                parent.add(
                    AssignGen(parent, pointer=True,
                              lhs=qr_var+"_"+qr_arg_name,
                              rhs=proxy_name+"%"+qr_var))

    def _compute_basis_fns(self, parent):
        '''
        Generates the necessary Fortran to compute the values of
        any basis/diff-basis arrays required

        :param parent: Node in the f2pygen AST which will be the parent
                       of the assignments created in this routine
        :type parent: :py:class:`psyclone.f2pygen.SubroutineGen`

        '''
        # pylint: disable=too-many-locals
        const = LFRicConstants()
        api_config = Config.get().api_conf("dynamo0.3")

        loop_var_list = set()
        op_name_list = []
        # add calls to compute the values of any basis arrays
        if self._basis_fns:
            parent.add(CommentGen(parent, ""))
            parent.add(CommentGen(parent, " Compute basis/diff-basis arrays"))
            parent.add(CommentGen(parent, ""))

        for basis_fn in self._basis_fns:

            # Currently there are only two possible types of basis function
            # and we store the corresponding strings to use in basis_name,
            # basis_type, and first_dim. If support for other basis function
            # types is added in future then more tests need to be added here.
            if basis_fn["type"] == "diff-basis":
                basis_name = "gh_diff_basis"
                basis_type = "DIFF_BASIS"
                first_dim = self.diff_basis_first_dim_name(basis_fn["fspace"])
            elif basis_fn["type"] == "basis":
                basis_name = "gh_basis"
                basis_type = "BASIS"
                first_dim = self.basis_first_dim_name(basis_fn["fspace"])
            else:
                raise InternalError(
                    f"Unrecognised type of basis function: "
                    f"'{basis_fn['''type''']}'. Expected one of 'basis' or "
                    f"'diff-basis'.")
            if basis_fn["shape"] in const.VALID_QUADRATURE_SHAPES:
                op_name = basis_fn["fspace"].\
                    get_operator_name(basis_name, qr_var=basis_fn["qr_var"])
                if op_name in op_name_list:
                    # Jump over any basis arrays we've seen before
                    continue
                op_name_list.append(op_name)

                # Create the argument list
                args = [basis_type, basis_fn["arg"].proxy_name_indexed + "%" +
                        basis_fn["arg"].ref_name(basis_fn["fspace"]),
                        first_dim, basis_fn["fspace"].ndf_name, op_name]

                # insert the basis array call
                parent.add(
                    CallGen(parent,
                            name=basis_fn["qr_var"]+"%compute_function",
                            args=args))
            elif basis_fn["shape"].lower() == "gh_evaluator":
                # We have an evaluator. We may need this on more than one
                # function space.
                for space in basis_fn["nodal_fspaces"]:
                    op_name = basis_fn["fspace"].\
                        get_operator_name(basis_name, on_space=space)
                    if op_name in op_name_list:
                        # Jump over any basis arrays we've seen before
                        continue
                    op_name_list.append(op_name)

                    nodal_loop_var = "df_nodal"
                    loop_var_list.add(nodal_loop_var)

                    # Loop over dofs of target function space
                    nodal_dof_loop = DoGen(
                        parent, nodal_loop_var, "1", space.ndf_name)
                    parent.add(nodal_dof_loop)

                    dof_loop_var = "df_" + basis_fn["fspace"].mangled_name
                    loop_var_list.add(dof_loop_var)

                    dof_loop = DoGen(nodal_dof_loop, dof_loop_var,
                                     "1", basis_fn["fspace"].ndf_name)
                    nodal_dof_loop.add(dof_loop)
                    lhs = op_name + "(:," + "df_" + \
                        basis_fn["fspace"].mangled_name + "," + "df_nodal)"
                    rhs = (f"{basis_fn['arg'].proxy_name_indexed}%"
                           f"{basis_fn['arg'].ref_name(basis_fn['fspace'])}%"
                           f"call_function({basis_type},{dof_loop_var},nodes_"
                           f"{space.mangled_name}(:,{nodal_loop_var}))")
                    dof_loop.add(AssignGen(dof_loop, lhs=lhs, rhs=rhs))
            else:
                raise InternalError(
                    f"Unrecognised shape '{basis_fn['''shape''']}' specified "
                    f"for basis function. Should be one of: "
                    f"{const.VALID_EVALUATOR_SHAPES}")
        if loop_var_list:
            # Declare any loop variables
            parent.add(DeclGen(parent, datatype="integer",
                               kind=api_config.default_kind["integer"],
                               entity_decls=sorted(loop_var_list)))

    def deallocate(self, parent):
        '''
        Add code to deallocate all basis/diff-basis function arrays

        :param parent: node in the f2pygen AST to which the deallocate \
                       calls will be added.
        :type parent: :py:class:`psyclone.f2pygen.SubroutineGen`

        :raises InternalError: if an unrecognised type of basis function \
                               is encountered.
        '''
        if self._basis_fns:
            # deallocate all allocated basis function arrays
            parent.add(CommentGen(parent, ""))
            parent.add(CommentGen(parent, " Deallocate basis arrays"))
            parent.add(CommentGen(parent, ""))

        func_space_var_names = set()
        for basis_fn in self._basis_fns:
            # add the basis array name to the list to use later
            if basis_fn["type"] == "basis":
                basis_name = "gh_basis"
            elif basis_fn["type"] == "diff-basis":
                basis_name = "gh_diff_basis"
            else:
                raise InternalError(
                    f"Unrecognised type of basis function: "
                    f"'{basis_fn['''type''']}'. Should be one of 'basis' or "
                    f"'diff-basis'.")
            for fspace in basis_fn["nodal_fspaces"]:
                op_name = basis_fn["fspace"].\
                    get_operator_name(basis_name,
                                      qr_var=basis_fn["qr_var"],
                                      on_space=fspace)
                func_space_var_names.add(op_name)

        if func_space_var_names:
            # add the required deallocate call
            parent.add(DeallocateGen(parent, sorted(func_space_var_names)))


class DynBoundaryConditions(LFRicCollection):
    '''
    Manages declarations and initialisation of quantities required by
    kernels that need boundary condition information.

    :param node: the Invoke or Kernel stub for which we are to handle \
                 any boundary conditions.
    :type node: :py:class:`psyclone.dynamo0p3.LFRicInvoke` or \
                :py:class:`psyclone.domain.lfric.LFRicKern`

    :raises GenerationError: if a kernel named "enforce_bc_code" is found \
                             but does not have an argument on ANY_SPACE_1.
    :raises GenerationError: if a kernel named "enforce_operator_bc_code" is \
                             found but does not have exactly one argument.
    '''
    # Define a BoundaryDofs namedtuple to help us manage the arrays that
    # are required.
    BoundaryDofs = namedtuple("BoundaryDofs", ["argument", "function_space"])

    def __init__(self, node):
        super(DynBoundaryConditions, self).__init__(node)

        self._boundary_dofs = []
        # Check through all the kernel calls to see whether any of them
        # require boundary conditions. Currently this is done by recognising
        # the kernel name.
        for call in self._calls:
            if call.name.lower() == "enforce_bc_code":
                bc_fs = None
                for fspace in call.arguments.unique_fss:
                    if fspace.orig_name == "any_space_1":
                        bc_fs = fspace
                        break
                if not bc_fs:
                    raise GenerationError(
                        "The enforce_bc_code kernel must have an argument on "
                        "ANY_SPACE_1 but failed to find such an argument.")
                farg = call.arguments.get_arg_on_space(bc_fs)
                self._boundary_dofs.append(self.BoundaryDofs(farg, bc_fs))
            elif call.name.lower() == "enforce_operator_bc_code":
                # Check that the kernel only has one argument
                if len(call.arguments.args) != 1:
                    raise GenerationError(
                        f"The enforce_operator_bc_code kernel must have "
                        f"exactly one argument but found "
                        f"{len(call.arguments.args)}")
                op_arg = call.arguments.args[0]
                bc_fs = op_arg.function_space_to
                self._boundary_dofs.append(self.BoundaryDofs(op_arg, bc_fs))

    def _invoke_declarations(self, parent):
        '''
        Add declarations for any boundary-dofs arrays required by an Invoke.

        :param parent: node in the PSyIR to which to add declarations.
        :type parent: :py:class:`psyclone.psyir.nodes.Node`

        '''
        api_config = Config.get().api_conf("dynamo0.3")

        for dofs in self._boundary_dofs:
            name = "boundary_dofs_" + dofs.argument.name
            parent.add(DeclGen(parent, datatype="integer",
                               kind=api_config.default_kind["integer"],
                               pointer=True,
                               entity_decls=[name+"(:,:) => null()"]))

    def _stub_declarations(self, parent):
        '''
        Add declarations for any boundary-dofs arrays required by a kernel.

        :param parent: node in the PSyIR to which to add declarations.
        :type parent: :py:class:`psyclone.psyir.nodes.Node`

        '''
        api_config = Config.get().api_conf("dynamo0.3")

        for dofs in self._boundary_dofs:
            name = "boundary_dofs_" + dofs.argument.name
            ndf_name = dofs.function_space.ndf_name
            parent.add(DeclGen(parent, datatype="integer",
                               kind=api_config.default_kind["integer"],
                               intent="in",
                               dimension=",".join([ndf_name, "2"]),
                               entity_decls=[name]))

    def initialise(self, parent):
        '''
        Initialise any boundary-dofs arrays required by an Invoke.

        :param parent: node in PSyIR to which to add declarations.
        :type parent: :py:class:`psyclone.psyir.nodes.Node`

        '''
        for dofs in self._boundary_dofs:
            name = "boundary_dofs_" + dofs.argument.name
            parent.add(AssignGen(
                parent, pointer=True, lhs=name,
                rhs="%".join([dofs.argument.proxy_name,
                              dofs.argument.ref_name(dofs.function_space),
                              "get_boundary_dofs()"])))


class DynInvokeSchedule(InvokeSchedule):
    ''' The Dynamo specific InvokeSchedule sub-class. This passes the Dynamo-
    specific factories for creating kernel and infrastructure calls
    to the base class so it creates the ones we require.

    :param str name: name of the Invoke.
    :param arg: list of KernelCalls parsed from the algorithm layer.
    :type arg: list of :py:class:`psyclone.parse.algorithm.KernelCall`
    :param reserved_names: optional list of names that are not allowed in the \
                           new InvokeSchedule SymbolTable.
    :type reserved_names: list of str
    :param parent: the parent of this node in the PSyIR.
    :type parent: :py:class:`psyclone.psyir.nodes.Node`

    '''

    def __init__(self, name, arg, reserved_names=None, parent=None):
        super().__init__(name, LFRicKernCallFactory,
                         LFRicBuiltInCallFactory, arg, reserved_names,
                         parent=parent, symbol_table=LFRicSymbolTable())

    def node_str(self, colour=True):
        ''' Creates a text summary of this node.

        :param bool colour: whether or not to include control codes for colour.

        :returns: text summary of this node, optionally with control codes \
                  for colour highlighting.
        :rtype: str

        '''
        return (self.coloured_name(colour) + "[invoke='" + self.invoke.name +
                "', dm=" + str(Config.get().distributed_memory)+"]")


class DynGlobalSum(GlobalSum):
    '''
    Dynamo specific global sum class which can be added to and
    manipulated in a schedule.

    :param scalar: the kernel argument for which to perform a global sum.
    :type scalar: :py:class:`psyclone.dynamo0p3.DynKernelArgument`
    :param parent: the parent node of this node in the PSyIR.
    :type parent: :py:class:`psyclone.psyir.nodes.Node`

    :raises GenerationError: if distributed memory is not enabled.
    :raises InternalError: if the supplied argument is not a scalar.
    :raises GenerationError: if the scalar is not of "real" intrinsic type.

    '''
    def __init__(self, scalar, parent=None):
        # Check that distributed memory is enabled
        if not Config.get().distributed_memory:
            raise GenerationError(
                "It makes no sense to create a DynGlobalSum object when "
                "distributed memory is not enabled (dm=False).")
        # Check that the global sum argument is indeed a scalar
        if not scalar.is_scalar:
            raise InternalError(
                f"DynGlobalSum.init(): A global sum argument should be a "
                f"scalar but found argument of type '{scalar.argument_type}'.")
        # Check scalar intrinsic types that this class supports (only
        # "real" for now)
        if scalar.intrinsic_type != "real":
            raise GenerationError(
                f"DynGlobalSum currently only supports real scalars, but "
                f"argument '{scalar.name}' in Kernel '{scalar.call.name}' has "
                f"'{scalar.intrinsic_type}' intrinsic type.")
        # Initialise the parent class
        super(DynGlobalSum, self).__init__(scalar, parent=parent)

    def gen_code(self, parent):
        '''
        Dynamo-specific code generation for this class.

        :param parent: f2pygen node to which to add AST nodes.
        :type parent: :py:class:`psyclone.f2pygen.SubroutineGen`

        '''
        name = self._scalar.name
        # Use InvokeSchedule SymbolTable to share the same symbol for all
        # GlobalSums in the Invoke.
        sum_name = self.ancestor(InvokeSchedule).symbol_table.\
            find_or_create_tag("global_sum").name
        sum_type = self._scalar.data_type
        sum_mod = self._scalar.module_name
        parent.add(UseGen(parent, name=sum_mod, only=True,
                          funcnames=[sum_type]))
        parent.add(TypeDeclGen(parent, datatype=sum_type,
                               entity_decls=[sum_name]))
        parent.add(AssignGen(parent, lhs=sum_name+"%value", rhs=name))
        parent.add(AssignGen(parent, lhs=name, rhs=sum_name+"%get_sum()"))


def _create_depth_list(halo_info_list, sym_table):
    '''Halo exchanges may have more than one dependency. This method
    simplifies multiple dependencies to remove duplicates and any
    obvious redundancy. For example, if one dependency is for depth=1
    and another for depth=2 then we do not need the former as it is
    covered by the latter. Similarly, if we have a depth=extent+1 and
    another for depth=extent+2 then we do not need the former as it is
    covered by the latter. It also takes into account
    needs_clean_outer, which indicates whether the outermost halo
    needs to be clean (and therefore whether there is a dependence).

    :param halo_info_list: a list containing halo access information \
        derived from all read fields dependent on this halo exchange.
    :type: :func:`list` of :py:class:`psyclone.dynamo0p3.HaloReadAccess`
    :param sym_table: the symbol table of the enclosing InvokeSchedule.
    :type sym_table: :py:class:`psyclone.psyir.symbols.SymbolTable`

    :returns: a list containing halo depth information derived from \
        the halo access information.
    :rtype: :func:`list` of :py:class:`psyclone.dynamo0p3.HaloDepth`

    '''
    # pylint: disable=too-many-branches
    depth_info_list = []
    # First look to see if all field dependencies are
    # annexed_only. If so we only care about annexed dofs.
    annexed_only = True
    for halo_info in halo_info_list:
        if not (halo_info.annexed_only or
                (halo_info.literal_depth == 1
                 and not halo_info.needs_clean_outer)):
            # There are two cases when we only care about accesses to
            # annexed dofs. 1) when annexed_only is set and 2) when
            # the halo depth is 1 but we only depend on annexed dofs
            # being up-to-date (needs_clean_outer is False).
            annexed_only = False
            break
    if annexed_only:
        depth_info = HaloDepth(sym_table)
        depth_info.set_by_value(max_depth=False, var_depth="",
                                literal_depth=1, annexed_only=True,
                                max_depth_m1=False)
        return [depth_info]
    # Next look to see if one of the field dependencies specifies
    # a max_depth access. If so the whole halo region is accessed
    # so we do not need to be concerned with other accesses.
    max_depth_m1 = False
    for halo_info in halo_info_list:
        if halo_info.max_depth:
            if halo_info.needs_clean_outer:
                # Found a max_depth access so we only need one
                # HaloDepth entry.
                depth_info = HaloDepth(sym_table)
                depth_info.set_by_value(max_depth=True, var_depth="",
                                        literal_depth=0, annexed_only=False,
                                        max_depth_m1=False)
                return [depth_info]
            # Remember that we found a max_depth-1 access.
            max_depth_m1 = True

    if max_depth_m1:
        # We have at least one max_depth-1 access.
        depth_info = HaloDepth(sym_table)
        depth_info.set_by_value(max_depth=False, var_depth="",
                                literal_depth=0, annexed_only=False,
                                max_depth_m1=True)
        depth_info_list.append(depth_info)

    for halo_info in halo_info_list:
        # Go through the halo information associated with each
        # read dependency, skipping any max_depth-1 accesses.
        if halo_info.max_depth and not halo_info.needs_clean_outer:
            continue
        var_depth = halo_info.var_depth
        literal_depth = halo_info.literal_depth
        if literal_depth and not halo_info.needs_clean_outer:
            # Decrease depth by 1 if we don't care about the outermost
            # access.
            literal_depth -= 1
        match = False
        # check whether we match with existing depth information
        for depth_info in depth_info_list:
            if depth_info.var_depth == var_depth and not match:
                # This dependence uses the same variable to
                # specify its depth as an existing one, or both do
                # not have a variable so we only have a
                # literal. Therefore we only need to update the
                # literal value with the maximum of the two
                # (e.g. var_name,1 and var_name,2 => var_name,2).
                depth_info.literal_depth = max(
                    depth_info.literal_depth, literal_depth)
                match = True
                break
        if not match:
            # No matches were found with existing entries so create a
            # new one (unless no 'var_depth' and 'literal_depth' is 0).
            if var_depth or literal_depth > 0:
                depth_info = HaloDepth(sym_table)
                depth_info.set_by_value(max_depth=False, var_depth=var_depth,
                                        literal_depth=literal_depth,
                                        annexed_only=False, max_depth_m1=False)
                depth_info_list.append(depth_info)
    return depth_info_list


class DynHaloExchange(HaloExchange):

    '''Dynamo specific halo exchange class which can be added to and
    manipulated in a schedule.

    :param field: the field that this halo exchange will act on
    :type field: :py:class:`psyclone.dynamo0p3.DynKernelArgument`
    :param check_dirty: optional argument default True indicating \
    whether this halo exchange should be subject to a run-time check \
    for clean/dirty halos.
    :type check_dirty: bool
    :param vector_index: optional vector index (default None) to \
    identify which index of a vector field this halo exchange is \
    responsible for
    :type vector_index: int
    :param parent: optional PSyIRe parent node (default None) of this \
    object
    :type parent: :py:class:`psyclone.psyir.nodes.Node`

    '''
    def __init__(self, field, check_dirty=True,
                 vector_index=None, parent=None):
        HaloExchange.__init__(self, field, check_dirty=check_dirty,
                              vector_index=vector_index, parent=parent)
        # set up some defaults for this class
        self._halo_exchange_name = "halo_exchange"

    def _compute_stencil_type(self):
        '''Dynamically work out the type of stencil required for this halo
        exchange as it could change as transformations are applied to
        the schedule. If all stencil accesses are of the same type then we
        return that stencil, otherwise we return the "region" stencil
        type (as it is safe for all stencils).

        :return: the type of stencil required for this halo exchange
        :rtype: str

        '''
        # get information about stencil accesses from all read fields
        # dependent on this halo exchange
        halo_info_list = self._compute_halo_read_info()

        trial_stencil = halo_info_list[0].stencil_type
        for halo_info in halo_info_list:
            # assume that if stencil accesses are different that we
            # simply revert to region. We could be more clever in the
            # future e.g. x and y implies cross.
            if halo_info.stencil_type != trial_stencil:
                return "region"
        return trial_stencil

    def _compute_halo_depth(self):
        '''Dynamically determine the depth of the halo for this halo exchange,
        as the depth can change as transformations are applied to the
        schedule.

        :return: the halo exchange depth as a Fortran string
        :rtype: str

        '''
        # get information about reading from the halo from all read fields
        # dependent on this halo exchange
        depth_info_list = self._compute_halo_read_depth_info()

        # if there is only one entry in the list we can just return
        # the depth
        if len(depth_info_list) == 1:
            return str(depth_info_list[0])
        # the depth information can't be reduced to a single
        # expression, therefore we need to determine the maximum
        # of all expressions
        depth_str_list = [str(depth_info) for depth_info in
                          depth_info_list]
        return "max("+",".join(depth_str_list)+")"

    def _compute_halo_read_depth_info(self, ignore_hex_dep=False):
        '''Take a list of `psyclone.dynamo0p3.HaloReadAccess` objects and
        create an equivalent list of `psyclone.dynamo0p3.HaloDepth`
        objects. Whilst doing this we simplify the
        `psyclone.dynamo0p3.HaloDepth` list to remove redundant depth
        information e.g. depth=1 is not required if we have a depth=2.
        If the optional ignore_hex_dep argument is set to True then
        any read accesses contained in halo exchange nodes are
        ignored. This option can therefore be used to filter out any
        halo exchange dependencies and only return non-halo exchange
        dependencies if and when required.

        :param bool ignore_hex_dep: if True then ignore any read \
            accesses contained in halo exchanges. This is an optional \
            argument that defaults to False.

        :return: a list containing halo depth information derived from \
            all fields dependent on this halo exchange.
        :rtype: :func:`list` of :py:class:`psyclone.dynamo0p3.HaloDepth`

        '''
        # get our halo information
        halo_info_list = self._compute_halo_read_info(ignore_hex_dep)
        # use the halo information to generate depth information
        depth_info_list = _create_depth_list(halo_info_list,
                                             self._symbol_table)
        return depth_info_list

    def _compute_halo_read_info(self, ignore_hex_dep=False):
        '''Dynamically computes all halo read dependencies and returns the
        required halo information (i.e. halo depth and stencil type)
        in a list of HaloReadAccess objects. If the optional
        ignore_hex_dep argument is set to True then any read accesses
        contained in halo exchange nodes are ignored. This option can
        therefore be used to filter out any halo exchange dependencies
        and only return non-halo exchange dependencies if and when
        required.

        :param bool ignore_hex_dep: if True then ignore any read \
            accesses contained in halo exchanges. This is an optional \
            argument that defaults to False.

        :return: a list containing halo information for each read dependency.
        :rtype: :func:`list` of :py:class:`psyclone.dynamo0p3.HaloReadAccess`

        :raises InternalError: if there is more than one read \
            dependency associated with a halo exchange.
        :raises InternalError: if there is a read dependency \
            associated with a halo exchange and it is not the last \
            entry in the read dependency list.
        :raises GenerationError: if there is a read dependency \
            associated with an asynchronous halo exchange.
        :raises InternalError: if no read dependencies are found.

        '''
        read_dependencies = self.field.forward_read_dependencies()
        hex_deps = [dep for dep in read_dependencies
                    if isinstance(dep.call, DynHaloExchange)]
        if hex_deps:
            # There is a field accessed by a halo exchange that is
            # a read dependence. As ignore_hex_dep is True this should
            # be ignored so this is removed from the list.
            if any(dep for dep in hex_deps
                   if isinstance(dep.call, (DynHaloExchangeStart,
                                            DynHaloExchangeEnd))):
                raise GenerationError(
                    "Please perform redundant computation transformations "
                    "before asynchronous halo exchange transformations.")

            # There can only be one field accessed by a
            # halo exchange that is a read dependence.
            if len(hex_deps) != 1:
                raise InternalError(
                    f"There should only ever be at most one read dependency "
                    f"associated with a halo exchange in the read dependency "
                    f"list, but found {len(hex_deps)} for field "
                    f"{self.field.name}.")
            # For sanity, check that the field accessed by the halo
            # exchange is the last dependence in the list.
            if not isinstance(read_dependencies[-1].call, DynHaloExchange):
                raise InternalError(
                    "If there is a read dependency associated with a halo "
                    "exchange in the list of read dependencies then it should "
                    "be the last one in the list.")
            if ignore_hex_dep:
                # Remove the last entry in the list (the field accessed by
                # the halo exchange).
                del read_dependencies[-1]

        if not read_dependencies:
            raise InternalError(
                "Internal logic error. There should be at least one read "
                "dependence for a halo exchange.")
        return [HaloReadAccess(read_dependency, self._symbol_table) for
                read_dependency in read_dependencies]

    def _compute_halo_write_info(self):
        '''Determines how much of the halo has been cleaned from any previous
        redundant computation

        :return: a HaloWriteAccess object containing the required \
        information, or None if no dependence information is found.
        :rtype: :py:class:`psyclone.dynamo0p3.HaloWriteAccess` or None
        :raises GenerationError: if more than one write dependence is \
        found for this halo exchange as this should not be possible

        '''
        write_dependencies = self.field.backward_write_dependencies()
        if not write_dependencies:
            # no write dependence information
            return None
        if len(write_dependencies) > 1:
            raise GenerationError(
                f"Internal logic error. There should be at most one write "
                f"dependence for a halo exchange. Found "
                f"'{len(write_dependencies)}'")
        return HaloWriteAccess(write_dependencies[0], self._symbol_table)

    def required(self, ignore_hex_dep=False):
        '''Determines whether this halo exchange is definitely required
        ``(True, True)``, might be required ``(True, False)`` or is definitely
        not required ``(False, *)``.

        If the optional ignore_hex_dep argument is set to True then
        any read accesses contained in halo exchange nodes are
        ignored. This option can therefore be used to filter out any
        halo exchange dependencies and only consider non-halo exchange
        dependencies if and when required.

        Whilst a halo exchange is generally only ever added if it is
        required, or if it may be required, this situation can change
        if redundant computation transformations are applied. The
        first argument can be used to remove such halo exchanges if
        required.

        When the first return value is True, the second return value
        can be used to see if we need to rely on the runtime
        (set_dirty and set_clean calls) and therefore add a
        check_dirty() call around the halo exchange or whether we
        definitely know that this halo exchange is required.

        This routine assumes that a stencil size provided via a
        variable may take the value 0. If a variables value is
        constrained to be 1, or more, then the logic for deciding
        whether a halo exchange is definitely required should be
        updated. Note, the routine would still be correct as is, it
        would just return more unknown results than it should).

        :param bool ignore_hex_dep: if True then ignore any read \
            accesses contained in halo exchanges. This is an optional \
            argument that defaults to False.

        :returns: (x, y) where x specifies whether this halo \
            exchange is (or might be) required - True, or is not \
            required - False. If the first tuple item is True then the \
            second argument specifies whether we definitely know that \
            we need the HaloExchange - True, or are not sure - False.
        :rtype: (bool, bool)

        '''
        # pylint: disable=too-many-branches, too-many-return-statements
        # get *aggregated* information about halo reads
        required_clean_info = self._compute_halo_read_depth_info(
            ignore_hex_dep)
        # get information about the halo write
        clean_info = self._compute_halo_write_info()

        # no need to test whether we return at least one read
        # dependency as _compute_halo_read_depth_info() raises an
        # exception if none are found

        if Config.get().api_conf("dynamo0.3").compute_annexed_dofs and \
           len(required_clean_info) == 1 and \
           required_clean_info[0].annexed_only:
            # We definitely don't need the halo exchange as we
            # only read annexed dofs and these are always clean as
            # they are computed by default when iterating over
            # dofs and kept up-to-date by redundant computation
            # when iterating over cells.
            required = False
            known = True  # redundant information as it is always known
            return required, known

        if not clean_info:
            # this halo exchange has no previous write dependencies so
            # we do not know the initial state of the halo. This means
            # that we do not know if we need a halo exchange or not
            required = True
            known = False
            return required, known

        if clean_info.max_depth:
            if not clean_info.dirty_outer:
                # all of the halo is cleaned by redundant computation
                # so halo exchange is not required
                required = False
                known = True  # redundant information as it is always known
            else:
                # the last level halo is dirty
                if required_clean_info[0].max_depth:
                    # we know that we need to clean the outermost halo level
                    required = True
                    known = True
                else:
                    # we don't know whether the halo exchange is
                    # required or not as the reader reads the halo to
                    # a specified depth but we don't know the depth
                    # of the halo
                    required = True
                    known = False
            return required, known

        # at this point we know that clean_info.max_depth is False

        if not clean_info.literal_depth:
            # if literal_depth is 0 then the writer does not
            # redundantly compute so we definitely need the halo
            # exchange
            required = True
            known = True
            return required, known

        if clean_info.literal_depth == 1 and clean_info.dirty_outer:
            # the writer redundantly computes in the level 1 halo but
            # leaves it dirty (although annexed dofs are now clean).
            if len(required_clean_info) == 1 and \
               required_clean_info[0].annexed_only:
                # we definitely don't need the halo exchange as we
                # only read annexed dofs and these have been made
                # clean by the redundant computation
                required = False
                known = True  # redundant information as it is always known
            else:
                # we definitely need the halo exchange as the reader(s)
                # require the halo to be clean
                required = True
                known = True
            return required, known

        # At this point we know that the writer cleans the halo to a
        # known (literal) depth through redundant computation. We now
        # compute this value for use by the logic in the rest of the
        # routine.
        clean_depth = clean_info.literal_depth
        if clean_info.dirty_outer:
            # outer layer stays dirty
            clean_depth -= 1

        # If a literal value in any of the required clean halo depths
        # is greater than the cleaned depth then we definitely need
        # the halo exchange (as any additional variable depth would
        # increase the required depth value). We only look at the case
        # where we have multiple entries as the single entry case is
        # dealt with separately
        if len(required_clean_info) > 1:
            for required_clean in required_clean_info:
                if required_clean.literal_depth > clean_depth:
                    required = True
                    known = True
                    return required, known

        # The only other case where we know that a halo exchange is
        # required (or not) is where we read the halo to a known
        # literal depth. As the read information is aggregated, a known
        # literal depth will mean that there is only one
        # required_clean_info entry
        if len(required_clean_info) == 1:
            # the halo might be read to a fixed literal depth
            if required_clean_info[0].var_depth or \
               required_clean_info[0].max_depth:
                # no it isn't so we might need the halo exchange
                required = True
                known = False
            else:
                # the halo is read to a fixed literal depth.
                required_clean_depth = required_clean_info[0].literal_depth
                if clean_depth < required_clean_depth:
                    # we definitely need this halo exchange
                    required = True
                    known = True
                else:
                    # we definitely don't need this halo exchange
                    required = False
                    known = True  # redundant information as it is always known
            return required, known

        # We now know that at least one required_clean entry has a
        # variable depth and any required_clean fixed depths are less
        # than the cleaned depth so we may need a halo exchange.
        required = True
        known = False
        return required, known

    def node_str(self, colour=True):
        ''' Creates a text summary of this HaloExchange node.

        :param bool colour: whether or not to include control codes for colour.

        :returns: text summary of this node, optionally with control codes \
                  for colour highlighting.
        :rtype: str

        '''
        _, known = self.required()
        runtime_check = not known
        field_id = self._field.name
        if self.vector_index:
            field_id += f"({self.vector_index})"
        return (f"{self.coloured_name(colour)}[field='{field_id}', "
                f"type='{self._compute_stencil_type()}', "
                f"depth={self._compute_halo_depth()}, "
                f"check_dirty={runtime_check}]")

    def gen_code(self, parent):
        '''Dynamo specific code generation for this class.

        :param parent: an f2pygen object that will be the parent of \
        f2pygen objects created in this method
        :type parent: :py:class:`psyclone.f2pygen.BaseGen`

        '''
        if self.vector_index:
            ref = f"({self.vector_index})"
        else:
            ref = ""
        _, known = self.required()
        if not known:
            if_then = IfThenGen(parent, self._field.proxy_name + ref +
                                "%is_dirty(depth=" +
                                self._compute_halo_depth() + ")")
            parent.add(if_then)
            halo_parent = if_then
        else:
            halo_parent = parent
        halo_parent.add(
            CallGen(
                halo_parent, name=self._field.proxy_name + ref +
                "%" + self._halo_exchange_name +
                "(depth=" + self._compute_halo_depth() + ")"))
        parent.add(CommentGen(parent, ""))


class DynHaloExchangeStart(DynHaloExchange):
    '''The start of an asynchronous halo exchange. This is similar to a
    regular halo exchange except that the Fortran name of the call is
    different and the routine only reads the data being transferred
    (the associated field is specified as having a read access). As a
    result this class is not able to determine some important
    properties (such as whether the halo exchange is known to be
    required or not). This is solved by finding the corresponding
    asynchronous halo exchange end (a halo exchange start always has a
    corresponding halo exchange end and vice versa) and calling its
    methods (a halo exchange end is specified as having readwrite
    access to its associated field and therefore is able to determine
    the required properties).

    :param field: the field that this halo exchange will act on
    :type field: :py:class:`psyclone.dynamo0p3.DynKernelArgument`
    :param check_dirty: optional argument (default True) indicating \
    whether this halo exchange should be subject to a run-time check \
    for clean/dirty halos.
    :type check_dirty: bool
    :param vector_index: optional vector index (default None) to \
    identify which component of a vector field this halo exchange is \
    responsible for
    :type vector_index: int
    :param parent: optional PSyIRe parent node (default None) of this \
    object
    :type parent: :py:class:`psyclone.psyir.nodes.Node`

    '''
    # Textual description of the node.
    _text_name = "HaloExchangeStart"
    _colour = "yellow"

    def __init__(self, field, check_dirty=True,
                 vector_index=None, parent=None):
        DynHaloExchange.__init__(self, field, check_dirty=check_dirty,
                                 vector_index=vector_index, parent=parent)
        # Update the field's access appropriately. Here "gh_read"
        # specifies that the start of a halo exchange only reads
        # the field's data.
        self._field.access = AccessType.READ
        # override appropriate parent class names
        self._halo_exchange_name = "halo_exchange_start"

    def _compute_stencil_type(self):
        '''Call the required method in the corresponding halo exchange end
        object. This is done as the field in halo exchange start is
        only read and the dependence analysis beneath this call
        requires the field to be modified.

        :return: Return the type of stencil required for this pair of \
        halo exchanges
        :rtype: str

        '''
        # pylint: disable=protected-access
        return self._get_hex_end()._compute_stencil_type()

    def _compute_halo_depth(self):
        '''Call the required method in the corresponding halo exchange end
        object. This is done as the field in halo exchange start is
        only read and the dependence analysis beneath this call
        requires the field to be modified.

        :return: Return the halo exchange depth as a Fortran string
        :rtype: str

        '''
        # pylint: disable=protected-access
        return self._get_hex_end()._compute_halo_depth()

    def required(self):
        '''Call the required method in the corresponding halo exchange end
        object. This is done as the field in halo exchange start is
        only read and the dependence analysis beneath this call
        requires the field to be modified.

        :returns: (x, y) where x specifies whether this halo exchange \
                  is (or might be) required - True, or is not required \
                  - False. If the first tuple item is True then the second \
                  argument specifies whether we definitely know that we need \
                  the HaloExchange - True, or are not sure - False.
        :rtype: (bool, bool)

        '''
        return self._get_hex_end().required()

    def _get_hex_end(self):
        '''An internal helper routine for this class which finds the halo
        exchange end object corresponding to this halo exchange start
        object or raises an exception if one is not found.

        :return: The corresponding halo exchange end object
        :rtype: :py:class:`psyclone.dynamo0p3.DynHaloExchangeEnd`
        :raises GenerationError: If no matching HaloExchangeEnd is \
        found, or if the first matching haloexchange that is found is \
        not a HaloExchangeEnd

        '''
        # Look at all nodes following this one in schedule order
        # (which is PSyIRe node order)
        for node in self.following():
            if self.sameParent(node) and isinstance(node, DynHaloExchange):
                # Found a following `haloexchange`,
                # `haloexchangestart` or `haloexchangeend` PSyIRe node
                # that is at the same calling hierarchy level as this
                # haloexchangestart
                access = DataAccess(self.field)
                if access.overlaps(node.field):
                    if isinstance(node, DynHaloExchangeEnd):
                        return node
                    raise GenerationError(
                        f"Halo exchange start for field '{self.field.name}' "
                        f"should match with a halo exchange end, but found "
                        f"{type(node)}")
        # no match has been found which is an error as a halo exchange
        # start should always have a matching halo exchange end that
        # follows it in schedule (PSyIRe sibling) order
        raise GenerationError(
            f"Halo exchange start for field '{self.field.name}' has no "
            f"matching halo exchange end")


class DynHaloExchangeEnd(DynHaloExchange):
    '''The end of an asynchronous halo exchange. This is similar to a
    regular halo exchange except that the Fortran name of the call is
    different and the routine only writes to the data being
    transferred.

    :param field: the field that this halo exchange will act on
    :type field: :py:class:`psyclone.dynamo0p3.DynKernelArgument`
    :param check_dirty: optional argument (default True) indicating \
    whether this halo exchange should be subject to a run-time check \
    for clean/dirty halos.
    :type check_dirty: bool
    :param vector_index: optional vector index (default None) to \
    identify which index of a vector field this halo exchange is \
    responsible for
    :type vector_index: int
    :param parent: optional PSyIRe parent node (default None) of this \
    object
    :type parent: :py:class:`psyclone.psyir.nodes.Node`

    '''
    # Textual description of the node.
    _text_name = "HaloExchangeEnd"
    _colour = "yellow"

    def __init__(self, field, check_dirty=True,
                 vector_index=None, parent=None):
        DynHaloExchange.__init__(self, field, check_dirty=check_dirty,
                                 vector_index=vector_index, parent=parent)
        # Update field properties appropriately. The associated field is
        # written to. However, a readwrite field access needs to be
        # specified as this is required for the halo exchange logic to
        # work correctly.
        self._field.access = AccessType.READWRITE
        # override appropriate parent class names
        self._halo_exchange_name = "halo_exchange_finish"


class HaloDepth():
    '''Determines how much of the halo a read to a field accesses (the
    halo depth).

    :param sym_table: the symbol table of the enclosing InvokeSchedule.
    :type sym_table: :py:class:`psyclone.psyir.symbols.SymbolTable`

    '''
    def __init__(self, sym_table):
        # literal_depth is used to store any known (literal) component
        # of the depth of halo that is accessed. It may not be the
        # full depth as there may also be an additional var_depth
        # specified.
        self._literal_depth = 0
        # var_depth is used to store any variable component of the
        # depth of halo that is accessed. It may not be the full depth
        # as there may also be an additional literal_depth specified.
        self._var_depth = None
        # max_depth specifies whether the full depth of halo (whatever
        # that might be) is accessed. If this is set then
        # literal_depth, var_depth and max_depth_m1 have no
        # meaning. max_depth being False does not necessarily mean the
        # full halo depth is not accessed, rather it means that we do
        # not know.
        self._max_depth = False
        # max_depth_m1 specifies whether the full depth of halo
        # (whatever that might be) apart from the outermost level is
        # accessed. If this is set then literal_depth, var_depth and
        # max_depth have no meaning.
        self._max_depth_m1 = False
        # annexed only is True if the only access in the halo is for
        # annexed dofs
        self._annexed_only = False
        # Keep a reference to the symbol table so that we can look-up
        # variables holding the maximum halo depth.
        self._symbol_table = sym_table

    @property
    def annexed_only(self):
        '''
        :returns: True if only annexed dofs are accessed in the halo and \
                  False otherwise.
        :rtype: bool
        '''
        return self._annexed_only

    @property
    def max_depth(self):
        '''
        :returns: True if the read to the field is known to access all \
                  of the halo and False otherwise.
        :rtype: bool
        '''
        return self._max_depth

    @property
    def max_depth_m1(self):
        '''Returns whether the read to the field is known to access all of the
        halo except the outermost level or not.

        :returns: True if the read to the field is known to access all \
                  of the halo except the outermost and False otherwise.
        :rtype: bool

        '''
        return self._max_depth_m1

    @property
    def var_depth(self):
        '''Returns the name of the variable specifying the depth of halo
        access if one is provided. Note, a variable will only be provided for
        stencil accesses. Also note, this depth should be added to the
        literal_depth to find the total depth.

        :returns: a variable name specifying the halo access depth \
                  if one exists, and None if not.
        :rtype: str

        '''
        return self._var_depth

    @property
    def literal_depth(self):
        '''Returns the known fixed (literal) depth of halo access. Note, this
        depth should be added to the var_depth to find the total depth.

        :returns: the known fixed (literal) halo access depth.
        :rtype: int

        '''
        return self._literal_depth

    @literal_depth.setter
    def literal_depth(self, value):
        ''' Set the known fixed (literal) depth of halo access.

        :param int value: Set the known fixed (literal) halo access depth.

        '''
        self._literal_depth = value

    def set_by_value(self, max_depth, var_depth, literal_depth, annexed_only,
                     max_depth_m1):
        # pylint: disable=too-many-arguments
        '''Set halo depth information directly

        :param bool max_depth: True if the field accesses all of the \
        halo and False otherwise
        :param str var_depth: A variable name specifying the halo \
        access depth, if one exists, and None if not
        :param int literal_depth: The known fixed (literal) halo \
        access depth
        :param bool annexed_only: True if only the halo's annexed dofs \
        are accessed and False otherwise
        :param bool max_depth_m1: True if the field accesses all of \
        the halo but does not require the outermost halo to be correct \
        and False otherwise

        '''
        self._max_depth = max_depth
        self._var_depth = var_depth
        self._literal_depth = literal_depth
        self._annexed_only = annexed_only
        self._max_depth_m1 = max_depth_m1

    def __str__(self):
        '''return the depth of a halo dependency
        as a string'''
        depth_str = ""
        if self.max_depth:
            max_depth = self._symbol_table.lookup_with_tag(
                "max_halo_depth_mesh")
            depth_str += max_depth.name
        elif self.max_depth_m1:
            max_depth = self._symbol_table.lookup_with_tag(
                "max_halo_depth_mesh")
            depth_str += f"{max_depth.name}-1"
        else:
            if self.var_depth:
                depth_str += self.var_depth
                if self.literal_depth:
                    # Ignores depth == 0
                    depth_str += f"+{self.literal_depth}"
            elif self.literal_depth is not None:
                # Returns depth if depth has any value, including 0
                depth_str = str(self.literal_depth)
        return depth_str


def halo_check_arg(field, access_types):
    '''
    Support function which performs checks to ensure the first argument
    is a field, that the field is contained within Kernel or Builtin
    call and that the field is accessed in one of the ways specified
    by the second argument. If no error is reported it returns the
    call object containing this argument.

    :param field: the argument object we are checking
    :type field: :py:class:`psyclone.dynamo0p3.DynArgument`
    :param access_types: List of allowed access types.
    :type access_types: List of :py:class:`psyclone.psyGen.AccessType`.
    :return: the call containing the argument object
    :rtype: sub-class of :py:class:`psyclone.psyGen.Kern`

    :raises GenerationError: if the first argument to this function is \
                             the wrong type.
    :raises GenerationError: if the first argument is not accessed in one of \
                    the ways specified by the second argument to the function.
    :raises GenerationError: if the first argument is not contained \
                             within a call object.

    '''
    try:
        # Get the kernel/built-in call associated with this field
        call = field.call
    except AttributeError as err:
        raise GenerationError(
            f"HaloInfo class expects an argument of type DynArgument, or "
            f"equivalent, on initialisation, but found, "
            f"'{type(field)}'") from err

    if field.access not in access_types:
        api_strings = [access.api_specific_name() for access in access_types]
        raise GenerationError(
            f"In HaloInfo class, field '{field.name}' should be one of "
            f"{api_strings}, but found '{field.access.api_specific_name()}'")
    if not isinstance(call, (LFRicBuiltIn, LFRicKern)):
        raise GenerationError(
            f"In HaloInfo class, field '{field.name}' should be from a call "
            f"but found {type(call)}")
    return call


class HaloWriteAccess(HaloDepth):
    '''Determines how much of a field's halo is written to (the halo depth)
    when a field is accessed in a particular kernel within a
    particular loop nest.

    :param field: the field that we are concerned with.
    :type field: :py:class:`psyclone.dynamo0p3.DynArgument`
    :param sym_table: the symbol table associated with the scoping region \
                      that contains this halo access.
    :type sym_table: :py:class:`psyclone.psyir.symbols.SymbolTable`

    '''
    def __init__(self, field, sym_table):
        HaloDepth.__init__(self, sym_table)
        self._compute_from_field(field)

    @property
    def dirty_outer(self):
        '''Returns True if the writer is continuous and accesses the halo and
        False otherwise. It indicates that the outer level of halo that has
        been written to is actually dirty (well to be precise it is a partial
        sum).

        :returns: True if the outer layer of halo that is written \
                  to remains dirty and False otherwise.
        :rtype: bool

        '''
        return self._dirty_outer

    def _compute_from_field(self, field):
        '''Internal method to compute what parts of a field's halo are written
        to in a certain kernel and loop. The information computed is
        the depth of access and validity of the data after
        writing. The depth of access can be the maximum halo depth or
        a literal depth and the outer halo layer that is written to
        may be dirty or clean.

        :param field: the field that we are concerned with.
        :type field: :py:class:`psyclone.dynamo0p3.DynArgument`

        '''
        const = LFRicConstants()

        call = halo_check_arg(field, AccessType.all_write_accesses())
        # no test required here as all calls exist within a loop

        loop = call.parent.parent
        # The outermost halo level that is written to is dirty if it
        # is a continuous field which writes into the halo in a loop
        # over cells
        self._dirty_outer = (
            not field.discontinuous and
            loop.iteration_space == "cell_column" and
            loop.upper_bound_name in const.HALO_ACCESS_LOOP_BOUNDS)
        depth = 0
        max_depth = False
        if loop.upper_bound_name in const.HALO_ACCESS_LOOP_BOUNDS:
            # loop does redundant computation
            if loop.upper_bound_halo_depth:
                # loop redundant computation is to a fixed literal depth
                depth = loop.upper_bound_halo_depth
            else:
                # loop redundant computation is to the maximum depth
                max_depth = True
        # If this is an inter-grid kernel and we're writing to the
        # field on the fine mesh then the halo depth is effectively
        # doubled
        if call.is_intergrid and field.mesh == "gh_fine":
            depth *= 2
        # The third argument for set_by_value specifies the name of a
        # variable used to specify the depth. Variables are currently
        # not used when a halo is written to, so we pass None which
        # indicates there is no variable.  the fifth argument for
        # set_by_value indicates whether we only access
        # annexed_dofs. At the moment this is not possible when
        # modifying a field so we always return False. The sixth
        # argument indicates if the depth of access is the
        # maximum-1. This is not possible here so we return False.
        HaloDepth.set_by_value(self, max_depth, None, depth, False, False)


class HaloReadAccess(HaloDepth):
    '''Determines how much of a field's halo is read (the halo depth) and
    additionally the access pattern (the stencil) when a field is
    accessed in a particular kernel within a particular loop nest.

    :param field: the field for which we want information.
    :type field: :py:class:`psyclone.dynamo0p3.DynKernelArgument`
    :param sym_table: the symbol table associated with the scoping region \
                      that contains this halo access.
    :type sym_table: :py:class:`psyclone.psyir.symbols.SymbolTable`

    '''
    def __init__(self, field, sym_table):
        HaloDepth.__init__(self, sym_table)
        self._stencil_type = None
        self._needs_clean_outer = None
        self._compute_from_field(field)

    @property
    def needs_clean_outer(self):
        '''Returns False if the reader has a gh_inc access and accesses the
        halo. Otherwise returns True.  Indicates that the outer level
        of halo that has been read does not need to be clean (although
        any annexed dofs do).

        :return: Returns False if the outer layer of halo that is read \
        does not need to be clean and True otherwise.
        :rtype: bool

        '''
        return self._needs_clean_outer

    @property
    def stencil_type(self):
        '''Returns the type of stencil access used by the field(s) in the halo
        if one exists. If redundant computation (accessing the full
        halo) is combined with a stencil access (potentially accessing
        a subset of the halo) then the access is assumed to be full
        access (region) for all depths.

        :returns: the type of stencil access used or None if there is no \
                  stencil.
        :rtype: str

        '''
        return self._stencil_type

    def _compute_from_field(self, field):
        '''Internal method to compute which parts of a field's halo are read
        in a certain kernel and loop. The information computed is the
        depth of access and the access pattern. The depth of access
        can be the maximum halo depth, a variable specifying the depth
        and/or a literal depth. The access pattern will only be
        specified if the kernel code performs a stencil access on the
        field.

        :param field: the field that we are concerned with
        :type field: :py:class:`psyclone.dynamo0p3.DynArgument`

        '''
        # pylint: disable=too-many-branches
        const = LFRicConstants()

        self._annexed_only = False
        call = halo_check_arg(field, AccessType.all_read_accesses())

        loop = call.ancestor(DynLoop)

        # For GH_INC we accumulate contributions into the field being
        # modified. In order to get correct results for owned and
        # annexed dofs, this requires that the fields we are
        # accumulating contributions from have up-to-date values in
        # the halo cell(s). However, we do not need to be concerned
        # with the values of the modified field in the last-level of
        # the halo. This is because we only have enough information to
        # partially compute the contributions in those cells
        # anyway. (If the values of the field being modified are
        # required, at some later point, in that level of the halo
        # then we do a halo swap.)
        self._needs_clean_outer = (
            not (field.access == AccessType.INC
                 and loop.upper_bound_name in ["cell_halo",
                                               "colour_halo"]))
        # now we have the parent loop we can work out what part of the
        # halo this field accesses
        if loop.upper_bound_name in const.HALO_ACCESS_LOOP_BOUNDS:
            # this loop performs redundant computation
            if loop.upper_bound_halo_depth:
                # loop redundant computation is to a fixed literal depth
                self._literal_depth = loop.upper_bound_halo_depth
            else:
                # loop redundant computation is to the maximum depth
                self._max_depth = True
        elif loop.upper_bound_name == "ncolour":
            # Loop is coloured but does not access the halo.
            pass
        elif loop.upper_bound_name in ["ncells", "nannexed"]:
            if field.descriptor.stencil:
                # no need to worry about annexed dofs (if they exist)
                # as the stencil will cover these (this is currently
                # guaranteed as halo exchanges only exchange full
                # halos)
                pass
            else:  # there is no stencil
                if (field.discontinuous or call.iterates_over == "dof" or
                        call.all_updates_are_writes):
                    # There are only local accesses or the kernel is of the
                    # special form where any iteration is guaranteed to write
                    # the same value to a given shared entity.
                    pass
                else:
                    # This is a continuous field which therefore
                    # accesses annexed dofs. We set access to the
                    # level 1 halo here as there is currently no
                    # mechanism to perform a halo exchange solely on
                    # annexed dofs.
                    self._literal_depth = 1
                    self._annexed_only = True
        elif loop.upper_bound_name == "ndofs":
            # we only access owned dofs so there is no access to the
            # halo
            pass
        else:
            raise GenerationError(
                f"Internal error in HaloReadAccess._compute_from_field. Found "
                f"unexpected loop upper bound name '{loop.upper_bound_name}'")

        if self._max_depth or self._var_depth or self._literal_depth:
            # Whilst stencil type has no real meaning when there is no
            # stencil it is convenient to set it to "region" when
            # there is redundant computation as the halo exchange
            # logic is interested in the access pattern irrespective
            # of whether there is a stencil access or not. We use
            # "region" as it means access all of the halo data which
            # is what is done when performing redundant computation
            # with no stencil.
            self._stencil_type = "region"
        if field.descriptor.stencil:
            # field has a stencil access
            if self._max_depth:
                raise GenerationError(
                    "redundant computation to max depth with a stencil is "
                    "invalid")
            self._stencil_type = field.descriptor.stencil['type']
            if self._literal_depth:
                # halo exchange does not support mixed accesses to the halo
                self._stencil_type = "region"
            stencil_depth = field.descriptor.stencil['extent']
            if stencil_depth:
                # stencil_depth is provided in the kernel metadata
                self._literal_depth += stencil_depth
            else:
                # Stencil_depth is provided by the algorithm layer.
                # It is currently not possible to specify kind for an
                # integer literal stencil depth in a kernel call. This
                # will be enabled when addressing issue #753.
                if field.stencil.extent_arg.is_literal():
                    # a literal is specified
                    value_str = field.stencil.extent_arg.text
                    self._literal_depth += int(value_str)
                else:
                    # a variable is specified
                    self._var_depth = field.stencil.extent_arg.varname
        # If this is an intergrid kernel and the field in question is on
        # the fine mesh then we must double the halo depth
        if call.is_intergrid and field.mesh == "gh_fine":
            if self._literal_depth:
                self._literal_depth *= 2
            if self._var_depth:
                self._var_depth = "2*" + self._var_depth


class DynLoop(PSyLoop):
    '''
    The LFRic-specific PSyLoop class. This passes the LFRic-specific
    loop information to the base class so it creates the one
    we require.  Creates LFRic-specific loop bounds when the code is
    being generated.

    :param str loop_type: the type (iteration space) of this loop.
    :param kwargs: additional keyword arguments provided to the PSyIR node.
    :type kwargs: unwrapped dict.

    :raises InternalError: if an unrecognised loop_type is specified.

    '''
    # pylint: disable=too-many-instance-attributes
    def __init__(self, loop_type="", **kwargs):
        const = LFRicConstants()
        super().__init__(valid_loop_types=const.VALID_LOOP_TYPES, **kwargs)
        self.loop_type = loop_type

        # Set our variable at initialisation as it might be required
        # by other classes before code generation. A 'null' loop does not
        # have an associated variable.
        if self.loop_type != "null":

            if self.loop_type == "colours":
                tag = "colours_loop_idx"
                suggested_name = "colour"
            elif self.loop_type == "colour":
                tag = "cell_loop_idx"
                suggested_name = "cell"
            elif self.loop_type == "dof":
                tag = "dof_loop_idx"
                suggested_name = "df"
            elif self.loop_type == "":
                tag = "cell_loop_idx"
                suggested_name = "cell"
            else:
                raise InternalError(
                    f"Unsupported loop type '{self.loop_type}' found when "
                    f"creating loop variable. Supported values are 'colours', "
                    f"'colour', 'dof' or '' (for cell-columns).")

            symtab = self.scope.symbol_table
            self.variable = symtab.find_or_create_integer_symbol(
                suggested_name, tag)

        # Pre-initialise the Loop children  # TODO: See issue #440
        self.addchild(Literal("NOT_INITIALISED", INTEGER_TYPE,
                              parent=self))  # start
        self.addchild(Literal("NOT_INITIALISED", INTEGER_TYPE,
                              parent=self))  # stop
        self.addchild(Literal("1", INTEGER_TYPE, parent=self))  # step
        self.addchild(Schedule(parent=self))  # loop body

        # At this stage we don't know what our loop bounds are
        self._lower_bound_name = None
        self._lower_bound_index = None
        self._upper_bound_name = None
        self._upper_bound_halo_depth = None

    def lower_to_language_level(self):
        '''In-place replacement of DSL or high-level concepts into generic
        PSyIR constructs. This function replaces a DynLoop with a PSyLoop
        and inserts the loop boundaries into the new PSyLoop, or removes
        the loop node in case of a domain kernel. Once TODO #1731 is done
        (which should fix the loop boundaries, which atm rely on index of
        the loop in the schedule, i.e. can change when transformations are
        applied), this function can likely be removed.

        :returns: the lowered version of this node.
        :rtype: :py:class:`psyclone.psyir.node.Node`

        '''
        super().lower_to_language_level()
        if self._loop_type != "null":
            # Not a domain loop, i.e. there is a real loop
            # We need to copy the expressions, since the original ones are
            # attached to the original loop.
            psy_loop = PSyLoop.create(self._variable,
                                      self.start_expr.copy(),
                                      self.stop_expr.copy(),
                                      self.step_expr.copy(),
                                      self.loop_body.pop_all_children())
            self.replace_with(psy_loop)
            return psy_loop

        # Domain loop, i.e. no need for a loop at all. Remove the loop
        # node (self), and insert its children directly
        pos = self.position
        parent = self.parent
        self.detach()
        all_children_reverse = reversed(self.loop_body.pop_all_children())
        # Attach the children starting with the last, which
        # preserves the original order of the children.
        for child in all_children_reverse:
            parent.children.insert(pos, child)
        return parent

    def node_str(self, colour=True):
        ''' Creates a text summary of this loop node. We override this
        method from the Loop class because, in Dynamo0.3, the function
        space is now an object and we need to call orig_name on it. We
        also include the upper loop bound as this can now be modified.

        :param bool colour: whether or not to include control codes for colour.

        :returns: text summary of this node, optionally with control codes \
                  for colour highlighting.
        :rtype: str

        '''
        if self._loop_type == "null":
            return f"{self.coloured_name(colour)}[type='null']"

        if self._upper_bound_halo_depth:
            upper_bound = (f"{self._upper_bound_name}"
                           f"({self._upper_bound_halo_depth})")
        else:
            upper_bound = self._upper_bound_name
        return (f"{self.coloured_name(colour)}[type='{self._loop_type}', "
                f"field_space='{self._field_space.orig_name}', "
                f"it_space='{self.iteration_space}', "
                f"upper_bound='{upper_bound}']")

    def load(self, kern):
        '''
        Load the state of this Loop using the supplied Kernel
        object. This method is provided so that we can individually
        construct Loop objects for a given kernel call.

        :param kern: Kernel object to use to populate state of Loop
        :type kern: :py:class:`psyclone.domain.lfric.LFRicKern`

        :raises GenerationError: if the field updated by the kernel has an \
            unexpected function space or if the kernel's 'operates-on' is \
            not consistent with the loop type.

        '''
        self._kern = kern

        self._field = kern.arguments.iteration_space_arg()
        self._field_name = self._field.name
        self._field_space = self._field.function_space

        if self.loop_type == "null" and kern.iterates_over != "domain":
            raise GenerationError(
                f"A DynLoop of type 'null' can only contain a kernel that "
                f"operates on the 'domain' but kernel '{kern.name}' operates "
                f"on '{kern.iterates_over}'.")
        self._iteration_space = kern.iterates_over  # cell_columns etc.

        # Loop bounds
        self.set_lower_bound("start")
        const = LFRicConstants()
        if isinstance(kern, LFRicBuiltIn):
            # If the kernel is a built-in/pointwise operation
            # then this loop must be over DoFs
            if Config.get().api_conf("dynamo0.3").compute_annexed_dofs \
               and Config.get().distributed_memory \
               and not kern.is_reduction:
                self.set_upper_bound("nannexed")
            else:
                self.set_upper_bound("ndofs")
        else:
            if Config.get().distributed_memory:
                if self._field.is_operator:
                    # We always compute operators redundantly out to the L1
                    # halo
                    self.set_upper_bound("cell_halo", index=1)
                elif (self.field_space.orig_name in
                      const.VALID_DISCONTINUOUS_NAMES):
                    # Iterate to ncells for all discontinuous quantities,
                    # including any_discontinuous_space
                    self.set_upper_bound("ncells")
                elif (self.field_space.orig_name in
                      const.CONTINUOUS_FUNCTION_SPACES):
                    # Must iterate out to L1 halo for continuous quantities
                    # unless the only arguments that are updated all have
                    # 'GH_WRITE' access. The only time such an access is
                    # permitted for a field on a continuous space is when the
                    # kernel is implemented such that any writes to a given
                    # shared dof are guaranteed to write the same value. There
                    # is therefore no need to iterate into the L1 halo in order
                    # to get correct values for annexed dofs.
                    if not kern.all_updates_are_writes:
                        self.set_upper_bound("cell_halo", index=1)
                    else:
                        self.set_upper_bound("ncells")
                elif (self.field_space.orig_name in
                      const.VALID_ANY_SPACE_NAMES):
                    # We don't know whether any_space is continuous or not
                    # so we have to err on the side of caution and assume that
                    # it is. Again, if the only arguments that are updated have
                    # 'GH_WRITE' access then we can relax this condition.
                    if not kern.all_updates_are_writes:
                        self.set_upper_bound("cell_halo", index=1)
                    else:
                        self.set_upper_bound("ncells")
                else:
                    raise GenerationError(
                        f"Unexpected function space found. Expecting one of "
                        f"{const.VALID_FUNCTION_SPACES} but found "
                        f"'{self.field_space.orig_name}'")
            else:  # sequential
                self.set_upper_bound("ncells")

    def set_lower_bound(self, name, index=None):
        ''' Set the lower bounds of this loop '''
        const = LFRicConstants()
        if name not in const.VALID_LOOP_BOUNDS_NAMES:
            raise GenerationError(
                "The specified lower bound loop name is invalid")
        if name in ["inner"] + const.HALO_ACCESS_LOOP_BOUNDS and index < 1:
            raise GenerationError(
                "The specified index '{index}' for this lower loop bound is "
                "invalid")
        self._lower_bound_name = name
        self._lower_bound_index = index

    def set_upper_bound(self, name, index=None):
        '''Set the upper bound of this loop

        :param name: A loop upper bound name. This should be a supported name.
        :type name: String
        :param index: An optional argument indicating the depth of halo
        :type index: int

        '''
        const = LFRicConstants()
        if name not in const.VALID_LOOP_BOUNDS_NAMES:
            raise GenerationError(
                f"The specified upper loop bound name is invalid. Expected "
                f"one of {const.VALID_LOOP_BOUNDS_NAMES} but found '{name}'")
        if name == "start":
            raise GenerationError("'start' is not a valid upper bound")
        # Only halo bounds and inner may have an index. We could just
        # test for index here and assume that index is None for other
        # types of bounds, but checking the type of bound as well is a
        # safer option.
        if name in (["inner"] + const.HALO_ACCESS_LOOP_BOUNDS) and \
           index is not None:
            if index < 1:
                raise GenerationError(
                    f"The specified index '{index}' for this upper loop bound "
                    f"is invalid")
        self._upper_bound_name = name
        self._upper_bound_halo_depth = index

    @property
    def upper_bound_name(self):
        ''' Returns the name of the upper loop bound '''
        return self._upper_bound_name

    @property
    def upper_bound_halo_depth(self):
        '''Returns the index of the upper loop bound. This is None if the upper
        bound name is not in HALO_ACCESS_LOOP_BOUNDS.

        :returns: the depth of the halo for a loops upper bound. If it \
            is None then a depth has not been provided. The depth value is \
            only valid when the upper-bound name is associated with a halo \
            e.g. 'cell_halo'.
        :rtype: int

        '''
        return self._upper_bound_halo_depth

    def _lower_bound_fortran(self):
        '''
        Create the associated Fortran code for the type of lower bound.

        TODO: Issue #440. lower_bound_fortran should generate PSyIR.

        :returns: the Fortran code for the lower bound.
        :rtype: str

        :raises GenerationError: if self._lower_bound_name is not "start" \
                                 for sequential code.
        :raises GenerationError: if self._lower_bound_name is unrecognised.

        '''
        if not Config.get().distributed_memory and \
           self._lower_bound_name != "start":
            raise GenerationError(
                f"The lower bound must be 'start' if we are sequential but "
                f"found '{self._upper_bound_name}'")
        if self._lower_bound_name == "start":
            return "1"

        # the start of our space is the end of the previous space +1
        if self._lower_bound_name == "inner":
            prev_space_name = self._lower_bound_name
            prev_space_index_str = str(self._lower_bound_index + 1)
        elif self._lower_bound_name == "ncells":
            prev_space_name = "inner"
            prev_space_index_str = "1"
        elif (self._lower_bound_name == "cell_halo" and
              self._lower_bound_index == 1):
            prev_space_name = "ncells"
            prev_space_index_str = ""
        elif (self._lower_bound_name == "cell_halo" and
              self._lower_bound_index > 1):
            prev_space_name = self._lower_bound_name
            prev_space_index_str = str(self._lower_bound_index - 1)
        else:
            raise GenerationError(
                f"Unsupported lower bound name '{self._lower_bound_name}' "
                f"found")
        # Use InvokeSchedule SymbolTable to share the same symbol for all
        # Loops in the Invoke.
        mesh_obj_name = self.ancestor(InvokeSchedule).symbol_table.\
            find_or_create_tag("mesh").name
        return mesh_obj_name + "%get_last_" + prev_space_name + "_cell(" \
            + prev_space_index_str + ")+1"

    @property
    def _mesh_name(self):
        '''
        :returns: the name of the mesh variable from which to get the bounds \
                  for this loop.
        :rtype: str
        '''
        # We must allow for self._kern being None (as it will be for
        # a built-in).
        if self._kern and self._kern.is_intergrid:
            # We have more than one mesh object to choose from and we
            # want the coarse one because that determines the iteration
            # space. _field_name holds the name of the argument that
            # determines the iteration space of this kernel and that
            # is set-up to be the one on the coarse mesh (in
            # DynKernelArguments.iteration_space_arg()).
            tag_name = "mesh_" + self._field_name
        else:
            # It's not an inter-grid kernel so there's only one mesh
            tag_name = "mesh"

        # The symbol for the mesh will already have been added to the
        # symbol table associated with the InvokeSchedule.
        return self.ancestor(InvokeSchedule).symbol_table.\
            lookup_with_tag(tag_name).name

    def _upper_bound_fortran(self):
        ''' Create the Fortran code that gives the appropriate upper bound
        value for this type of loop.

        TODO: Issue #440. upper_bound_fortran should generate PSyIR.

        :returns: Fortran code for the upper bound of this loop.
        :rtype: str

        '''
        # pylint: disable=too-many-branches, too-many-return-statements
        # precompute halo_index as a string as we use it in more than
        # one of the if clauses
        halo_index = ""
        if self._upper_bound_halo_depth:
            halo_index = str(self._upper_bound_halo_depth)

        if self._upper_bound_name == "ncolours":
            # Loop over colours
            kernels = self.walk(LFRicKern)
            if not kernels:
                raise InternalError(
                    "Failed to find a kernel within a loop over colours.")
            # Check that all kernels have been coloured. We can't check the
            # number of colours since that is only known at runtime.
            for kern in kernels:
                if not kern.ncolours_var:
                    raise InternalError(
                        f"All kernels within a loop over colours must have "
                        f"been coloured but kernel '{kern.name}' has not")
            return kernels[0].ncolours_var

        if self._upper_bound_name == "ncolour":
            # Loop over cells of a particular colour when DM is disabled.
            # We use the same, DM API as that returns sensible values even
            # when running without MPI.
            root_name = "last_edge_cell_all_colours"
            if self._kern.is_intergrid:
                root_name += "_" + self._field_name
            sym = self.ancestor(
                InvokeSchedule).symbol_table.find_or_create_tag(root_name)
            return f"{sym.name}(colour)"
        if self._upper_bound_name == "colour_halo":
            # Loop over cells of a particular colour when DM is enabled. The
            # LFRic API used here allows for colouring with redundant
            # computation.
            sym_tab = self.ancestor(InvokeSchedule).symbol_table
            if halo_index:
                # The colouring API provides a 2D array that holds the last
                # halo cell for a given colour and halo depth.
                depth = halo_index
            else:
                # If no depth is specified then we go to the full halo depth
                depth = sym_tab.find_or_create_tag(
                    f"max_halo_depth_{self._mesh_name}").name
            root_name = "last_halo_cell_all_colours"
            if self._kern.is_intergrid:
                root_name += "_" + self._field_name
            sym = sym_tab.find_or_create_tag(root_name)
            return f"{sym.name}(colour, {depth})"
        if self._upper_bound_name in ["ndofs", "nannexed"]:
            if Config.get().distributed_memory:
                if self._upper_bound_name == "ndofs":
                    result = (f"{self.field.proxy_name_indexed}%"
                              f"{self.field.ref_name()}%get_last_dof_owned()")
                else:  # nannexed
                    result = (
                        f"{self.field.proxy_name_indexed}%"
                        f"{self.field.ref_name()}%get_last_dof_annexed()")
            else:
                result = self._kern.undf_name
            return result
        if self._upper_bound_name == "ncells":
            if Config.get().distributed_memory:
                result = f"{self._mesh_name}%get_last_edge_cell()"
            else:
                result = (f"{self.field.proxy_name_indexed}%"
                          f"{self.field.ref_name()}%get_ncell()")
            return result
        if self._upper_bound_name == "cell_halo":
            if Config.get().distributed_memory:
                return f"{self._mesh_name}%get_last_halo_cell({halo_index})"
            raise GenerationError(
                "'cell_halo' is not a valid loop upper bound for "
                "sequential/shared-memory code")
        if self._upper_bound_name == "dof_halo":
            if Config.get().distributed_memory:
                return (f"{self.field.proxy_name_indexed}%"
                        f"{self.field.ref_name()}%get_last_dof_halo("
                        f"{halo_index})")
            raise GenerationError(
                "'dof_halo' is not a valid loop upper bound for "
                "sequential/shared-memory code")
        if self._upper_bound_name == "inner":
            if Config.get().distributed_memory:
                return f"{self._mesh_name}%get_last_inner_cell({halo_index})"
            raise GenerationError(
                "'inner' is not a valid loop upper bound for "
                "sequential/shared-memory code")
        raise GenerationError(
            f"Unsupported upper bound name '{self._upper_bound_name}' found "
            f"in dynloop.upper_bound_fortran()")

    def _halo_read_access(self, arg):
        '''
        Determines whether the supplied argument has (or might have) its
        halo data read within this loop. Returns True if it does, or if
        it might and False if it definitely does not.

        :param arg: an argument contained within this loop.
        :type arg: :py:class:`psyclone.dynamo0p3.DynArgument`

        :returns: True if the argument reads, or might read from the \
            halo and False otherwise.
        :rtype: bool

        :raises GenerationError: if an unsupported upper loop bound name is \
            provided for kernels with stencil access.
        :raises InternalError: if an unsupported field access is found.
        :raises InternalError: if an unsupported argument type is found.

        '''
        const = LFRicConstants()
        if arg.is_scalar or arg.is_operator:
            # Scalars and operators do not have halos
            return False
        if arg.is_field:
            # This is a field so might read from a halo
            if arg.access in [AccessType.WRITE]:
                # This is not a read access
                return False
            if arg.access in AccessType.all_read_accesses():
                # This is a read access
                if arg.descriptor.stencil:
                    if self._upper_bound_name not in ["cell_halo", "ncells"]:
                        raise GenerationError(
                            f"Loop bounds other than 'cell_halo' and 'ncells' "
                            f"are currently unsupported for kernels with "
                            f"stencil accesses. Found "
                            f"'{self._upper_bound_name}'.")
                    # An upper bound of 'cell_halo' means that the
                    # halo might be accessed irrespective of the
                    # stencil and a stencil read access with upper
                    # bound 'ncells' might read from the
                    # halo due to the stencil.
                    return True
                # This is a non-stencil read access
                if self._upper_bound_name in const.HALO_ACCESS_LOOP_BOUNDS:
                    # An upper bound that is part of the halo means
                    # that the halo might be accessed.
                    return True
                if (not arg.discontinuous and
                        self.kernel.iterates_over == "cell_column" and
                        self.kernel.all_updates_are_writes and
                        self._upper_bound_name == "ncells"):
                    # This is the special case of a kernel that guarantees to
                    # write the same value to any given dof, irrespective of
                    # cell column.
                    return False
                if not arg.discontinuous and \
                   self._upper_bound_name in ["ncells", "nannexed"]:
                    # Annexed dofs may be accessed. Return False if we
                    # always compute annexed dofs and True if we don't
                    # (as annexed dofs are part of the level 1 halo).
                    return not Config.get().api_conf("dynamo0.3").\
                        compute_annexed_dofs
                # The halo is not accessed.
                return False
            raise InternalError(
                f"Unexpected field access type '{arg.access}' found for arg "
                f"'{arg.name}'.")
        raise InternalError(
            f"Expecting arg '{arg.name}' to be an operator, scalar or field, "
            f"but found '{arg.argument_type}'.")

    def _add_field_component_halo_exchange(self, halo_field, idx=None):
        '''An internal helper method to add the halo exchange call immediately
        before this loop using the halo_field argument for the
        associated field information and the optional idx argument if
        the field is a vector field.

        In certain situations the halo exchange will not be
        required. This is dealt with by adding the halo exchange,
        asking it if it is required and then removing it if it is
        not. This may seem strange but the logic for determining
        whether a halo exchange is required is within the halo
        exchange class so it is simplest to do it this way

        :param halo_field: the argument requiring a halo exchange
        :type halo_field: :py:class:`psyclone.dynamo0p3.DynArgument`
        :param index: optional argument providing the vector index if
        there is one and None if not. Defaults to None.
        :type index: int or None

        :raises InternalError: if there are two forward write \
            dependencies and they are both associated with halo \
            exchanges.

        '''
        exchange = DynHaloExchange(halo_field,
                                   parent=self.parent,
                                   vector_index=idx)
        self.parent.children.insert(self.position,
                                    exchange)

        # Is this halo exchange required? The halo exchange being
        # added may replace an existing halo exchange, which would
        # then be returned as a halo exchange dependence and an
        # exception raised (as a halo exchange should not have another
        # halo exchange as a dependence). Therefore, halo exchange
        # dependencies are ignored here by setting the ignore_hex_dep
        # optional argument.
        required, _ = exchange.required(ignore_hex_dep=True)
        if not required:
            exchange.detach()
        else:
            # The halo exchange we have added may be replacing an
            # existing one. If so, the one being replaced will be the
            # first and only write dependence encountered and must be
            # removed.
            results = exchange.field.forward_write_dependencies()
            if results:
                first_dep_call = results[0].call
                if isinstance(first_dep_call, HaloExchange):
                    # Sanity check. If the first dependence is a field
                    # accessed within a halo exchange then the
                    # subsequent one must not be.
                    next_results = results[0].forward_write_dependencies()
                    if next_results and any(tmp for tmp in next_results
                                            if isinstance(tmp.call,
                                                          HaloExchange)):
                        raise InternalError(
                            f"When replacing a halo exchange with another one "
                            f"for field {exchange.field.name}, a subsequent "
                            f"dependent halo exchange was found. This should "
                            f"never happen.")
                    first_dep_call.detach()

    def _add_halo_exchange(self, halo_field):
        '''Internal helper method to add (a) halo exchange call(s) immediately
        before this loop using the halo_field argument for the
        associated field information. If the field is a vector then
        add the appropriate number of halo exchange calls.

        :param halo_field: the argument requiring a halo exchange
        :type halo_field: :py:class:`psyclone.dynamo0p3.DynArgument`

        '''
        if halo_field.vector_size > 1:
            # the range function below returns values from
            # 1 to the vector size which is what we
            # require in our Fortran code
            for idx in range(1, halo_field.vector_size+1):
                self._add_field_component_halo_exchange(halo_field, idx)
        else:
            self._add_field_component_halo_exchange(halo_field)

    def update_halo_exchanges(self):
        '''add and/or remove halo exchanges due to changes in the loops
        bounds'''
        # this call adds any new halo exchanges that are
        # required. This is done by adding halo exchanges before this
        # loop for any fields in the loop that require a halo exchange
        # and don't already have one
        self.create_halo_exchanges()
        # Now remove any existing halo exchanges that are no longer
        # required. This is done by removing halo exchanges after this
        # loop where a field in this loop previously had a forward
        # dependence on a halo exchange but no longer does
        # pylint: disable=too-many-nested-blocks
        for call in self.kernels():
            for arg in call.arguments.args:
                if arg.access in AccessType.all_write_accesses():
                    dep_arg_list = arg.forward_read_dependencies()
                    for dep_arg in dep_arg_list:
                        if isinstance(dep_arg.call, DynHaloExchange):
                            # found a halo exchange as a forward dependence
                            # ask the halo exchange if it is required
                            halo_exchange = dep_arg.call
                            required, _ = halo_exchange.required()
                            if not required:
                                halo_exchange.detach()

    def create_halo_exchanges(self):
        '''Add halo exchanges before this loop as required by fields within
        this loop. To keep the logic simple we assume that any field
        that accesses the halo will require a halo exchange and then
        remove the halo exchange if this is not the case (when
        previous writers perform sufficient redundant computation). It
        is implemented this way as the halo exchange class determines
        whether it is required or not so a halo exchange needs to
        exist in order to find out. The appropriate logic is coded in
        the _add_halo_exchange helper method. In some cases a new halo
        exchange will replace an existing one. In this situation that
        routine also removes the old one.

        '''
        for halo_field in self.unique_fields_with_halo_reads():
            # for each unique field in this loop that has its halo
            # read (including annexed dofs), find the previous update
            # of this field
            prev_arg_list = halo_field.backward_write_dependencies()
            if not prev_arg_list:
                # field has no previous dependence so create new halo
                # exchange(s) as we don't know the state of the fields
                # halo on entry to the invoke
                self._add_halo_exchange(halo_field)
            else:
                # field has one or more previous dependencies
                if len(prev_arg_list) > 1:
                    # field has more than one previous dependencies so
                    # should be a vector
                    if halo_field.vector_size <= 1:
                        raise GenerationError(
                            f"Error in create_halo_exchanges. Expecting field "
                            f"'{halo_field.name}' to be a vector as it has "
                            f"multiple previous dependencies")
                    if len(prev_arg_list) != halo_field.vector_size:
                        raise GenerationError(
                            f"Error in create_halo_exchanges. Expecting a "
                            f"dependence for each vector index for field "
                            f"'{halo_field.name}' but the number of "
                            f"dependencies is '{halo_field.vector_size}' and "
                            f"the vector size is '{len(prev_arg_list)}'.")
                    for arg in prev_arg_list:
                        if not isinstance(arg.call, DynHaloExchange):
                            raise GenerationError(
                                "Error in create_halo_exchanges. Expecting "
                                "all dependent nodes to be halo exchanges")
                prev_node = prev_arg_list[0].call
                if not isinstance(prev_node, DynHaloExchange):
                    # previous dependence is not a halo exchange so
                    # call the add halo exchange logic which
                    # determines whether a halo exchange is required
                    # or not
                    self._add_halo_exchange(halo_field)

    @property
    def start_expr(self):
        '''
        :returns: the PSyIR for the lower bound of this loop.
        :rtype: :py:class:`psyclone.psyir.Node`

        '''
        inv_sched = self.ancestor(Routine)
        sym_table = inv_sched.symbol_table
        loops = inv_sched.loops()
        posn = None
        for index, loop in enumerate(loops):
            if loop is self:
                posn = index
                break
        root_name = f"loop{posn}_start"
        lbound = sym_table.find_or_create_integer_symbol(root_name,
                                                         tag=root_name)
        self.children[0] = Reference(lbound)
        return self.children[0]

    @property
    def stop_expr(self):
        '''
        :returns: the PSyIR for the upper bound of this loop.
        :rtype: :py:class:`psyclone.psyir.Node`

        '''
        inv_sched = self.ancestor(Routine)
        sym_table = inv_sched.symbol_table

        if self._loop_type == "colour":
            # If this loop is over all cells of a given colour then we must
            # lookup the loop bound as it depends on the current colour.
            parent_loop = self.ancestor(Loop)
            colour_var = parent_loop.variable

            asym = self.kernel.last_cell_all_colours_symbol
            if not asym:
                # TODO #1618: once the symbols are all defined,
                # this should not happen anymore.
                raise InternalError(f"No symbol for last_cell_all_colours"
                                    f"defined for kernel "
                                    f"'{self.kernel.name}'.")
            const = LFRicConstants()

            if self.upper_bound_name in const.HALO_ACCESS_LOOP_BOUNDS:
                if self._upper_bound_halo_depth:
                    # TODO: #696 Add kind (precision) once the
                    # DynInvokeSchedule constructor has been extended to
                    # create the necessary symbols.
                    halo_depth = Literal(str(self._upper_bound_halo_depth),
                                         INTEGER_TYPE)
                else:
                    # We need to go to the full depth of the halo.
                    root_name = "mesh"
                    if self.kernels()[0].is_intergrid:
                        root_name += f"_{self._field_name}"
                    depth_sym = sym_table.lookup_with_tag(
                        f"max_halo_depth_{root_name}")
                    halo_depth = Reference(depth_sym)

                return ArrayReference.create(asym, [Reference(colour_var),
                                                    halo_depth])
            return ArrayReference.create(asym, [Reference(colour_var)])

        # This isn't a 'colour' loop so we have already set-up a
        # variable that holds the upper bound.
        loops = inv_sched.loops()
        posn = None
        for index, loop in enumerate(loops):
            if loop is self:
                posn = index
                break
        root_name = f"loop{posn}_stop"
        ubound = sym_table.find_or_create_integer_symbol(root_name,
                                                         tag=root_name)
        self.children[1] = Reference(ubound)
        return self.children[1]

    def gen_code(self, parent):
        ''' Call the base class to generate the code and then add any
        required halo exchanges.

        :param parent: an f2pygen object that will be the parent of \
            f2pygen objects created in this method.
        :type parent: :py:class:`psyclone.f2pygen.BaseGen`

        :raises GenerationError: if a loop over colours is within an \
            OpenMP parallel region (as it must be serial).

        '''
        # pylint: disable=too-many-statements, too-many-branches
        # Check that we're not within an OpenMP parallel region if
        # we are a loop over colours.
        if self._loop_type == "colours" and self.is_openmp_parallel():
            raise GenerationError("Cannot have a loop over colours within an "
                                  "OpenMP parallel region.")

        if self._loop_type != "null":
            super().gen_code(parent)
        else:
            # This is a 'null' loop and therefore we do not actually generate
            # a loop - we go on down to the children instead.
            for child in self.loop_body.children:
                child.gen_code(parent)

        if not (Config.get().distributed_memory and
                self._loop_type != "colour"):
            # No need to add halo exchanges so we are done.
            return

        # Set halo clean/dirty for all fields that are modified
        if not self.unique_modified_args("gh_field"):
            return

        if self.ancestor((ACCRegionDirective, OMPRegionDirective)):
            # We cannot include calls to set halos dirty/clean within OpenACC
            # or OpenMP regions. This is handled by the appropriate Directive
            # class instead.
            # TODO #1755 can this check be made more general (e.g. to include
            # Extraction regions)?
            return

        parent.add(CommentGen(parent, ""))
        if self._loop_type != "null":
            prev_node_name = "loop"
        else:
            prev_node_name = "kernel"
        parent.add(CommentGen(parent, f" Set halos dirty/clean for fields "
                              f"modified in the above {prev_node_name}"))
        parent.add(CommentGen(parent, ""))

        self.gen_mark_halos_clean_dirty(parent)

        parent.add(CommentGen(parent, ""))

    def gen_mark_halos_clean_dirty(self, parent):
        '''
        Generates the necessary code to mark halo regions for all modified
        fields as clean or dirty following execution of this loop.

        :param parent: the node in the f2pygen AST to which to add content.
        :type parent: :py:class:`psyclone.f2pygen.BaseGen`

        '''
        # Set halo clean/dirty for all fields that are modified
        fields = self.unique_modified_args("gh_field")

        sym_table = self.ancestor(InvokeSchedule).symbol_table

        # First set all of the halo dirty unless we are
        # subsequently going to set all of the halo clean
        for field in fields:
            # The HaloWriteAccess class provides information about how the
            # supplied field is accessed within its parent loop
            hwa = HaloWriteAccess(field, sym_table)
            if not hwa.max_depth or hwa.dirty_outer:
                # output set dirty as some of the halo will not be set to clean
                if field.vector_size > 1:
                    # the range function below returns values from 1 to the
                    # vector size which is what we require in our Fortran code
                    for index in range(1, field.vector_size+1):
                        parent.add(CallGen(parent, name=field.proxy_name +
                                           f"({index})%set_dirty()"))
                else:
                    parent.add(CallGen(parent, name=field.proxy_name +
                                       "%set_dirty()"))
            # Now set appropriate parts of the halo clean where
            # redundant computation has been performed.
            if hwa.literal_depth:
                # halo access(es) is/are to a fixed depth
                halo_depth = hwa.literal_depth
                if hwa.dirty_outer:
                    halo_depth -= 1
                if halo_depth > 0:
                    if field.vector_size > 1:
                        # The range function below returns values from 1 to the
                        # vector size, as required in our Fortran code.
                        for index in range(1, field.vector_size+1):
                            parent.add(CallGen(
                                parent, name=f"{field.proxy_name}({index})%"
                                f"set_clean({halo_depth})"))
                    else:
                        parent.add(CallGen(
                            parent, name=f"{field.proxy_name}%set_clean("
                            f"{halo_depth})"))
            elif hwa.max_depth:
                # halo accesses(s) is/are to the full halo
                # depth (-1 if continuous)
                halo_depth = sym_table.lookup_with_tag(
                    "max_halo_depth_mesh").name

                if hwa.dirty_outer:
                    # a continuous field iterating over cells leaves the
                    # outermost halo dirty
                    halo_depth += "-1"
                if field.vector_size > 1:
                    # the range function below returns values from 1 to the
                    # vector size which is what we require in our Fortran code
                    for index in range(1, field.vector_size+1):
                        call = CallGen(parent,
                                       name=f"{field.proxy_name}({index})%"
                                       f"set_clean({halo_depth})")
                        parent.add(call)
                else:
                    call = CallGen(parent, name=f"{field.proxy_name}%"
                                   f"set_clean({halo_depth})")
                    parent.add(call)

    def independent_iterations(self,
                               test_all_variables=False,
                               signatures_to_ignore=None,
                               dep_tools=None):
        '''
        This function is an LFRic-specific override of the default method
        in the Loop class. It allows domain-specific rules to be applied when
        determining whether or not loop iterations are independent.

        :param bool test_all_variables: if True, it will test if all variable
            accesses are independent, otherwise it will stop after the first
            variable access is found that isn't.
        :param signatures_to_ignore: list of signatures for which to skip
            the access checks.
        :type signatures_to_ignore: Optional[
            List[:py:class:`psyclone.core.Signature`]]
        :param dep_tools: an optional instance of DependencyTools so that the
            caller can access any diagnostic messages detailing why the loop
            iterations are not independent.
        :type dep_tools: Optional[
            :py:class:`psyclone.psyir.tools.DependencyTools]

        :returns: True if the loop iterations are independent, False otherwise.
        :rtype: bool

        '''
        # pylint: disable=import-outside-toplevel
        from psyclone.psyir.tools import DependencyTools, DTCode
        if not dep_tools:
            dtools = DependencyTools()
        else:
            dtools = dep_tools

        if self.loop_type in ["null", "colours"]:
            # We know we can't parallelise these loops. ("null" means there
            # is no actual loop and "colours" is the *outer* loop over the
            # different colours used - it is the inner, "colour" loop over
            # cells of a single colour which can be parallelised.)
            return False

        try:
            stat = dtools.can_loop_be_parallelised(
                self, test_all_variables=test_all_variables,
                signatures_to_ignore=signatures_to_ignore)
            if stat:
                return True
        except (InternalError, KeyError):
            # LFRic still has symbols that don't exist in the symbol_table
            # until the gen_code() step, so the dependency analysis raises
            # errors in some cases.
            # TODO #1648 - when a transformation colours a loop we must
            # ensure "last_[halo]_cell_all_colours" is added to the symbol
            # table.
            return True

        # The generic DA says that this loop cannot be parallelised. However,
        # that is often because it wrongly identifies field/operator array
        # accesses (e.g. fld_proxy%data) as being scalars that are written to.
        if self.loop_type in ["colour", "dof"]:
            # This loop is either over cells of a single colour or DoFs. So
            # long as the symbols that the DA is complaining about are fields
            # or operators then this is safe to parallelise.
            table = self.scope.symbol_table
            # Create the set of all LFRic field types.
            all_fld_names = set(desc["type"] for desc in
                                LFRicConstants().DATA_TYPE_MAP.values())

            for msg in dtools.get_all_messages():
                if msg.code != DTCode.WARN_SCALAR_WRITTEN_ONCE:
                    # The DA is complaining about something other than writing
                    # to (what it thinks is) a scalar.  Therefore the loop
                    # cannot be parallelised.
                    return False
                # Currently the DA (wrongly) identifies things like
                # 'fld_proxy%data' as being scalar accesses. We therefore need
                # to check that the argument it says is a scalar is in fact a
                # field. If it is, this is safe to parallelise (because an
                # LFRic Kernel is constrained to write to dofs in the 'owned'
                # column).
                # TODO #2197 - when we change the PSy layer to pass field
                # pointers to kernels, the DA will identify that they are
                # arrays and this logic will need to be changed.
                for name in msg.var_names:
                    sym = table.lookup(name)
                    # Ideally at this point we would compare sym.datatype with
                    # LFRicTypes("RealFieldDataType") etc. but the LFRic PSy
                    # layer doesn't use those types yet.
                    if not (isinstance(sym.datatype, DataTypeSymbol) and
                            sym.datatype.name in all_fld_names):
                        # The Symbol is not a field or operator.
                        return False
            # All of the variables referred to in all of the messages are
            # actually fields - it is safe to ignore this warning.
            return True

        if self.loop_type == "":
            # We can parallelise a non-coloured loop if it only updates
            # quantities on discontinuous function spaces. If an LFRic kernel
            # updates quantities on a continuous function space then it must
            # have at least one argument with GH_INC access. Therefore, we
            # can simply check whether or not it has such an argument in order
            # to infer the continuity of the space.
            return not self.has_inc_arg()

        raise InternalError(f"independent_iterations: loop of type "
                            f"'{self.loop_type}' is not supported.")


class FSDescriptor():
    ''' Provides information about a particular function space used by
    a meta-funcs entry in the kernel metadata. '''

    def __init__(self, descriptor):
        self._descriptor = descriptor

    @property
    def requires_basis(self):
        ''' Returns True if a basis function is associated with this
        function space, otherwise it returns False. '''
        return "gh_basis" in self._descriptor.operator_names

    @property
    def requires_diff_basis(self):
        ''' Returns True if a differential basis function is
        associated with this function space, otherwise it returns
        False. '''
        return "gh_diff_basis" in self._descriptor.operator_names

    @property
    def fs_name(self):
        ''' Returns the raw metadata value of this function space. '''
        return self._descriptor.function_space_name


class FSDescriptors():
    ''' Contains a collection of FSDescriptor objects and methods
    that provide information across these objects. We have one
    FSDescriptor for each meta-funcs entry in the kernel
    meta-data.
    # TODO #274 this should actually be named something like
    BasisFuncDescriptors as it holds information describing the
    basis/diff-basis functions required by a kernel.

    :param descriptors: list of objects describing the basis/diff-basis \
                        functions required by a kernel, as obtained from \
                        meta-data.
    :type descriptors: list of :py:class:`psyclone.DynFuncDescriptor03`.

    '''
    def __init__(self, descriptors):
        self._orig_descriptors = descriptors
        self._descriptors = []
        for descriptor in descriptors:
            self._descriptors.append(FSDescriptor(descriptor))

    def exists(self, fspace):
        ''' Return True if a descriptor with the specified function
        space exists, otherwise return False. '''
        for descriptor in self._descriptors:
            # FS descriptors hold information taken from the kernel
            # metadata and therefore it is the original name of
            # the supplied function space that we must look at
            if descriptor.fs_name == fspace.orig_name:
                return True
        return False

    def get_descriptor(self, fspace):
        ''' Return the descriptor with the specified function space
        name. If it does not exist raise an error.'''
        for descriptor in self._descriptors:
            if descriptor.fs_name == fspace.orig_name:
                return descriptor
        raise GenerationError(
            f"FSDescriptors:get_descriptor: there is no descriptor for "
            f"function space {fspace.orig_name}")

    @property
    def descriptors(self):
        '''
        :return: the list of Descriptors, one for each of the meta-funcs
                 entries in the kernel meta-data.
        :rtype: List of :py:class:`psyclone.dynamo0p3.FSDescriptor`
        '''
        return self._descriptors


def check_args(call):
    '''
    Checks that the kernel arguments provided via the invoke call are
    consistent with the information expected, as specified by the
    kernel metadata

    :param call: the object produced by the parser that describes the
                 kernel call to be checked.
    :type call: :py:class:`psyclone.parse.algorithm.KernelCall`
    :raises: GenerationError if the kernel arguments in the Algorithm layer
             do not match up with the kernel meta-data
    '''
    # stencil arguments
    stencil_arg_count = 0
    for arg_descriptor in call.ktype.arg_descriptors:
        if arg_descriptor.stencil:
            if not arg_descriptor.stencil['extent']:
                # an extent argument must be provided
                stencil_arg_count += 1
            if arg_descriptor.stencil['type'] == 'xory1d':
                # a direction argument must be provided
                stencil_arg_count += 1

    const = LFRicConstants()
    # Quadrature arguments - will have as many as there are distinct
    # quadrature shapes specified in the metadata.
    qr_arg_count = len(set(call.ktype.eval_shapes).intersection(
        set(const.VALID_QUADRATURE_SHAPES)))

    expected_arg_count = len(call.ktype.arg_descriptors) + \
        stencil_arg_count + qr_arg_count

    if expected_arg_count != len(call.args):
        raise GenerationError(
            f"error: expected '{expected_arg_count}' arguments in the "
            f"algorithm layer but found '{len(call.args)}'. Expected "
            f"'{len(call.ktype.arg_descriptors)}' standard arguments, "
            f"'{stencil_arg_count}' tencil arguments and '{qr_arg_count}' "
            f"qr_arguments'")


class DynStencil():
    ''' Provides stencil information about a Dynamo argument '''
    def __init__(self, name):
        self._name = name
        self._extent = None
        self._extent_arg = None
        self._direction_arg = None

    @property
    def extent(self):
        '''Returns the extent of the stencil if it is known. It will be known
        if it is specified in the metadata.'''
        return self._extent

    @property
    def extent_arg(self):
        '''Returns the algorithm argument associated with the extent value if
        extent has not been provided in the metadata.'''
        return self._extent_arg

    @extent_arg.setter
    def extent_arg(self, value):
        ''' sets the extent_arg argument. '''
        self._extent_arg = value

    @property
    def direction_arg(self):
        '''returns the direction argument associated with the direction of
        the stencil if the direction of the stencil is not known'''
        return self._direction_arg

    @direction_arg.setter
    def direction_arg(self, value):
        ''' sets the direction_arg argument. '''
        self._direction_arg = value


class DynKernelArguments(Arguments):
    '''
    Provides information about Dynamo kernel call arguments
    collectively, as specified by the kernel argument metadata.

    :param call: the kernel meta-data for which to extract argument info.
    :type call: :py:class:`psyclone.parse.KernelCall`
    :param parent_call: the kernel-call object.
    :type parent_call: :py:class:`psyclone.domain.lfric.LFRicKern`
    :param bool check: whether to check for consistency between the \
        kernel metadata and the algorithm layer. Defaults to True.

    :raises GenerationError: if the kernel meta-data specifies stencil extent.
    '''
    def __init__(self, call, parent_call, check=True):
        # pylint: disable=too-many-branches
        if False:  # pylint: disable=using-constant-test
            # For pyreverse
            self._0_to_n = DynKernelArgument(None, None, None, None)

        Arguments.__init__(self, parent_call)

        # check that the arguments provided by the algorithm layer are
        # consistent with those expected by the kernel(s)
        check_args(call)

        # create our arguments and add in stencil information where
        # appropriate.
        self._args = []
        idx = 0
        for arg in call.ktype.arg_descriptors:
            dyn_argument = DynKernelArgument(self, arg, call.args[idx],
                                             parent_call, check)
            idx += 1
            if dyn_argument.descriptor.stencil:
                # Create a stencil object and store a reference to it in our
                # new DynKernelArgument object.
                stencil = DynStencil(dyn_argument.descriptor.stencil['type'])
                dyn_argument.stencil = stencil

                if dyn_argument.descriptor.stencil['extent']:
                    raise GenerationError("extent metadata not yet supported")
                    # if supported we would add the following
                    # line. However, note there is currently no setter
                    # for extent in DynStencil so this would need to
                    # be added.  stencil.extent =
                    # dyn_argument.descriptor.stencil['extent']
                # An extent argument has been added.
                stencil.extent_arg = call.args[idx]
                idx += 1
                if dyn_argument.descriptor.stencil['type'] == 'xory1d':
                    # a direction argument has been added
                    stencil.direction_arg = call.args[idx]
                    idx += 1
            self._args.append(dyn_argument)

        # We have now completed the construction of the kernel arguments so
        # we can go back and update the names of any stencil size and/or
        # direction variable names to ensure there are no clashes.
        if self._parent_call:
            inv_sched = self._parent_call.ancestor(InvokeSchedule)
            if hasattr(inv_sched, "symbol_table"):
                symtab = inv_sched.symbol_table
            else:
                # This can happen in stub generation.
                symtab = LFRicSymbolTable()
        else:
            # TODO 719 The symtab is not connected to other parts of the
            # Stub generation.
            symtab = LFRicSymbolTable()
        const = LFRicConstants()
        for arg in self._args:
            if not arg.descriptor.stencil:
                continue
            if not arg.stencil.extent_arg.is_literal():
                if arg.stencil.extent_arg.varname:
                    # Ensure extent argument name is registered in the
                    # symbol_table.
                    tag = "AlgArgs_" + arg.stencil.extent_arg.text
                    root = arg.stencil.extent_arg.varname
                    new_name = symtab.find_or_create_tag(tag, root).name
                    arg.stencil.extent_arg.varname = new_name
            if arg.descriptor.stencil['type'] == 'xory1d':
                # a direction argument has been added
                if arg.stencil.direction_arg.varname and \
                   arg.stencil.direction_arg.varname not in \
                   const.VALID_STENCIL_DIRECTIONS:
                    # Register the name of the direction argument to ensure
                    # it is unique in the PSy layer
                    tag = "AlgArgs_" + arg.stencil.direction_arg.text
                    root = arg.stencil.direction_arg.varname
                    new_name = symtab.find_or_create_integer_symbol(
                        root, tag=tag).name
                    arg.stencil.direction_arg.varname = new_name

        self._dofs = []

        # Generate a static list of unique function-space names used
        # by the set of arguments: store the mangled names as these
        # are what we use at the level of an Invoke
        self._unique_fs_names = []
        # List of corresponding unique function-space objects
        self._unique_fss = []
        for arg in self._args:
            for function_space in arg.function_spaces:
                # We check that function_space is not None because scalar
                # args don't have one and fields only have one (only
                # operators have two).
                if function_space and \
                   function_space.mangled_name not in self._unique_fs_names:
                    self._unique_fs_names.append(function_space.mangled_name)
                    self._unique_fss.append(function_space)

    def get_arg_on_space_name(self, func_space_name):
        '''
        Returns the first argument (field or operator) found that is on
        the named function space, as specified in the kernel metadata. Also
        returns the associated FunctionSpace object.

        :param str func_space_name: Name of the function space (as specified \
                                    in kernel meta-data) for which to \
                                    find an argument.
        :return: the first kernel argument that is on the named function \
                 space and the associated FunctionSpace object.
        :rtype: (:py:class:`psyclone.dynamo0p3.DynKernelArgument`,
                 :py:class:`psyclone.domain.lfric.FunctionSpace`)
        :raises: FieldNotFoundError if no field or operator argument is found \
                 for the named function space.
        '''
        for arg in self._args:
            for function_space in arg.function_spaces:
                if function_space:
                    if func_space_name == function_space.orig_name:
                        return arg, function_space
        raise FieldNotFoundError(f"DynKernelArguments:get_arg_on_space_name: "
                                 f"there is no field or operator with "
                                 f"function space {func_space_name}")

    def get_arg_on_space(self, func_space):
        '''
        Returns the first argument (field or operator) found that is on
        the specified function space. The mangled name of the supplied
        function space is used for comparison.

        :param func_space: The function space for which to find an argument.
        :type func_space: :py:class:`psyclone.domain.lfric.FunctionSpace`
        :return: the first kernel argument that is on the supplied function
                 space
        :rtype: :py:class:`psyclone.dynamo0p3.DynKernelArgument`
        :raises: FieldNotFoundError if no field or operator argument is found
                 for the specified function space.
        '''
        for arg in self._args:
            for function_space in arg.function_spaces:
                if function_space:
                    if func_space.mangled_name == function_space.mangled_name:
                        return arg

        raise FieldNotFoundError(f"DynKernelArguments:get_arg_on_space: there "
                                 f"is no field or operator with function space"
                                 f" {func_space.orig_name} (mangled name = "
                                 f"'{func_space.mangled_name}')")

    def has_operator(self, op_type=None):
        ''' Returns true if at least one of the arguments is an operator
        of type op_type (either gh_operator [LMA] or gh_columnwise_operator
        [CMA]). If op_type is None then searches for *any* valid operator
        type. '''
        const = LFRicConstants()
        if op_type and op_type not in const.VALID_OPERATOR_NAMES:
            raise GenerationError(
                f"If supplied, 'op_type' must be a valid operator type (one "
                f"of {const.VALID_OPERATOR_NAMES}) but got '{op_type}'")
        if not op_type:
            # If no operator type is specified then we match any type
            op_list = const.VALID_OPERATOR_NAMES
        else:
            op_list = [op_type]
        for arg in self._args:
            if arg.argument_type in op_list:
                return True
        return False

    @property
    def unique_fss(self):
        ''' Returns a unique list of function space objects used by the
        arguments of this kernel '''
        return self._unique_fss

    @property
    def unique_fs_names(self):
        ''' Return the list of unique function space names used by the
        arguments of this kernel. The names are unmangled (i.e. as
        specified in the kernel metadata) '''
        return self._unique_fs_names

    def iteration_space_arg(self):
        '''
        Returns an argument we can use to dereference the iteration
        space. This can be a field or operator that is modified or
        alternatively a field that is read if one or more scalars
        are modified. If a kernel writes to more than one argument then
        that requiring the largest iteration space is selected.

        :return: Kernel argument from which to obtain iteration space
        :rtype: :py:class:`psyclone.dynamo0p3.DynKernelArgument`
        '''

        # Since we always compute operators out to the L1 halo we first
        # check whether this kernel writes to an operator
        write_accesses = AccessType.all_write_accesses()
        const = LFRicConstants()
        op_args = psyGen.args_filter(
            self._args,
            arg_types=const.VALID_OPERATOR_NAMES,
            arg_accesses=write_accesses)
        if op_args:
            return op_args[0]

        # Is this an inter-grid kernel? If so, then the iteration space
        # is determined by the coarse mesh, irrespective of whether
        # we are prolonging (and thus writing to a field on the fine mesh)
        # or restricting.
        if self._parent_call.is_intergrid:
            fld_args = psyGen.args_filter(
                self._args,
                arg_types=const.VALID_FIELD_NAMES,
                arg_meshes=["gh_coarse"])
            return fld_args[0]

        # This is not an inter-grid kernel and it does not write to an
        # operator. We now check for fields that are written to. We
        # check first for any modified field on a continuous function
        # space, failing that we try any_space function spaces
        # (because we must assume such a space is continuous) and
        # finally we try all discontinuous function spaces including
        # any_discontinuous_space. We do this because if a quantity on
        # a continuous FS is modified then our iteration space must be
        # larger (include L1-halo cells)
        const = LFRicConstants()
        write_accesses = AccessType.all_write_accesses()
        fld_args = psyGen.args_filter(
            self._args,
            arg_types=const.VALID_FIELD_NAMES,
            arg_accesses=write_accesses)
        if fld_args:
            for spaces in [const.CONTINUOUS_FUNCTION_SPACES,
                           const.VALID_ANY_SPACE_NAMES,
                           const.VALID_DISCONTINUOUS_NAMES]:
                for arg in fld_args:
                    if arg.function_space.orig_name in spaces:
                        return arg

        # No modified fields or operators. Check for unmodified fields...
        fld_args = psyGen.args_filter(
            self._args,
            arg_types=const.VALID_FIELD_NAMES)
        if fld_args:
            return fld_args[0]

        # it is an error if we get to here
        raise GenerationError(
            "iteration_space_arg(). The dynamo0.3 api must have a modified "
            "field, a modified operator, or an unmodified field (in the case "
            "of a modified scalar). None of these were found.")

    @property
    def dofs(self):
        ''' Currently required for Invoke base class although this
        makes no sense for Dynamo. Need to refactor the Invoke base class
        and remove the need for this property (#279). '''
        return self._dofs

    def raw_arg_list(self):
        '''
        Constructs the class-specific argument list for a kernel.

        :returns: a list of all of the actual arguments to the \
                  kernel call.
        :rtype: list of str.

        '''
        create_arg_list = KernCallArgList(self._parent_call)
        create_arg_list.generate()
        self._raw_arg_list = create_arg_list.arglist

        return self._raw_arg_list

    def psyir_expressions(self):
        '''
        :returns: the PSyIR expressions representing this Argument list.
        :rtype: list of :py:class:`psyclone.psyir.nodes.Node`

        '''
        create_arg_list = KernCallArgList(self._parent_call)
        create_arg_list.generate()
        return create_arg_list.psyir_arglist

    @property
    def acc_args(self):
        '''
        :returns: the list of quantities that must be available on an \
                  OpenACC device before the associated kernel can be launched.
        :rtype: list of str

        '''
        create_acc_arg_list = KernCallAccArgList(self._parent_call)
        create_acc_arg_list.generate()
        return create_acc_arg_list.arglist

    @property
    def scalars(self):
        '''
        Provides the list of names of scalar arguments required by the
        kernel associated with this Arguments object. If there are none
        then the returned list is empty.

        :returns: A list of the names of scalar arguments in this object.
        :rtype: list of str
        '''
        # Return nothing for the moment as it is unclear whether
        # scalars need to be explicitly dealt with (for OpenACC) in
        # the dynamo api.
        return []


class DynKernelArgument(KernelArgument):
    '''
    This class provides information about individual LFRic kernel call
    arguments as specified by the kernel argument metadata and the
    kernel invocation in the Algorithm layer.

    :param kernel_args: object encapsulating all arguments to the \
                        kernel call.
    :type kernel_args: :py:class:`psyclone.dynamo0p3.DynKernelArguments`
    :param arg_meta_data: information obtained from the meta-data for \
                          this kernel argument.
    :type arg_meta_data: :py:class:`psyclone.domain.lfric.LFRicArgDescriptor`
    :param arg_info: information on how this argument is specified in \
                     the Algorithm layer.
    :type arg_info: :py:class:`psyclone.parse.algorithm.Arg`
    :param call: the kernel object with which this argument is associated.
    :type call: :py:class:`psyclone.domain.lfric.LFRicKern`
    :param bool check: whether to check for consistency between the \
        kernel metadata and the algorithm layer. Defaults to True.

    :raises InternalError: for an unsupported metadata in the argument \
                           descriptor data type.

    '''
    # pylint: disable=too-many-public-methods, too-many-instance-attributes
    def __init__(self, kernel_args, arg_meta_data, arg_info, call, check=True):
        # Keep a reference to DynKernelArguments object that contains
        # this argument. This permits us to manage name-mangling for
        # any-space function spaces.
        self._kernel_args = kernel_args
        self._vector_size = arg_meta_data.vector_size
        self._argument_type = arg_meta_data.argument_type
        self._stencil = None
        if arg_meta_data.mesh:
            self._mesh = arg_meta_data.mesh.lower()
        else:
            self._mesh = None

        # The list of function-space objects for this argument. Each
        # object can be queried for its original name and for the
        # mangled name (used to make any-space arguments distinct
        # within an invoke). The argument will only have more than
        # one function-space associated with it if it is an operator.
        fs1 = None
        fs2 = None

        if self.is_operator:

            fs1 = FunctionSpace(arg_meta_data.function_space_to,
                                self._kernel_args)
            fs2 = FunctionSpace(arg_meta_data.function_space_from,
                                self._kernel_args)
        else:
            if arg_meta_data.function_space:
                fs1 = FunctionSpace(arg_meta_data.function_space,
                                    self._kernel_args)
        self._function_spaces = [fs1, fs2]

        # Set the argument's intrinsic type from its descriptor's
        # data type and check if an invalid data type is passed from
        # the argument descriptor.
        try:
            const = LFRicConstants()
            self._intrinsic_type = const.MAPPING_DATA_TYPES[
                arg_meta_data.data_type]
        except KeyError as err:
            raise InternalError(
                f"DynKernelArgument.__init__(): Found unsupported data "
                f"type '{arg_meta_data.data_type}' in the kernel argument "
                f"descriptor '{arg_meta_data}'.") from err

        # Addressing issue #753 will allow us to perform static checks
        # for consistency between the algorithm and the kernel
        # metadata. This will include checking that a field on a read
        # only function space is not passed to a kernel that modifies
        # it. Note, issue #79 is also related to this.
        KernelArgument.__init__(self, arg_meta_data, arg_info, call)
        # Argument proxy data type (if/as defined in LFRic infrastructure)
        self._proxy_data_type = None
        # Set up kernel argument information for scalar, field and operator
        # arguments: precision, module name, data type and proxy data type
        self._init_data_type_properties(arg_info, check)
        # Complete the initialisation of the argument (after
        # _init_data_type_properties() so the precision info etc is
        # already set up)
        self._complete_init(arg_info)

    def ref_name(self, function_space=None):
        '''
        Returns the name used to dereference this type of argument (depends
        on whether it is a field or operator and, if the latter, whether it
        is the to- or from-space that is specified).

        :param function_space: the function space of this argument
        :type function_space: :py:class:`psyclone.domain.lfric.FunctionSpace`

        :returns: the name used to dereference this argument.
        :rtype: str

        :raises GenerationError: if the supplied function space is not one \
                                 of the function spaces associated with \
                                 this argument.
        :raises GenerationError: if the supplied function space is not being \
                                 returned by either 'function_space_from' or \
                                 'function_space_to'.
        :raises GenerationError: if the argument type is not supported.

        '''
        # pylint: disable=too-many-branches
        if not function_space:
            if self.is_operator:
                # For an operator we use the 'from' FS
                function_space = self._function_spaces[1]
            else:
                function_space = self._function_spaces[0]
        else:
            # Check that the supplied function space is valid for this
            # argument
            found = False
            for fspace in self.function_spaces:
                if fspace and fspace.orig_name == function_space.orig_name:
                    found = True
                    break
            if not found:
                raise GenerationError(
                    f"DynKernelArgument.ref_name(fs): The supplied function "
                    f"space (fs='{function_space.orig_name}') is not one of "
                    f"the function spaces associated with this argument "
                    f"(fss={self.function_space_names}).")
        if self.is_field:
            return "vspace"
        if self.is_operator:
            if function_space.orig_name == self.descriptor.function_space_from:
                return "fs_from"
            if function_space.orig_name == self.descriptor.function_space_to:
                return "fs_to"
            raise GenerationError(
                f"DynKernelArgument.ref_name(fs): Function space "
                f"'{function_space.orig_name}' is one of the 'gh_operator' "
                f"function spaces '{self.function_spaces}' but is not being "
                f"returned by either function_space_from "
                f"'{self.descriptor.function_space_from}' or "
                f"function_space_to '{self.descriptor.function_space_to}'.")
        raise GenerationError(
            f"DynKernelArgument.ref_name(fs): Found unsupported argument "
            f"type '{self._argument_type}'.")

    def _init_data_type_properties(self, arg_info, check=True):
        '''Set up kernel argument information from LFRicConstants: precision,
        data type, proxy data type and module name. This is currently
        supported for scalar, field and operator arguments.

        :param arg_info: information on how this argument is specified \
            in the Algorithm layer.
        :type arg_info: :py:class:`psyclone.parse.algorithm.Arg`
        :param bool check: whether to use the algorithm \
            information. Optional argument that defaults to True.

        '''
        alg_datatype_info = None
        if arg_info:
            alg_datatype_info = arg_info._datatype
        alg_datatype = None
        alg_precision = None
        if alg_datatype_info:
            alg_datatype, alg_precision = alg_datatype_info

        const = LFRicConstants()
        if arg_info and arg_info.form == "collection":
            try:
                alg_datatype = const.FIELD_VECTOR_TO_FIELD_MAP[alg_datatype]
            except KeyError:
                # The collection datatype is not recognised or supported.
                alg_datatype = None

        if self.is_scalar:
            self._init_scalar_properties(alg_datatype, alg_precision,
                                         check)
        elif self.is_field:
            self._init_field_properties(alg_datatype, check)
        elif self.is_operator:
            self._init_operator_properties(alg_datatype, check)
        else:
            raise InternalError(
                f"Supported argument types are scalar, field and operator, "
                f"but the argument '{self.name}' in kernel "
                f"'{self._call.name}' is none of these.")

    def _init_scalar_properties(
            self, alg_datatype, alg_precision, check=True):
        '''Set up the properties of this scalar using algorithm datatype
        information if it is available.

        :param alg_datatype: the datatype of this argument as \
            specified in the algorithm layer or None if it is not \
            known.
        :type alg_datatype: str or NoneType
        :param alg_precision: the precision of this argument as \
            specified in the algorithm layer or None if it is not \
            known.
        :type alg_precision: str or NoneType
        :param bool check: whether to use the algorithm \
            information. Optional argument that defaults to True.

        :raises InternalError: if the intrinsic type of the scalar is \
            not supported.
        :raises GenerationError: if the datatype specified in the \
            algorithm layer is inconsistent with the kernel metadata.
        :raises GenerationError: if the datatype for a gh_scalar \
            could not be found in the algorithm layer.
        :raises NotImplementedError: if the scalar is a reduction and \
            its intrinsic type is not real.
        :raises GenerationError: if the scalar is a reduction and is \
            not declared with default precision.

        '''
        const = LFRicConstants()
        # Check the type of scalar defined in the metadata is supported.
        if self.intrinsic_type not in const.VALID_INTRINSIC_TYPES:
            raise InternalError(
                f"Expected one of {const.VALID_INTRINSIC_TYPES} intrinsic "
                f"types for a scalar argument but found "
                f"'{self.intrinsic_type}' in the metadata of kernel "
                f"{self._call.name} for argument {self.name}.")

        # Check the metadata and algorithm types are consistent if
        # the algorithm information is available and is not being ignored.
        if check and alg_datatype and \
           alg_datatype != self.intrinsic_type:
            raise GenerationError(
                f"The kernel metadata for argument '{self.name}' in "
                f"kernel '{self._call.name}' specifies this argument "
                f"should be a scalar of type '{self.intrinsic_type}' but "
                f"in the algorithm layer it is defined as a "
                f"'{alg_datatype}'.")

        # If the algorithm information is not being ignored and
        # the datatype is known in the algorithm layer and it is
        # not a literal then its precision should also be defined.
        if check and alg_datatype and not alg_precision and \
           not self.is_literal:
            raise GenerationError(
                f"LFRic coding standards require scalars to have "
                f"their precision defined in the algorithm layer but "
                f"'{self.name}' in '{self._call.name}' does not.")

        if self.access in AccessType.get_valid_reduction_modes():
            # Treat reductions separately to other scalars as it
            # is expected that they should match the precision of
            # the field they are reducing. At the moment there is
            # an assumption that the precision will always be a
            # particular value (the default), see issue #1570.

            # Only real reductions are supported.
            if not self.intrinsic_type == "real":
                raise NotImplementedError(
                    "Reductions for datatypes other than real are not yet "
                    "supported in PSyclone.")

            expected_precision = const.DATA_TYPE_MAP["reduction"]["kind"]
            # If the algorithm information is not being ignored
            # then check that the expected precision and the
            # precision defined in the algorithm layer are
            # the same.
            if check and alg_precision and \
               alg_precision != expected_precision:
                raise GenerationError(
                    f"This scalar is a reduction which assumes precision "
                    f"of type '{expected_precision}' but the algorithm "
                    f"declares this scalar with precision "
                    f"'{alg_precision}'.")

            # Use the default 'real' scalar reduction properties.
            self._precision = expected_precision
            self._data_type = const.DATA_TYPE_MAP["reduction"]["type"]
            self._proxy_data_type = const.DATA_TYPE_MAP[
                "reduction"]["proxy_type"]
            self._module_name = const.DATA_TYPE_MAP["reduction"]["module"]
        else:
            # This is a scalar that is not part of a reduction.

            if check and alg_precision:
                # Use the algorithm precision if it is available
                # and not being ignored.
                self._precision = alg_precision
            else:
                # Use default precision for this datatype if the
                # algorithm precision is either not available or is
                # being ignored.
                self._precision = const.SCALAR_PRECISION_MAP[
                    self.intrinsic_type]

    def _init_field_properties(self, alg_datatype, check=True):
        '''Set up the properties of this field using algorithm datatype
        information if it is available.

        :param alg_datatype: the datatype of this argument as \
            specified in the algorithm layer or None if it is not \
            known.
        :type alg_datatype: str or NoneType
        :param bool check: whether to use the algorithm \
            information. Optional argument that defaults to True.

        :raises GenerationError: if the datatype for a gh_field \
            could not be found in the algorithm layer.
        :raises GenerationError: if the datatype specified in the \
            algorithm layer is inconsistent with the kernel metadata.
        :raises InternalError: if the intrinsic type of the field is \
            not supported (i.e. is not real or integer).

        '''
        const = LFRicConstants()
        argtype = None
        # If the algorithm information is not being ignored then
        # it must be available.
        if check and not alg_datatype:
            raise GenerationError(
                f"It was not possible to determine the field type from "
                f"the algorithm layer for argument '{self.name}' in "
                f"kernel '{self._call.name}'.")

        # If the algorithm information is not being ignored then
        # check the metadata and algorithm type are consistent and
        # that the metadata specifies a supported intrinsic type.
        if self.intrinsic_type == "real":
            if not check:
                # Use the default as we are ignoring any algorithm info
                argtype = "field"
            elif alg_datatype == "field_type":
                argtype = "field"
            elif alg_datatype == "r_bl_field_type":
                argtype = "r_bl_field"
            elif alg_datatype == "r_phys_field_type":
                argtype = "r_phys_field"
            elif alg_datatype == "r_solver_field_type":
                argtype = "r_solver_field"
            elif alg_datatype == "r_tran_field_type":
                argtype = "r_tran_field"
            else:
                raise GenerationError(
                    f"The metadata for argument '{self.name}' in kernel "
                    f"'{self._call.name}' specifies that this is a real "
                    f"field, however it is declared as a "
                    f"'{alg_datatype}' in the algorithm code.")

        elif self.intrinsic_type == "integer":
            if check and alg_datatype != "integer_field_type":
                raise GenerationError(
                    f"The metadata for argument '{self.name}' in kernel "
                    f"'{self._call.name}' specifies that this is an "
                    f"integer field, however it is declared as a "
                    f"'{alg_datatype}' in the algorithm code.")
            argtype = "integer_field"
        else:
            raise InternalError(
                f"Expected one of {const.VALID_FIELD_INTRINSIC_TYPES} "
                f"intrinsic types for a field argument but found "
                f"'{self.intrinsic_type}'.")
        self._data_type = const.DATA_TYPE_MAP[argtype]["type"]
        self._precision = const.DATA_TYPE_MAP[argtype]["kind"]
        self._proxy_data_type = const.DATA_TYPE_MAP[argtype]["proxy_type"]
        self._module_name = const.DATA_TYPE_MAP[argtype]["module"]

    def _init_operator_properties(self, alg_datatype, check=True):
        '''Set up the properties of this operator using algorithm datatype
        information if it is available.

        :param alg_datatype: the datatype of this argument as \
            specified in the algorithm layer or None if it is not \
            known.
        :type alg_datatype: str or NoneType
        :param bool check: whether to use the algorithm \
            information. Optional argument that defaults to True.
        :raises GenerationError: if the datatype for a gh_operator \
            could not be found in the algorithm layer (and check is \
            True).
        :raises GenerationError: if the datatype specified in the \
            algorithm layer is inconsistent with the kernel metadata.
        :raises InternalError: if this argument is not an operator.

        '''
        const = LFRicConstants()
        argtype = None
        if self.argument_type == "gh_operator":
            if not check:
                # Use the default as we are ignoring any algorithm info
                argtype = "operator"
            elif not alg_datatype:
                # Raise an exception as we require algorithm
                # information to determine the precision of the
                # operator
                raise GenerationError(
                    f"It was not possible to determine the operator type "
                    f"from the algorithm layer for argument '{self.name}' "
                    f"in kernel '{self._call.name}'.")
            elif alg_datatype == "operator_type":
                argtype = "operator"
            elif alg_datatype == "r_solver_operator_type":
                argtype = "r_solver_operator"
            elif alg_datatype == "r_tran_operator_type":
                argtype = "r_tran_operator"
            else:
                raise GenerationError(
                    f"The metadata for argument '{self.name}' in kernel "
                    f"'{self._call.name}' specifies that this is an "
                    f"operator, however it is declared as a "
                    f"'{alg_datatype}' in the algorithm code.")
        elif self.argument_type == "gh_columnwise_operator":
            if check and alg_datatype and \
               alg_datatype != "columnwise_operator_type":
                raise GenerationError(
                    f"The metadata for argument '{self.name}' in kernel "
                    f"'{self._call.name}' specifies that this is a "
                    f"columnwise operator, however it is declared as a "
                    f"'{alg_datatype}' in the algorithm code.")
            argtype = "columnwise_operator"
        else:
            raise InternalError(
                f"Expected 'gh_operator' or 'gh_columnwise_operator' "
                f"argument type but found '{self.argument_type}'.")
        self._data_type = const.DATA_TYPE_MAP[argtype]["type"]
        self._precision = const.DATA_TYPE_MAP[argtype]["kind"]
        self._proxy_data_type = const.DATA_TYPE_MAP[argtype]["proxy_type"]
        self._module_name = const.DATA_TYPE_MAP[argtype]["module"]

    @property
    def is_scalar(self):
        '''
        :returns: True if this kernel argument represents a scalar, \
                  False otherwise.
        :rtype: bool
        '''
        const = LFRicConstants()
        return self._argument_type in const.VALID_SCALAR_NAMES

    @property
    def is_field(self):
        '''
        :returns: True if this kernel argument represents a field, \
                  False otherwise.
        :rtype: bool
        '''
        const = LFRicConstants()
        return self._argument_type in const.VALID_FIELD_NAMES

    @property
    def is_operator(self):
        '''
        :returns: True if this kernel argument represents an operator, \
                  False otherwise.
        :rtype: bool
        '''
        const = LFRicConstants()
        return self._argument_type in const.VALID_OPERATOR_NAMES

    @property
    def descriptor(self):
        '''
        :returns: a descriptor object which contains Kernel metadata \
                  about this argument.
        :rtype: :py:class:`psyclone.domain.lfric.LFRicArgDescriptor`
        '''
        return self._arg

    @property
    def argument_type(self):
        '''
        :returns: the API type of this argument, as specified in \
                  the metadata.
        :rtype: str
        '''
        return self._argument_type

    @property
    def intrinsic_type(self):
        '''
        :returns: the intrinsic Fortran type of this argument for scalars \
                  or of the argument's data for fields and operators.
        :rtype: str
        '''
        return self._intrinsic_type

    @property
    def mesh(self):
        '''
        :returns: mesh associated with argument ('GH_FINE' or 'GH_COARSE').
        :rtype: str
        '''
        return self._mesh

    @property
    def vector_size(self):
        '''
        :returns: the vector size of this argument as specified in \
                  the Kernel metadata.
        :rtype: str
        '''
        return self._vector_size

    @property
    def name_indexed(self):
        '''
        :returns: the name for this argument with an additional index \
                  which accesses the first element for a vector argument.
        :rtype: str
        '''
        if self._vector_size > 1:
            return self._name+"(1)"
        return self._name

    def psyir_expression(self):
        '''
        Looks up or creates a reference to a suitable Symbol for this kernel
        argument. If the argument is a scalar that has been provided as a
        literal (in the Algorithm layer) then the PSyIR of the expression
        is returned.

        :returns: the PSyIR for this kernel argument.
        :rtype: :py:class:`psyclone.psyir.nodes.Node`

        :raises InternalError: if this argument is a literal but we fail to \
                               construct PSyIR that is consistent with this.
        :raises NotImplementedError: if this argument is not a literal, scalar
                                     or field.

        '''
        symbol_table = self._call.scope.symbol_table

        if self.is_literal:
            reader = FortranReader()
            if self.precision:
                # Ensure any associated precision symbol is in the table.
                symbol_table.add_lfric_precision_symbol(self.precision)
            try:
                lit = reader.psyir_from_expression(self.name, symbol_table)
            except SymbolError as err:
                raise InternalError(
                    f"Unexpected literal expression '{self.name}' when "
                    f"processing kernel '{self.call.name}'.") from err

            # Sanity check that the resulting expression is a literal.
            if lit.walk(Reference):
                raise InternalError(
                    f"Expected argument '{self.name}' to kernel "
                    f"'{self.call.name}' to be a literal but the created "
                    f"PSyIR contains one or more References.")
            return lit

        if self.is_scalar:
            try:
                scalar_sym = symbol_table.lookup(self.name)
            except KeyError:
                # TODO once #1258 is done the symbols should already exist
                # and therefore we should raise an exception if not.
                scalar_sym = symbol_table.new_symbol(
                    self.name, symbol_type=DataSymbol,
                    datatype=self.infer_datatype())
            return Reference(scalar_sym)

        if self.is_field or self.is_operator:
            # Although the argument to a Kernel is a field, the data itself
            # is accessed through a field_proxy.
            try:
                sym = symbol_table.lookup(self.proxy_name)
            except KeyError:
                # TODO once #1258 is done the symbols should already exist
                # and therefore we should raise an exception if not.
                sym = symbol_table.new_symbol(
                    self.proxy_name, symbol_type=DataSymbol,
                    datatype=self.infer_datatype(proxy=True))
            return StructureReference.create(sym, ["data"])

        raise NotImplementedError(
            f"Unsupported kernel argument type: '{self.name}' is of type "
            f"'{self.argument_type}' which is not recognised as being a "
            f"literal, scalar or field.")

    @property
    def declaration_name(self):
        '''
        :returns: the name for this argument with the array dimensions \
                  added if required.
        :rtype: str
        '''
        if self._vector_size > 1:
            return self._name+"("+str(self._vector_size)+")"
        return self._name

    @property
    def proxy_name(self):
        '''
        :returns: the proxy name for this argument.
        :rtype: str
        '''
        return self._name+"_proxy"

    @property
    def proxy_name_indexed(self):
        '''
        :returns: the proxy name for this argument with an additional \
                  index which accesses the first element for a vector \
                  argument.
        :rtype: str
        '''
        if self._vector_size > 1:
            return self._name+"_proxy(1)"
        return self._name+"_proxy"

    @property
    def proxy_declaration_name(self):
        '''
        :returns: the proxy name for this argument with the array \
                  dimensions added if required.
        :rtype: str
        '''
        if self._vector_size > 1:
            return self.proxy_name+"("+str(self._vector_size)+")"
        return self.proxy_name

    @property
    def proxy_data_type(self):
        '''
        :returns: the type of this argument's proxy (if it exists) as \
                  defined in LFRic infrastructure.
        :rtype: str or NoneType

        '''
        return self._proxy_data_type

    @property
    def function_space(self):
        '''
        Returns the expected finite element function space for a kernel
        argument as specified by the kernel argument metadata: a single
        function space for a field and function_space_from for an operator.

        :returns: function space for this argument.
        :rtype: :py:class:`psyclone.domain.lfric.FunctionSpace`
        '''
        if self._argument_type == "gh_operator":
            # We return the 'from' space for an operator argument
            return self.function_space_from
        return self._function_spaces[0]

    @property
    def function_space_to(self):
        '''
        :returns: the 'to' function space of an operator.
        :rtype: str
        '''
        return self._function_spaces[0]

    @property
    def function_space_from(self):
        '''
        :returns:  the 'from' function space of an operator.
        :rtype: str
        '''
        return self._function_spaces[1]

    @property
    def function_spaces(self):
        '''
        Returns the expected finite element function space for a kernel
        argument as specified by the kernel argument metadata: a single
        function space for a field and a list containing
        function_space_to and function_space_from for an operator.

        :returns: function space(s) for this argument.
        :rtype: list of :py:class:`psyclone.domain.lfric.FunctionSpace`

        '''
        return self._function_spaces

    @property
    def function_space_names(self):
        '''
        Returns a list of the names of the function spaces associated
        with this argument. We have more than one function space when
        dealing with operators.

        :returns: list of function space names for this argument.
        :rtype: list of str

        '''
        fs_names = []
        for fspace in self._function_spaces:
            if fspace:
                fs_names.append(fspace.orig_name)
        return fs_names

    @property
    def intent(self):
        '''
        Returns the Fortran intent of this argument as defined by the
        valid access types for this API

        :returns: the expected Fortran intent for this argument as \
                  specified by the kernel argument metadata
        :rtype: str

        '''
        write_accesses = AccessType.all_write_accesses()
        if self.access == AccessType.READ:
            return "in"
        if self.access in write_accesses:
            return "inout"
        # An argument access other than the pure "read" or one of
        # the "write" accesses is invalid
        valid_accesses = [AccessType.READ.api_specific_name()] + \
            [access.api_specific_name() for access in write_accesses]
        raise GenerationError(
            f"In the LFRic API the argument access must be one of "
            f"{valid_accesses}, but found '{self.access}'.")

    @property
    def discontinuous(self):
        '''
        Returns True if this argument is known to be on a discontinuous
        function space including any_discontinuous_space, otherwise
        returns False.

        :returns: whether the argument is discontinuous.
        :rtype: bool

        '''
        const = LFRicConstants()
        if self.function_space.orig_name in \
           const.VALID_DISCONTINUOUS_NAMES:
            return True
        if self.function_space.orig_name in \
           const.VALID_ANY_SPACE_NAMES:
            # We will eventually look this up based on our dependence
            # analysis but for the moment we assume the worst
            return False
        return False

    @property
    def stencil(self):
        '''
        :returns: stencil information for this argument if it exists.
        :rtype: :py:class:`psyclone.dynamo0p3.DynStencil`
        '''
        return self._stencil

    @stencil.setter
    def stencil(self, value):
        '''
        Sets stencil information for this kernel argument.

        :param value: stencil information for this argument.
        :type value: :py:class:`psyclone.dynamo0p3.DynStencil`

        '''
        self._stencil = value

    def infer_datatype(self, proxy=False):
        '''
        Infer the datatype of this kernel argument in the PSy layer using
        the LFRic API rules. If any LFRic infrastructure modules are required
        but are not already present then suitable ContainerSymbols are added
        to the outermost symbol table. Similarly, DataTypeSymbols are added for
        any required LFRic derived types that are not already in the symbol
        table.

        TODO #1258 - ultimately this routine should not have to create any
        DataTypeSymbols as that should already have been done.

        :param bool proxy: whether or not we want the type of the proxy \
            object for this kernel argument. Defaults to False (i.e.
            return the type rather than the proxy type).

        :returns: the datatype of this argument.
        :rtype: :py:class:`psyclone.psyir.symbols.DataType`

        :raises NotImplementedError: if an unsupported argument type is found.

        '''
        # We want to put any Container symbols in the outermost scope so find
        # the corresponding symbol table.
        symbol_table = self._call.scope.symbol_table
        root_table = symbol_table
        while root_table.parent_symbol_table():
            root_table = root_table.parent_symbol_table()

        def _find_or_create_type(mod_name, type_name):
            '''
            Utility to find or create a DataTypeSymbol with the supplied name,
            imported from the named module.

            :param str mod_name: the name of the module from which the \
                                 DataTypeSymbol should be imported.
            :param str type_name: the name of the derived type for which to \
                                  create a DataTypeSymbol.

            :returns: the symbol for the requested type.
            :rtype: :py:class:`psyclone.psyir.symbols.DataTypeSymbol`

            '''
            return root_table.find_or_create(
                    type_name,
                    symbol_type=DataTypeSymbol,
                    datatype=DeferredType(),
                    interface=ImportInterface(root_table.find_or_create(
                        mod_name,
                        symbol_type=ContainerSymbol)
                        ))

        if self.is_scalar:
            # Find or create the DataType for the appropriate scalar type.
            if self.intrinsic_type == "real":
                prim_type = ScalarType.Intrinsic.REAL
            elif self.intrinsic_type == "integer":
                prim_type = ScalarType.Intrinsic.INTEGER
            elif self.intrinsic_type == "logical":
                prim_type = ScalarType.Intrinsic.BOOLEAN
            else:
                raise NotImplementedError(
                    f"Unsupported scalar type '{self.intrinsic_type}'")

            kind_name = self.precision
            try:
                kind_symbol = symbol_table.lookup(kind_name)
            except KeyError:
                mod_map = LFRicConstants().UTILITIES_MOD_MAP
                const_mod = mod_map["constants"]["module"]
                try:
                    constants_container = symbol_table.lookup(const_mod)
                except KeyError:
                    # TODO Once #696 is done, we should *always* have a
                    # symbol for this container at this point so should
                    # raise an exception if we haven't.
                    constants_container = LFRicTypes(const_mod)
                    root_table.add(constants_container)
                kind_symbol = DataSymbol(
                    kind_name, INTEGER_TYPE,
                    interface=ImportInterface(constants_container))
                root_table.add(kind_symbol)
            return ScalarType(prim_type, kind_symbol)

        if self.is_field or self.is_operator:
            # Find or create the DataTypeSymbol for the appropriate
            # field or operator type.
            mod_name = self._module_name
            if proxy:
                type_name = self._proxy_data_type
            else:
                type_name = self._data_type
            return _find_or_create_type(mod_name, type_name)

        raise NotImplementedError(
            f"'{str(self)}' is not a scalar, field or operator argument")


class DynACCEnterDataDirective(ACCEnterDataDirective):
    '''
    Sub-classes ACCEnterDataDirective to provide an API-specific implementation
    of data_on_device().

    '''
    def data_on_device(self, _):
        '''
        Provide a hook to be able to add information about data being on a
        device (or not). This is currently not used in dynamo0p3.

        '''
        return None


# ---------- Documentation utils -------------------------------------------- #
# The list of module members that we wish AutoAPI to generate
# documentation for. (See https://psyclone-ref.readthedocs.io)
__all__ = [
    'DynFuncDescriptor03',
    'DynKernMetadata',
    'DynamoPSy',
    'DynamoInvokes',
    'DynStencils',
    'DynDofmaps',
    'DynFunctionSpaces',
    'LFRicFields',
    'DynProxies',
    'DynCellIterators',
    'DynLMAOperators',
    'DynCMAOperators',
    'DynMeshes',
    'DynInterGrid',
    'DynBasisFunctions',
    'DynBoundaryConditions',
    'DynInvokeSchedule',
    'DynGlobalSum',
    'DynHaloExchange',
    'DynHaloExchangeStart',
    'DynHaloExchangeEnd',
    'HaloDepth',
    'HaloWriteAccess',
    'HaloReadAccess',
    'DynLoop',
    'FSDescriptor',
    'FSDescriptors',
    'DynStencil',
    'DynKernelArguments',
    'DynKernelArgument',
    'DynACCEnterDataDirective']<|MERGE_RESOLUTION|>--- conflicted
+++ resolved
@@ -61,11 +61,7 @@
                                    LFRicArgDescriptor, KernelInterface,
                                    LFRicCollection, LFRicConstants,
                                    LFRicSymbolTable, LFRicInvoke,
-<<<<<<< HEAD
-                                   LFRicKern, LFRicKernCallFactory)
-=======
                                    LFRicKernCallFactory, LFRicScalarArgs)
->>>>>>> 0723edfe
 from psyclone.errors import GenerationError, InternalError, FieldNotFoundError
 from psyclone.f2pygen import (AllocateGen, AssignGen, CallGen, CommentGen,
                               DeallocateGen, DeclGen, DoGen, IfThenGen,
@@ -75,11 +71,7 @@
 
 from psyclone.psyGen import (PSy, Invokes, InvokeSchedule, Arguments,
                              KernelArgument, HaloExchange, GlobalSum,
-<<<<<<< HEAD
-                             FORTRAN_INTENT_NAMES, DataAccess)
-=======
-                             DataAccess, CodedKern)
->>>>>>> 0723edfe
+                             DataAccess)
 from psyclone.psyir.frontend.fortran import FortranReader
 from psyclone.psyir.nodes import (Loop, Literal, Schedule, Reference,
                                   ArrayReference, ACCEnterDataDirective,
@@ -3291,233 +3283,7 @@
                 self._first_var.ref_name() + "%get_nlayers()"))
 
 
-<<<<<<< HEAD
-class LFRicScalarArgs(LFRicCollection):
-    '''
-    Handles the declarations of scalar kernel arguments appearing in either
-    an Invoke or a Kernel stub.
-
-    :param node: the Invoke or Kernel stub for which to manage the scalar \
-                 arguments.
-    :type node: :py:class:`psyclone.domain.lfric.LFRicKern` or \
-                :py:class:`psyclone.dynamo0p3.LFRicInvoke`
-
-    '''
-    def __init__(self, node):
-        super(LFRicScalarArgs, self).__init__(node)
-
-        # Initialise dictionaries of 'real', 'integer' and 'logical'
-        # scalar arguments by data type and intent
-        self._scalar_args = {}
-        self._real_scalars = {}
-        self._integer_scalars = {}
-        self._logical_scalars = {}
-        for intent in FORTRAN_INTENT_NAMES:
-            self._scalar_args[intent] = []
-            self._real_scalars[intent] = []
-            self._integer_scalars[intent] = []
-            self._logical_scalars[intent] = []
-
-    def _invoke_declarations(self, parent):
-        '''
-        Create argument lists and declarations for all scalar arguments
-        in an Invoke.
-
-        :param parent: the f2pygen node representing the PSy-layer routine \
-                       to which to add declarations.
-        :type parent: :py:class:`psyclone.f2pygen.SubroutineGen`
-
-        :raises InternalError: for unsupported argument intrinsic types.
-        :raises GenerationError: if the same scalar argument has different \
-                                 data types in different Kernel calls \
-                                 within the same Invoke.
-
-        '''
-        # Create dictionary of all scalar arguments for checks
-        const = LFRicConstants()
-        self._scalar_args = self._invoke.unique_declns_by_intent(
-            const.VALID_SCALAR_NAMES)
-        # Filter scalar arguments by intent and intrinsic type
-        self._real_scalars = self._invoke.unique_declns_by_intent(
-            const.VALID_SCALAR_NAMES,
-            intrinsic_type=const.MAPPING_DATA_TYPES["gh_real"])
-        self._integer_scalars = self._invoke.unique_declns_by_intent(
-            const.VALID_SCALAR_NAMES,
-            intrinsic_type=const.MAPPING_DATA_TYPES["gh_integer"])
-        self._logical_scalars = self._invoke.unique_declns_by_intent(
-            const.VALID_SCALAR_NAMES,
-            intrinsic_type=const.MAPPING_DATA_TYPES["gh_logical"])
-
-        for intent in FORTRAN_INTENT_NAMES:
-            scal = [arg.declaration_name for arg in self._scalar_args[intent]]
-            rscal = [arg.declaration_name for
-                     arg in self._real_scalars[intent]]
-            iscal = [arg.declaration_name for
-                     arg in self._integer_scalars[intent]]
-            lscal = [arg.declaration_name for
-                     arg in self._logical_scalars[intent]]
-            # Add "real", "integer" and "logical" scalar lists for checks
-            decl_scal = rscal + iscal + lscal
-            # Check for unsupported intrinsic types
-            scal_inv = sorted(set(scal) - set(decl_scal))
-            if scal_inv:
-                raise InternalError(
-                    f"Found unsupported intrinsic types for the scalar "
-                    f"arguments {scal_inv} to Invoke '{self._invoke.name}'. "
-                    f"Supported types are {const.VALID_INTRINSIC_TYPES}.")
-            # Check that the same scalar name is not found in either of
-            # 'real', 'integer' or 'logical' scalar lists (for instance if
-            # passed to one kernel as a 'real' and to another kernel as an
-            # 'integer' scalar)
-            scal_multi_type = [item for item, count in
-                               Counter(decl_scal).items() if count > 1]
-            if scal_multi_type:
-                raise GenerationError(
-                    f"Scalar argument(s) {scal_multi_type} in Invoke "
-                    f"'{self._invoke.name}' have different metadata for data "
-                    f"type ({list(const.MAPPING_DATA_TYPES.keys())}) in "
-                    f"different kernels. This is invalid.")
-
-        # Create declarations
-        self._create_declarations(parent)
-
-    def _stub_declarations(self, parent):
-        '''
-        Create and add declarations for all scalar arguments in
-        a Kernel stub.
-
-        :param parent: node in the f2pygen AST representing the Kernel stub \
-                       to which to add declarations.
-        :type parent: :py:class:`psyclone.f2pygen.SubroutineGen`
-
-        :raises InternalError: for an unsupported argument data type.
-
-        '''
-        # Extract all scalar arguments
-        for arg in self._calls[0].arguments.args:
-            if arg.is_scalar:
-                self._scalar_args[arg.intent].append(arg)
-
-        const = LFRicConstants()
-        # Filter scalar arguments by intent and data type
-        for intent in FORTRAN_INTENT_NAMES:
-            for arg in self._scalar_args[intent]:
-                if arg.descriptor.data_type == "gh_real":
-                    self._real_scalars[intent].append(arg)
-                elif arg.descriptor.data_type == "gh_integer":
-                    self._integer_scalars[intent].append(arg)
-                elif arg.descriptor.data_type == "gh_logical":
-                    self._logical_scalars[intent].append(arg)
-                else:
-                    raise InternalError(
-                        f"Found an unsupported data type "
-                        f"'{arg.descriptor.data_type}' for the scalar "
-                        f"argument '{arg.declaration_name}'. Supported types "
-                        f"are {const.VALID_SCALAR_DATA_TYPES}.")
-
-        # Create declarations
-        self._create_declarations(parent)
-
-    def _create_declarations(self, parent):
-        '''Add declarations for the scalar arguments.
-
-        :param parent: the f2pygen node in which to insert declarations \
-                       (Invoke or Kernel).
-        :type parent: :py:class:`psyclone.f2pygen.SubroutineGen`
-
-        :raises InternalError: if neither self._invoke nor \
-            self._kernel are set.
-
-        '''
-        const = LFRicConstants()
-        const_mod = const.UTILITIES_MOD_MAP["constants"]["module"]
-        const_mod_list = None
-        if self._invoke:
-            const_mod_list = self._invoke.invokes.psy. \
-                infrastructure_modules[const_mod]
-        # Real scalar arguments
-        for intent in FORTRAN_INTENT_NAMES:
-            if self._real_scalars[intent]:
-                # Filter scalars based on precision
-                real_scalars_precision_map = OrderedDict()
-                for real_scalar in self._real_scalars[intent]:
-                    try:
-                        real_scalars_precision_map[
-                            real_scalar.precision].append(real_scalar)
-                    except KeyError:
-                        # This precision has not been seen before so
-                        # create a new entry
-                        real_scalars_precision_map[
-                            real_scalar.precision] = [real_scalar]
-                # Declare scalars
-                for real_scalar_kind, real_scalars_list in \
-                        real_scalars_precision_map.items():
-                    real_scalar_type = real_scalars_list[0].intrinsic_type
-                    real_scalar_names = [arg.declaration_name for arg
-                                         in real_scalars_list]
-                    parent.add(
-                        DeclGen(parent, datatype=real_scalar_type,
-                                kind=real_scalar_kind,
-                                entity_decls=real_scalar_names,
-                                intent=intent))
-                    if self._invoke:
-                        if real_scalar_kind not in const_mod_list:
-                            const_mod_list.append(real_scalar_kind)
-                    elif self._kernel:
-                        self._kernel.argument_kinds.add(real_scalar_kind)
-                    else:
-                        raise InternalError(
-                            "Expected the declaration of real scalar kernel "
-                            "arguments to be for either an invoke or a "
-                            "kernel stub, but it is neither.")
-
-        # Integer scalar arguments
-        for intent in FORTRAN_INTENT_NAMES:
-            if self._integer_scalars[intent]:
-                dtype = self._integer_scalars[intent][0].intrinsic_type
-                dkind = self._integer_scalars[intent][0].precision
-                integer_scalar_names = [arg.declaration_name for arg
-                                        in self._integer_scalars[intent]]
-                parent.add(
-                    DeclGen(parent, datatype=dtype, kind=dkind,
-                            entity_decls=integer_scalar_names,
-                            intent=intent))
-                if self._invoke:
-                    if dkind not in const_mod_list:
-                        const_mod_list.append(dkind)
-                elif self._kernel:
-                    self._kernel.argument_kinds.add(dkind)
-                else:
-                    raise InternalError(
-                        "Expected the declaration of integer scalar kernel "
-                        "arguments to be for either an invoke or a "
-                        "kernel stub, but it is neither.")
-
-        # Logical scalar arguments
-        for intent in FORTRAN_INTENT_NAMES:
-            if self._logical_scalars[intent]:
-                dtype = self._logical_scalars[intent][0].intrinsic_type
-                dkind = self._logical_scalars[intent][0].precision
-                logical_scalar_names = [arg.declaration_name for arg
-                                        in self._logical_scalars[intent]]
-                parent.add(
-                    DeclGen(parent, datatype=dtype, kind=dkind,
-                            entity_decls=logical_scalar_names,
-                            intent=intent))
-                if self._invoke:
-                    if dkind not in const_mod_list:
-                        const_mod_list.append(dkind)
-                elif self._kernel:
-                    self._kernel.argument_kinds.add(dkind)
-                else:
-                    raise InternalError(
-                        "Expected the declaration of logical scalar kernel "
-                        "arguments to be for either an invoke or a "
-                        "kernel stub, but it is neither.")
-
-
-=======
->>>>>>> 0723edfe
+
 class DynLMAOperators(LFRicCollection):
     '''
     Handles all entities associated with Local-Matrix-Assembly Operators.
