--- conflicted
+++ resolved
@@ -61,11 +61,7 @@
                                    KernCallArgList, KernStubArgList,
                                    LFRicArgDescriptor, KernelInterface,
                                    LFRicConstants, LFRicSymbolTable,
-<<<<<<< HEAD
-                                   LFRicInvoke)
-=======
-                                   LFRicKernCallFactory)
->>>>>>> f6aebfb1
+                                   LFRicInvoke, LFRicKernCallFactory)
 from psyclone.errors import GenerationError, InternalError, FieldNotFoundError
 from psyclone.f2pygen import (AllocateGen, AssignGen, CallGen, CommentGen,
                               DeallocateGen, DeclGen, DoGen, IfThenGen,
