--- conflicted
+++ resolved
@@ -8521,18 +8521,6 @@
                     self.name, expected_n_args, actual_n_args))
 
         # 2: Check that the properties of each argument matches
-<<<<<<< HEAD
-        # The kernel metadata does not have information on precision.
-        # TODO need to work out which arguments in the actual subroutine have
-        # their precision defined by actual arguments in the invoke call.
-        # i.e. all of the scalar, field and operator arguments.
-        arg_list = KernCallArgList(self)
-        arg_list.generate()
-        for kern_code_arg, iface_arg in zip(kern_code_args, interface_args):
-            self._validate_kernel_code_arg(kern_code_arg, iface_arg)
-
-    def _validate_kernel_code_arg(self, kern_code_arg, interface_arg):
-=======
         for idx, kern_code_arg in enumerate(kern_code_args):
             interface_arg = interface_args[idx]
             try:
@@ -8548,7 +8536,6 @@
 
     def _validate_kernel_code_arg(self, kern_code_arg, interface_arg,
                                   alg_arg=None):
->>>>>>> 7e7e4c1c
         '''Internal method to check that the supplied argument descriptions
         match and raise appropriate exceptions if not.
 
@@ -8577,12 +8564,8 @@
                 "in kernel '{2}' but the LFRic API expects '{3}'."
                 "".format(kern_code_arg.name, actual_datatype,
                           self.name, expected_datatype))
-<<<<<<< HEAD
         # 2: precision. We convert precision into number of bytes to support
         #    mixed-precision kernels.
-=======
-        # 2a: precision
->>>>>>> 7e7e4c1c
         actual_precision = kern_code_arg.datatype.precision
         if isinstance(actual_precision, DataSymbol):
             actual_precision = LFRicConstants.PRECISION_MAP[
@@ -8595,19 +8578,14 @@
             raise GenerationError(
                 "Kernel argument '{0}' has precision '{1}' "
                 "in kernel '{2}' but the LFRic API expects '{3}'."
-<<<<<<< HEAD
-                "".format(kern_code_arg.name, kern_code_arg.datatype.precision,
-                          self.name, interface_arg.datatype.precision))
-=======
-                "".format(kern_code_arg.name, actual_precision.name,
-                          self.name, expected_precision.name))
+                "".format(kern_code_arg.name, actual_precision,
+                          self.name, expected_precision))
         # 2b: precision at compile time
         if alg_arg:
             # TODO #1892 - check that precision derived from algorithm layer
             # matches the subroutine interface.
             pass
 
->>>>>>> 7e7e4c1c
         # 3: intent
         actual_intent = kern_code_arg.interface.access
         expected_intent = interface_arg.interface.access
