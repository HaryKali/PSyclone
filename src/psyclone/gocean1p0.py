# pylint: disable=too-many-lines
# -----------------------------------------------------------------------------
# BSD 3-Clause License
#
# Copyright (c) 2017-2022, Science and Technology Facilities Council.
# All rights reserved.
#
# Redistribution and use in source and binary forms, with or without
# modification, are permitted provided that the following conditions are met:
#
# * Redistributions of source code must retain the above copyright notice, this
#   list of conditions and the following disclaimer.
#
# * Redistributions in binary form must reproduce the above copyright notice,
#   this list of conditions and the following disclaimer in the documentation
#   and/or other materials provided with the distribution.
#
# * Neither the name of the copyright holder nor the names of its
#   contributors may be used to endorse or promote products derived from
#   this software without specific prior written permission.
#
# THIS SOFTWARE IS PROVIDED BY THE COPYRIGHT HOLDERS AND CONTRIBUTORS
# "AS IS" AND ANY EXPRESS OR IMPLIED WARRANTIES, INCLUDING, BUT NOT
# LIMITED TO, THE IMPLIED WARRANTIES OF MERCHANTABILITY AND FITNESS
# FOR A PARTICULAR PURPOSE ARE DISCLAIMED. IN NO EVENT SHALL THE
# COPYRIGHT HOLDER OR CONTRIBUTORS BE LIABLE FOR ANY DIRECT, INDIRECT,
# INCIDENTAL, SPECIAL, EXEMPLARY, OR CONSEQUENTIAL DAMAGES (INCLUDING,
# BUT NOT LIMITED TO, PROCUREMENT OF SUBSTITUTE GOODS OR SERVICES;
# LOSS OF USE, DATA, OR PROFITS; OR BUSINESS INTERRUPTION) HOWEVER
# CAUSED AND ON ANY THEORY OF LIABILITY, WHETHER IN CONTRACT, STRICT
# LIABILITY, OR TORT (INCLUDING NEGLIGENCE OR OTHERWISE) ARISING IN
# ANY WAY OUT OF THE USE OF THIS SOFTWARE, EVEN IF ADVISED OF THE
# POSSIBILITY OF SUCH DAMAGE.
# -----------------------------------------------------------------------------
# Authors R. W. Ford, A. R. Porter and S. Siso, STFC Daresbury Lab
# Modified J. Henrichs, Bureau of Meteorology
# Modified I. Kavcic, Met Office


'''This module implements the PSyclone GOcean 1.0 API by specialising
    the required base classes for both code generation (PSy, Invokes,
    Invoke, InvokeSchedule, Loop, Kern, Arguments and KernelArgument)
    and parsing (Descriptor and KernelType). It adds a
    GOKernelGridArgument class to capture information on kernel arguments
    that supply properties of the grid (and are generated in the PSy
    layer).

'''

<<<<<<< HEAD
import copy
=======
>>>>>>> 7e7e4c1c
import re
import six

from fparser.common.readfortran import FortranStringReader
from fparser.common.sourceinfo import FortranFormat
from fparser.two.Fortran2003 import NoMatchError, Nonlabel_Do_Stmt, \
    Pointer_Assignment_Stmt
from fparser.two.parser import ParserFactory

from psyclone.configuration import Config, ConfigurationError
from psyclone.core import Signature
from psyclone.domain.common.psylayer import PSyLoop
from psyclone.domain.gocean import GOceanConstants
from psyclone.errors import GenerationError, InternalError
import psyclone.expression as expr
from psyclone.f2pygen import DeclGen, UseGen, ModuleGen, SubroutineGen, \
    TypeDeclGen, PSyIRGen
from psyclone.parse.algorithm import Arg
from psyclone.parse.kernel import Descriptor, KernelType
from psyclone.parse.utils import ParseError
from psyclone.psyGen import PSy, Invokes, Invoke, InvokeSchedule, \
    CodedKern, Arguments, Argument, KernelArgument, args_filter, \
    AccessType, HaloExchange
from psyclone.psyir.frontend.fparser2 import Fparser2Reader
from psyclone.psyir.frontend.fortran import FortranReader
from psyclone.psyir.nodes import Literal, Schedule, KernelSchedule, \
    StructureReference, BinaryOperation, Reference, Call, Assignment, \
    ACCEnterDataDirective, ACCParallelDirective, CodeBlock, \
    ACCKernelsDirective, Container, ACCUpdateDirective
from psyclone.psyir.symbols import SymbolTable, ScalarType, INTEGER_TYPE, \
    DataSymbol, RoutineSymbol, ContainerSymbol, DeferredType, DataTypeSymbol, \
    UnresolvedInterface, BOOLEAN_TYPE, REAL_TYPE


class GOPSy(PSy):
    '''
    The GOcean 1.0 specific PSy class. This creates a GOcean specific
    invokes object (which controls all the required invocation calls).
    Also overrides the PSy gen method so that we generate GOcean-
    specific PSy module code.

    :param invoke_info: An object containing the required invocation \
                        information for code optimisation and generation.
    :type invoke_info: :py:class:`psyclone.parse.FileInfo`

    '''
    def __init__(self, invoke_info):
        PSy.__init__(self, invoke_info)

        # Add GOcean infrastructure-specific libraries
        field_sym = ContainerSymbol("field_mod")
        field_sym.wildcard_import = True
        self.container.symbol_table.add(field_sym)
        kind_params_sym = ContainerSymbol("kind_params_mod")
        kind_params_sym.wildcard_import = True
        self.container.symbol_table.add(kind_params_sym)

        # Create invokes
        self._invokes = GOInvokes(invoke_info.calls, self)

    @property
    def gen(self):
        '''
        Generate PSy code for the GOcean api v.1.0.

        :rtype: ast

        '''
        # create an empty PSy layer module
        psy_module = ModuleGen(self.name)
        # include the kind_params module
        psy_module.add(UseGen(psy_module, name="kind_params_mod"))
        # include the field_mod module
        psy_module.add(UseGen(psy_module, name="field_mod"))
        self.invokes.gen_code(psy_module)
        return psy_module.root


class GOInvokes(Invokes):
    '''
    The GOcean specific invokes class. This passes the GOcean specific
    invoke class to the base class so it creates the one we require.

    :param alg_calls: The Invoke calls discovered in the Algorithm layer.
    :type alg_calls: OrderedDict of :py:class:`psyclone.parse.InvokeCall` \
        objects.
    :param psy: the PSy object containing this GOInvokes object.
    :type psy: :py:class:`psyclone.gocean1p0.GOPSy`

    '''
    def __init__(self, alg_calls, psy):
        self._0_to_n = GOInvoke(None, None, None)  # for pyreverse
        Invokes.__init__(self, alg_calls, GOInvoke, psy)

        index_offsets = []
        # Loop over all of the kernels in all of the invoke() calls
        # and check that they work on compatible grid-index offsets.
        # Strictly speaking this check should be done in the parsing
        # code since it is a check on the correctness of the meta-data.
        # However, that would require a fundamental change to the parsing
        # code since it requires information  on all of the invokes and
        # kernels in an application. Therefore it is much simpler to
        # do it here where we have easy access to that information.
        for invoke in self.invoke_list:
            for kern_call in invoke.schedule.coded_kernels():
                # We only care if the index offset is not offset_any (since
                # that is compatible with any other offset)
                if kern_call.index_offset != "go_offset_any":
                    # Loop over the offsets we've seen so far
                    for offset in index_offsets:
                        if offset != kern_call.index_offset:
                            raise GenerationError(
                                "Meta-data error in kernel {0}: "
                                "INDEX_OFFSET of '{1}' does not match that "
                                "({2}) of other kernels. This is not "
                                "supported.".format(kern_call.name,
                                                    kern_call.index_offset,
                                                    offset))
                    # Append the index-offset of this kernel to the list of
                    # those seen so far
                    index_offsets.append(kern_call.index_offset)

    def gen_code(self, parent):
        '''
        GOcean redefines the Invokes.gen_code() to start using the PSyIR
        backend when possible. In cases where the backend can not be used yet
        (e.g. OpenCL and PSyDataNodes) the parent class will be called. This
        is a temporary workaround to avoid modifying the generator file while
        other APIs still use the f2pygen module for code generation.
        Once the PSyIR backend has generated an output, this is added into a
        f2pygen PSyIRGen block in the f2pygen AST for each Invoke in the
        PSy layer.

        :param parent: the parent node in the f2pygen AST to which to add \
                       content.
        :type parent: `psyclone.f2pygen.ModuleGen`
        '''
        if self.invoke_list:
            # We just need one invoke as they all have a common root.
            invoke = self.invoke_list[0]

            # Lower the GOcean PSyIR to language level so it can be visited
            # by the backends
            invoke.schedule.root.lower_to_language_level()
            # Then insert it into a f2pygen AST as a PSyIRGen node.
            # Note that other routines besides the Invoke could have been
            # inserted during the lowering (e.g. module-inlined kernels),
            # so have to iterate over all current children of root.
            for child in invoke.schedule.root.children:
                parent.add(PSyIRGen(parent, child))


class GOInvoke(Invoke):
    '''
    The GOcean specific invoke class. This passes the GOcean specific
    schedule class to the base class so it creates the one we require.
    A set of GOcean infrastructure reserved names are also passed to
    ensure that there are no name clashes. Also overrides the gen_code
    method so that we generate GOcean specific invocation code and
    provides three methods which separate arguments that are arrays from
    arguments that are {integer, real} scalars.

    :param alg_invocation: Node in the AST describing the invoke call.
    :type alg_invocation: :py:class:`psyclone.parse.InvokeCall`
    :param int idx: The position of the invoke in the list of invokes \
        contained in the Algorithm.
    :param invokes: the Invokes object containing this GOInvoke \
        object.
    :type invokes: :py:class:`psyclone.gocean1p0.GOInvokes`

    '''
    def __init__(self, alg_invocation, idx, invokes):
        self._schedule = GOInvokeSchedule('name', None)  # for pyreverse
        Invoke.__init__(self, alg_invocation, idx, GOInvokeSchedule, invokes)

        if Config.get().distributed_memory:
            # Insert halo exchange calls
            for loop in self.schedule.loops():
                loop.create_halo_exchanges()

    @property
    def unique_args_arrays(self):
        ''' find unique arguments that are arrays (defined as those that are
            field objects as opposed to scalars or properties of the grid). '''
        result = []
        for call in self._schedule.kernels():
            for arg in call.arguments.args:
                if arg.argument_type == 'field' and arg.name not in result:
                    result.append(arg.name)
        return result

    @property
    def unique_args_iscalars(self):
        '''
        :returns: the unique arguments that are scalars of type integer \
                  (defined as those that are i_scalar 'space').
        :rtype: list of str.

        '''
        result = []
        for call in self._schedule.kernels():
            for arg in args_filter(call.arguments.args, arg_types=["scalar"],
                                   include_literals=False):
                if arg.space.lower() == "go_i_scalar" and \
                   arg.name not in result:
                    result.append(arg.name)
        return result

    def gen_code(self, parent):
        # pylint: disable=too-many-locals
        '''
        Generates GOcean specific invocation code (the subroutine called
        by the associated invoke call in the algorithm layer). This
        consists of the PSy invocation subroutine and the declaration of
        its arguments.

        :param parent: the node in the generated AST to which to add content.
        :type parent: :py:class:`psyclone.f2pygen.ModuleGen`

        '''
        # TODO 1010: GOcean doesn't use this method anymore and it can be
        # deleted, but some tests still call it directly.

        # Create the subroutine
        invoke_sub = SubroutineGen(parent, name=self.name,
                                   args=self.psy_unique_var_names)
        parent.add(invoke_sub)

        # Generate the code body of this subroutine
        self.schedule.gen_code(invoke_sub)

        # Add the subroutine argument declarations for fields
        if self.unique_args_arrays:
            my_decl_arrays = TypeDeclGen(invoke_sub, datatype="r2d_field",
                                         intent="inout",
                                         entity_decls=self.unique_args_arrays)
            invoke_sub.add(my_decl_arrays)

        # Add the subroutine argument declarations for integer and real scalars
        i_args = []
        for argument in self.schedule.symbol_table.argument_datasymbols:
            if argument.name in self.unique_args_iscalars:
                i_args.append(argument.name)

        if i_args:
            my_decl_iscalars = DeclGen(invoke_sub, datatype="INTEGER",
                                       intent="inout",
                                       entity_decls=i_args)
            invoke_sub.add(my_decl_iscalars)

        # Add remaining local scalar symbols using the symbol table
        for symbol in self.schedule.symbol_table.local_datasymbols:
            if isinstance(symbol.datatype, ScalarType):
                invoke_sub.add(DeclGen(
                    invoke_sub,
                    datatype=symbol.datatype.intrinsic.name,
                    entity_decls=[symbol.name]))


class GOInvokeSchedule(InvokeSchedule):
    ''' The GOcean specific InvokeSchedule sub-class. We call the base class
    constructor and pass it factories to create GO-specific calls to both
    user-supplied kernels and built-ins.

    :param str name: name of the Invoke.
    :param alg_calls: list of KernelCalls parsed from the algorithm layer.
    :type alg_calls: list of :py:class:`psyclone.parse.algorithm.KernelCall`
    :param reserved_names: optional list of names that are not allowed in the \
                           new InvokeSchedule SymbolTable.
    :type reserved_names: list of str
    :param parent: the parent of this node in the PSyIR.
    :type parent: :py:class:`psyclone.psyir.nodes.Node`

    '''
    # Textual description of the node.
    _text_name = "GOInvokeSchedule"

    def __init__(self, name, alg_calls, reserved_names=None, parent=None):
        InvokeSchedule.__init__(self, name, GOKernCallFactory,
                                GOBuiltInCallFactory,
                                alg_calls, reserved_names, parent=parent)


# pylint: disable=too-many-instance-attributes
class GOLoop(PSyLoop):
    ''' The GOcean specific PSyLoop class. This passes the GOcean specific
        single loop information to the base class so it creates the one we
        require. Adds a GOcean specific setBounds method which tells the loop
        what to iterate over. Need to harmonise with the topology_name method
        in the Dynamo api.

        :param parent: optional parent node (default None).
        :type parent: :py:class:`psyclone.psyir.nodes.Node`
        :param str loop_type: loop type - must be 'inner' or 'outer'.
        :param str field_name: name of the field this loop iterates on.
        :param str field_space: space of the field this loop iterates on.
        :param str iteration_space: iteration space of the loop.

        :raises GenerationError: if the loop is not inserted inside a \
            GOInvokeSchedule region.

    '''
    _bounds_lookup = {}

    def __init__(self, parent, loop_type="", field_name="", field_space="",
                 iteration_space="", index_offset=""):
        const = GOceanConstants()

        super().__init__(parent=parent,
                         valid_loop_types=const.VALID_LOOP_TYPES)

        # The following attributes are validated in the respective setters
        self.loop_type = loop_type
        self.field_name = field_name
        self.field_space = field_space
        self.iteration_space = iteration_space
        self.index_offset = index_offset

        # Check that the GOLoop is inside the GOcean PSy-layer
        if not self.ancestor(GOInvokeSchedule):
            raise GenerationError(
                "GOLoops must always be constructed with a parent which is"
                " inside (directly or indirectly) of a GOInvokeSchedule")

        # We set the loop variable name in the constructor so that it is
        # available when we're determining which vars should be OpenMP
        # PRIVATE (which is done *before* code generation is performed)
        if self.loop_type == "inner":
            tag = "contiguous_kidx"
            suggested_name = "i"
        elif self.loop_type == "outer":
            tag = "noncontiguous_kidx"
            suggested_name = "j"
        else:
            raise GenerationError(
                "Invalid loop type of '{0}'. Expected one of {1}".
                format(self._loop_type, const.VALID_LOOP_TYPES))

        # In the GOcean API the loop iteration variables are declared in the
        # Invoke routine scope in order to share them between all GOLoops.
        # This is important because some transformations/scripts work with
        # this assumption when moving or fusing loops.
        symtab = self.ancestor(InvokeSchedule).symbol_table
        try:
            self.variable = symtab.lookup_with_tag(tag)
        except KeyError:
            self.variable = symtab.new_symbol(
                suggested_name, tag, symbol_type=DataSymbol,
                datatype=INTEGER_TYPE)

        # Initialise bounds lookup map if it is not already
        if not GOLoop._bounds_lookup:
            GOLoop.setup_bounds()

    @staticmethod
    def create(parent, loop_type, field_name="", field_space="",
               iteration_space="", index_offset=""):
        '''
        Create a new instance of a GOLoop with the expected children to
        represent the bounds given by the loop properties.

        :param parent: parent node of this GOLoop.
        :type parent: :py:class:`psyclone.psyir.nodes.Node`
        :param str loop_type: loop type - must be 'inner' or 'outer'.
        :param str field_name: name of the field this loop iterates on.
        :param str field_space: space of the field this loop iterates on.
        :param str iteration_space: iteration space of the loop.
        :param str index_offset: the grid index offset used by the kernel(s) \
            within this loop.

        :returns: a new GOLoop node (with appropriate child nodes).
        :rtype: :py:class:`psyclone.gocean1p0.GOLoop`
        '''

        # Create loop node
        node = GOLoop(parent, loop_type, field_name, field_space,
                      iteration_space, index_offset)

        # Add start, stop, step and body and Loop children
        node.addchild(node.lower_bound())
        node.addchild(node.upper_bound())
        node.addchild(Literal("1", INTEGER_TYPE))
        node.addchild(Schedule())

        return node

    @property
    def field_space(self):
        '''
        :returns: the loop's field space (e.g. CU, CV...).
        :rtype: str
        '''
        return self._field_space

    @field_space.setter
    def field_space(self, my_field_space):
        ''' Sets new value for the field_space and updates the Loop bounds,
        if these exist, to match the given field_space.

        :param str my_field_space: new field_space value.

        :raises TypeError: if the provided field_space is not a string.
        :raises ValueError: if the provided field_space is not a valid GOcean \
                            field_space.

        '''
        # TODO 1393: This could call the super setter if the validations are
        # generic
        if not isinstance(my_field_space, six.string_types):
            raise TypeError(
                "Field space must be a 'str' but found '{0}' instead.".
                format(type(my_field_space).__name__))
        valid_fs = GOceanConstants().VALID_FIELD_GRID_TYPES + ['']
        if my_field_space not in valid_fs:
            raise ValueError(
                "Invalid string '{0}' provided for a GOcean field_space. The "
                "valid values are {1}".format(my_field_space, valid_fs))

        self._field_space = my_field_space
        if len(self.children) > 1:
            self.start_expr.replace_with(self.lower_bound())
        if len(self.children) > 2:
            self.stop_expr.replace_with(self.upper_bound())

    @property
    def iteration_space(self):
        '''
        :returns: the loop's iteration space (e.g. 'go_internal_pts', \
                  'go_all_pts', ...).
        :rtype: str
        '''
        return self._iteration_space

    @iteration_space.setter
    def iteration_space(self, it_space):
        ''' Sets new value for the iteration_space and updates the Loop bounds,
        if these exist, to match the given iteration_space.

        :param str it_space: new iteration_space value.

        :raises TypeError: if the provided it_space is not a string.

        '''
        if not isinstance(it_space, six.string_types):
            raise TypeError(
                "Iteration space must be a 'str' but found '{0}' instead.".
                format(type(it_space).__name__))

        # TODO 1393: We could validate also the value, but at the moment there
        # are some ambiguities to resolve.

        self._iteration_space = it_space
        if len(self.children) > 1:
            self.start_expr.replace_with(self.lower_bound())
        if len(self.children) > 2:
            self.stop_expr.replace_with(self.upper_bound())

    @property
    def bounds_lookup(self):
        '''
        :returns: the GOcean loop bounds lookup table. This is a \
                  5-dimensional dictionary with index-offset, field-space, \
                  iteration-space, loop-type, and boundary-side lookup keys \
                  which provides information about how to construct the \
                  loop boundaries for a kernel with such parameters.
        :rtype: dict
        '''
        return self._bounds_lookup

    # -------------------------------------------------------------------------
    def _halo_read_access(self, arg):
        '''Determines whether the supplied argument has (or might have) its
        halo data read within this loop. Returns True if it does, or if
        it might and False if it definitely does not.

        :param arg: an argument contained within this loop.
        :type arg: :py:class:`psyclone.gocean1p0.GOKernelArgument`

        :return: True if the argument reads, or might read from the \
                 halo and False otherwise.
        :rtype: bool

        '''
        return arg.argument_type == 'field' and arg.stencil.has_stencil and \
            arg.access in [AccessType.READ, AccessType.READWRITE,
                           AccessType.INC]

    def create_halo_exchanges(self):
        '''Add halo exchanges before this loop as required by fields within
        this loop. The PSyIR insertion logic is coded in the _add_halo_exchange
        helper method. '''

        for halo_field in self.unique_fields_with_halo_reads():
            # for each unique field in this loop that has its halo
            # read, find the previous update of this field.
            prev_arg_list = halo_field.backward_write_dependencies()
            if not prev_arg_list:
                # field has no previous dependence so create new halo
                # exchange(s) as we don't know the state of the fields
                # halo on entry to the invoke
                # TODO 856: If dl_es_inf supported an is_dirty flag, we could
                # be more selective on which HaloEx are needed. This
                # function then will be the same as in LFRic and therefore
                # the code can maybe be generalised.
                self._add_halo_exchange(halo_field)
            else:
                prev_node = prev_arg_list[0].call
                if not isinstance(prev_node, HaloExchange):
                    # Previous dependence is not a halo exchange so one needs
                    # to be added to satisfy the dependency in distributed
                    # memory.
                    self._add_halo_exchange(halo_field)

    def _add_halo_exchange(self, halo_field):
        '''An internal helper method to add the halo exchange call immediately
        before this loop using the halo_field argument for the associated
        field information.

        :param halo_field: the argument requiring a halo exchange
        :type halo_field: :py:class:`psyclone.gocean1p0.GOKernelArgument`

        '''
        exchange = GOHaloExchange(halo_field, parent=self.parent)
        self.parent.children.insert(self.position, exchange)

    # -------------------------------------------------------------------------
    @staticmethod
    def setup_bounds():
        '''Populates the GOLoop._bounds_lookup dictionary. This is
        used by PSyclone to look up the loop boundaries for each loop
        it creates.

        '''
        const = GOceanConstants()
        for grid_offset in const.SUPPORTED_OFFSETS:
            GOLoop._bounds_lookup[grid_offset] = {}
            for gridpt_type in const.VALID_FIELD_GRID_TYPES:
                GOLoop._bounds_lookup[grid_offset][gridpt_type] = {}
                for itspace in const.VALID_ITERATES_OVER:
                    GOLoop._bounds_lookup[grid_offset][gridpt_type][
                        itspace] = {}

        # Loop bounds for a mesh with NE offset
        GOLoop._bounds_lookup['go_offset_ne']['go_ct']['go_all_pts'] = \
            {'inner': {'start': "{start}-1", 'stop': "{stop}+1"},
             'outer': {'start': "{start}-1", 'stop': "{stop}+1"}}
        GOLoop._bounds_lookup['go_offset_ne']['go_ct']['go_internal_pts'] = \
            {'inner': {'start': "{start}", 'stop': "{stop}"},
             'outer': {'start': "{start}", 'stop': "{stop}"}}
        GOLoop._bounds_lookup['go_offset_ne']['go_cu']['go_all_pts'] = \
            {'inner': {'start': "{start}-1", 'stop': "{stop}"},
             'outer': {'start': "{start}-1", 'stop': "{stop}+1"}}
        GOLoop._bounds_lookup['go_offset_ne']['go_cu']['go_internal_pts'] = \
            {'inner': {'start': "{start}", 'stop': "{stop}-1"},
             'outer': {'start': "{start}", 'stop': "{stop}"}}
        GOLoop._bounds_lookup['go_offset_ne']['go_cv']['go_all_pts'] = \
            {'inner': {'start': "{start}-1", 'stop': "{stop}+1"},
             'outer': {'start': "{start}-1", 'stop': "{stop}"}}
        GOLoop._bounds_lookup['go_offset_ne']['go_cv']['go_internal_pts'] = \
            {'inner': {'start': "{start}", 'stop': "{stop}"},
             'outer': {'start': "{start}", 'stop': "{stop}-1"}}
        GOLoop._bounds_lookup['go_offset_ne']['go_cf']['go_all_pts'] = \
            {'inner': {'start': "{start}-1", 'stop': "{stop}"},
             'outer': {'start': "{start}-1", 'stop': "{stop}"}}
        GOLoop._bounds_lookup['go_offset_ne']['go_cf']['go_internal_pts'] = \
            {'inner': {'start': "{start}-1", 'stop': "{stop}-1"},
             'outer': {'start': "{start}-1", 'stop': "{stop}-1"}}
        # Loop bounds for a mesh with SE offset
        GOLoop._bounds_lookup['go_offset_sw']['go_ct']['go_all_pts'] = \
            {'inner': {'start': "{start}-1", 'stop': "{stop}+1"},
             'outer': {'start': "{start}-1", 'stop': "{stop}+1"}}
        GOLoop._bounds_lookup['go_offset_sw']['go_ct']['go_internal_pts'] = \
            {'inner': {'start': "{start}", 'stop': "{stop}"},
             'outer': {'start': "{start}", 'stop': "{stop}"}}
        GOLoop._bounds_lookup['go_offset_sw']['go_cu']['go_all_pts'] = \
            {'inner': {'start': "{start}-1", 'stop': "{stop}+1"},
             'outer': {'start': "{start}-1", 'stop': "{stop}+1"}}
        GOLoop._bounds_lookup['go_offset_sw']['go_cu']['go_internal_pts'] = \
            {'inner': {'start': "{start}", 'stop': "{stop}+1"},
             'outer': {'start': "{start}", 'stop': "{stop}"}}
        GOLoop._bounds_lookup['go_offset_sw']['go_cv']['go_all_pts'] = \
            {'inner': {'start': "{start}-1", 'stop': "{stop}+1"},
             'outer': {'start': "{start}-1", 'stop': "{stop}+1"}}
        GOLoop._bounds_lookup['go_offset_sw']['go_cv']['go_internal_pts'] = \
            {'inner': {'start': "{start}", 'stop': "{stop}"},
             'outer': {'start': "{start}", 'stop': "{stop}+1"}}
        GOLoop._bounds_lookup['go_offset_sw']['go_cf']['go_all_pts'] = \
            {'inner': {'start': "{start}-1", 'stop': "{stop}+1"},
             'outer': {'start': "{start}-1", 'stop': "{stop}+1"}}
        GOLoop._bounds_lookup['go_offset_sw']['go_cf']['go_internal_pts'] = \
            {'inner': {'start': "{start}", 'stop': "{stop}+1"},
             'outer': {'start': "{start}", 'stop': "{stop}+1"}}
        # For offset 'any'
        for gridpt_type in const.VALID_FIELD_GRID_TYPES:
            for itspace in const.VALID_ITERATES_OVER:
                GOLoop._bounds_lookup['go_offset_any'][gridpt_type][itspace] =\
                    {'inner': {'start': "{start}-1", 'stop': "{stop}"},
                     'outer': {'start': "{start}-1", 'stop': "{stop}"}}
        # For 'every' grid-point type
        for offset in const.SUPPORTED_OFFSETS:
            for itspace in const.VALID_ITERATES_OVER:
                GOLoop._bounds_lookup[offset]['go_every'][itspace] = \
                    {'inner': {'start': "{start}-1", 'stop': "{stop}+1"},
                     'outer': {'start': "{start}-1", 'stop': "{stop}+1"}}

    # -------------------------------------------------------------------------
    @staticmethod
    def add_bounds(bound_info):
        # pylint: disable=too-many-locals
        '''
        Adds a new iteration space to PSyclone. An iteration space in the
        gocean1.0 API is for a certain offset type and field type. It defines
        the loop boundaries for the outer and inner loop. The format is a
        ":" separated tuple:

        >>> bound_info = offset-type:field-type:iteration-space:outer-start:
                         outer-stop:inner-start:inner-stop

        Example:

        >>> bound_info = go_offset_ne:go_ct:go_all_pts:
                         {start}-1:{stop}+1:{start}:{stop}

        The expressions {start} and {stop} will be replaced with the loop
        indices that correspond to the inner points (i.e. non-halo or
        boundary points) of the field. So the index {start}-1 is actually
        on the halo / boundary.

        :param str bound_info: A string that contains a ":" separated \
                               tuple with the iteration space definition.

        :raises ValueError: if bound_info is not a string.
        :raises ConfigurationError: if bound_info is not formatted correctly.

        '''
        if not isinstance(bound_info, str):
            raise InternalError("The parameter 'bound_info' must be a string, "
                                "got '{0}' (type {1})"
                                .format(bound_info, type(bound_info)))

        data = bound_info.split(":")
        if len(data) != 7:
            raise ConfigurationError("An iteration space must be in the form "
                                     "\"offset-type:field-type:"
                                     "iteration-space:outer-start:"
                                     "outer-stop:inner-start:inner-stop\"\n"
                                     "But got \"{0}\"".format(bound_info))

        if not GOLoop._bounds_lookup:
            GOLoop.setup_bounds()

        # Check that all bound specifications (min and max index) are valid.
        # ------------------------------------------------------------------
        # Regular expression that finds stings surrounded by {}
        bracket_regex = re.compile("{[^}]+}")
        for bound in data[3:7]:
            all_expr = bracket_regex.findall(bound)
            for bracket_expr in all_expr:
                if bracket_expr not in ["{start}", "{stop}"]:
                    raise ConfigurationError("Only '{{start}}' and '{{stop}}' "
                                             "are allowed as bracketed "
                                             "expression in an iteration "
                                             "space. But got "
                                             "{0}".format(bracket_expr))

        # We need to make sure the fparser is properly initialised, which
        # typically has not yet happened when the config file is read.
        # Otherwise the Nonlabel_Do_Stmt cannot parse valid expressions.
        ParserFactory().create(std="f2008")

        # Test both the outer loop indices (index 3 and 4) and inner
        # indices (index 5 and 6):
        for bound in data[3:7]:
            do_string = "do i=1, {0}".format(bound)
            # Now replace any {start}/{stop} expression in the loop
            # with a valid integer value:
            do_string = do_string.format(start='15', stop='25')
            # Check if the do loop can be parsed as a nonlabel do loop
            try:
                _ = Nonlabel_Do_Stmt(do_string)
            except NoMatchError as err:
                six.raise_from(
                    ConfigurationError("Expression '{0}' is not a "
                                       "valid do loop boundary. Error "
                                       "message: '{1}'."
                                       .format(bound, str(err))), err)

        # All tests successful, so add the new bounds:
        # --------------------------------------------
        current_bounds = GOLoop._bounds_lookup   # Shortcut
        # Check offset-type exists
        if not data[0] in current_bounds:
            current_bounds[data[0]] = {}

        # Check field-type exists
        if not data[1] in current_bounds[data[0]]:
            current_bounds[data[0]][data[1]] = {}

        const = GOceanConstants()
        # Check iteration space exists:
        if not data[2] in current_bounds[data[0]][data[1]]:
            current_bounds[data[0]][data[1]][data[2]] = {}
            const.VALID_ITERATES_OVER.append(data[2])

        current_bounds[data[0]][data[1]][data[2]] = \
            {'outer': {'start': data[3], 'stop': data[4]},
             'inner': {'start': data[5], 'stop': data[6]}}

    def get_custom_bound_string(self, side):
        '''
        Get the string that represents a customized custom bound for this
        GOLoop (provided by the add_bounds() method). It can provide the
        'start' or 'stop' side of the bounds.

        :param str side: 'start' or 'stop' side of the bound.

        :returns: the string that represents the loop bound.
        :rtype: str

        :raises GenerationError: if this node can not find a field in \
            the Invoke to be the base of the infrastructure call.
        :raises GenerationError: if no expression is known to obtain the \
            boundaries for a loop of this characteristics, because they \
            are not in the GOcean lookup table or the loop type is not \
            `inner` or `outer`.
        '''
        api_config = Config.get().api_conf("gocean1.0")
        # Get a field argument from the argument list
        field = None
        invoke = self.ancestor(InvokeSchedule)
        if invoke:
            for arg in invoke.symbol_table.argument_list:
                if isinstance(arg.datatype, DataTypeSymbol):
                    if arg.datatype.name == "r2d_field":
                        field = arg
                        break

        if field is None:
            raise GenerationError(
                "Cannot generate custom loop bound for loop {0}. Couldn't"
                " find any suitable field.".format(str(self)))

        if self.loop_type == "inner":
            prop_access = api_config.grid_properties["go_grid_xstop"]
        elif self.loop_type == "outer":
            prop_access = api_config.grid_properties["go_grid_ystop"]
        else:
            raise GenerationError(
                "Invalid loop type of '{0}'. Expected one of {1}".
                format(self.loop_type, GOceanConstants().VALID_LOOP_TYPES))

        stop_expr = prop_access.fortran.format(field.name)
        try:
            bound = self.bounds_lookup[self.index_offset][self.field_space][
                self.iteration_space][self.loop_type][side].format(
                    start='2', stop=stop_expr)
        except KeyError as err:
            six.raise_from(GenerationError(
                "Cannot generate custom loop bound for a loop with an index-"
                "offset of '{0}', a field-space of '{1}', an iteration-space "
                "of '{2}' and a loop-type of '{3}', for the side '{4}' because"
                " this keys combination does not exist in the "
                "GOLoop.bounds_lookup table."
                "".format(self.index_offset, self.field_space,
                          self.iteration_space, self.loop_type, side)), err)

        return bound

    # -------------------------------------------------------------------------
    def _grid_property_psyir_expression(self, grid_property):
        '''
        Create a PSyIR reference expression using the supplied grid-property
        information (which will have been read from the config file).

        :param str grid_property: the property of the grid for which to \
            create a reference. This is the format string read from the \
            config file or just a simple name.

        :returns: the PSyIR expression for the grid-property access.
        :rtype: :py:class:`psyclone.psyir.nodes.Reference` or sub-class

        '''
        members = grid_property.split("%")
        if len(members) == 1:
            # We don't have a derived-type reference so create a Reference to
            # a data symbol.
            try:
                sym = self.scope.symbol_table.lookup(members[0])
            except KeyError:
                sym = self.scope.symbol_table.new_symbol(
                    members[0], symbol_type=DataSymbol, datatype=INTEGER_TYPE)
            return Reference(sym, parent=self)

        if members[0] != "{0}":
            raise NotImplementedError(
                "Supplied grid property is a derived-type reference but does "
                "not begin with '{{0}}': '{0}'".format(grid_property))

        fld_sym = self.scope.symbol_table.lookup(self.field_name)
        return StructureReference.create(fld_sym, members[1:])

    def upper_bound(self):
        ''' Creates the PSyIR of the upper bound of this loop.

        :returns: the PSyIR for the upper bound of this loop.
        :rtype: :py:class:`psyclone.psyir.nodes.Node`

        '''
        if self.field_space == "go_every":
            # Bounds are independent of the grid-offset convention in use
            # We look-up the upper bounds by enquiring about the SIZE of
            # the array itself
            stop = BinaryOperation(BinaryOperation.Operator.SIZE)
            # Use the data property to access the member of the field that
            # contains the actual grid points.
            api_config = Config.get().api_conf("gocean1.0")
            sref = self._grid_property_psyir_expression(
                api_config.grid_properties["go_grid_data"].fortran)
            stop.addchild(sref)
            if self._loop_type == "inner":
                stop.addchild(Literal("1", INTEGER_TYPE, parent=stop))
            elif self._loop_type == "outer":
                stop.addchild(Literal("2", INTEGER_TYPE, parent=stop))
            return stop

        # Loop bounds are pulled from a infrastructure call from a field
        # object. For 'go_internal_pts' and 'go_all_points' we use the
        # 'internal' and 'whole' structures respectively. For other
        # iteration_spaces we look if a custom expression is defined in the
        # lookup table.
        props = Config.get().api_conf("gocean1.0").grid_properties
        if self.iteration_space.lower() == "go_internal_pts":
            return self._grid_property_psyir_expression(
                props[f"go_grid_internal_{self._loop_type}_stop"].fortran)
        if self.iteration_space.lower() == "go_all_pts":
            return self._grid_property_psyir_expression(
                props[f"go_grid_whole_{self._loop_type}_stop"].fortran)
        bound_str = self.get_custom_bound_string("stop")
        return FortranReader().psyir_from_expression(
                    bound_str, self.ancestor(GOInvokeSchedule).symbol_table)

    def lower_bound(self):
        ''' Returns the lower bound of this loop as a string.

        :returns: root of PSyIR sub-tree describing this lower bound.
        :rtype: :py:class:`psyclone.psyir.nodes.Node`

        '''
        if self.field_space == "go_every":
            # Bounds are independent of the grid-offset convention in use
            return Literal("1", INTEGER_TYPE)

        # Loop bounds are pulled from a infrastructure call from a field
        # object. For 'go_internal_pts' and 'go_all_points' we use the
        # 'internal' and 'whole' structures respectively. For other
        # iteration_spaces we look if a custom expression is defined in the
        # lookup table.
        props = Config.get().api_conf("gocean1.0").grid_properties
        if self.iteration_space.lower() == "go_internal_pts":
            return self._grid_property_psyir_expression(
                props["go_grid_{0}_{1}_start".format(
                    "internal", self._loop_type)].fortran)
        if self.iteration_space.lower() == "go_all_pts":
            return self._grid_property_psyir_expression(
                props["go_grid_{0}_{1}_start".format(
                    "whole", self._loop_type)].fortran)
        bound_str = self.get_custom_bound_string("start")
        return FortranReader().psyir_from_expression(
                    bound_str, self.ancestor(GOInvokeSchedule).symbol_table)

    def _validate_loop(self):
        ''' Validate that the GOLoop has all necessary boundaries information
        to lower or gen_code to f2pygen.

        :raises GenerationError: if we can't find an enclosing Schedule.
        :raises GenerationError: if this loop does not enclose a Kernel.
        :raises GenerationError: if constant loop bounds are enabled but are \
                                 not supported for the current grid offset.
        :raises GenerationError: if the kernels within this loop expect \
                                 different different grid offsets.

        '''
        # Our schedule holds the names to use for the loop bounds.
        # Climb up the tree looking for our enclosing GOInvokeSchedule
        schedule = self.ancestor(GOInvokeSchedule)
        if schedule is None:
            raise GenerationError("Cannot find a GOInvokeSchedule ancestor "
                                  "for this GOLoop.")

        # Walk down the tree looking for a kernel so that we can
        # look-up what index-offset convention we are to use
        go_kernels = self.walk(GOKern)
        if not go_kernels:
            raise GenerationError("Cannot find the "
                                  "GOcean Kernel enclosed by this loop")
        index_offset = go_kernels[0].index_offset

        # Check that all kernels enclosed by this loop expect the same
        # grid offset
        for kernel in go_kernels:
            if kernel.index_offset != index_offset:
                raise GenerationError("All Kernels must expect the same "
                                      "grid offset but kernel '{0}' has offset"
                                      " '{1}' which does not match '{2}'.".
                                      format(kernel.name,
                                             kernel.index_offset,
                                             index_offset))

    def gen_code(self, parent):
        ''' Create the f2pygen AST for this loop (and update the PSyIR
        representing the loop bounds if necessary).

        :param parent: the node in the f2pygen AST to which to add content.
        :type parent: :py:class:`psyclone.f2pygen.SubroutineGen`

        '''
        # Check that it is a properly formed GOLoop
        self._validate_loop()

        super().gen_code(parent)


# pylint: disable=too-few-public-methods
class GOBuiltInCallFactory():
    ''' A GOcean-specific built-in call factory. No built-ins
        are supported in GOcean at the moment. '''

    @staticmethod
    def create():
        ''' Placeholder to create a GOocean-specific built-in call.
        This will require us to create a doubly-nested loop and then create
        the body of the particular built-in operation. '''
        raise GenerationError(
            "Built-ins are not supported for the GOcean 1.0 API")


# pylint: disable=too-few-public-methods
class GOKernCallFactory():
    ''' A GOcean-specific kernel-call factory. A standard kernel call in
    GOcean consists of a doubly-nested loop (over i and j) and a call to
    the user-supplied kernel routine. '''
    @staticmethod
    def create(call, parent=None):
        ''' Create a new instance of a call to a GO kernel. Includes the
        looping structure as well as the call to the kernel itself.

        :param parent: node where the kernel call structure will be inserted.
        :type parent: :py:class:`psyclone.psyir.nodes.Node`

        :returns: new PSyIR tree representing the kernel call loop.
        :rtype: :py:class:`psyclone.gocean1p0.GOLoop`

        '''
        # Add temporary parent as the GOKern constructor needs to find its
        # way to the top-level InvokeSchedule but we still don't have the
        # PSyIR loops to place it in the appropriate place. We can't create
        # the loops first because those depend on information provided by
        # this kernel.
        gocall = GOKern(call, parent=parent)

        # Determine Loop information from the enclosed Kernel
        iteration_space = gocall.iterates_over
        field_space = gocall.arguments.iteration_space_arg().function_space
        field_name = gocall.arguments.iteration_space_arg().name
        index_offset = gocall.index_offset

        # Create the double loop structure
        outer_loop = GOLoop.create(loop_type="outer",
                                   iteration_space=iteration_space,
                                   field_space=field_space,
                                   field_name=field_name,
                                   index_offset=index_offset,
                                   parent=parent)
        inner_loop = GOLoop.create(loop_type="inner",
                                   iteration_space=iteration_space,
                                   field_space=field_space,
                                   field_name=field_name,
                                   index_offset=index_offset,
                                   parent=outer_loop.loop_body)
        outer_loop.loop_body.addchild(inner_loop)
        # Remove temporary parent
        # pylint: disable=protected-access
        gocall._parent = None
        inner_loop.loop_body.addchild(gocall)
        return outer_loop


class GOKern(CodedKern):
    '''
    Stores information about GOcean Kernels as specified by the Kernel
    metadata. Uses this information to generate appropriate PSy layer
    code for the Kernel instance. Specialises the gen_code method to
    create the appropriate GOcean specific kernel call.

    :param call: information on the way in which this kernel is called \
                 from the Algorithm layer.
    :type call: :py:class:`psyclone.parse.algorithm.KernelCall`
    :param parent: optional node where the kernel call will be inserted.
    :type parent: :py:class:`psyclone.psyir.nodes.Node`

    '''
    def __init__(self, call, parent=None):
        super(GOKern, self).__init__(GOKernelArguments, call, parent,
                                     check=False)
        # Pull out the grid index-offset that this kernel expects and
        # store it here. This is used to check that all of the kernels
        # invoked by an application are using compatible index offsets.
        self._index_offset = call.ktype.index_offset

    @staticmethod
    def _format_access(var_name, var_value, depth):
        '''This function creates an index-expression: if the value is
        negative, it returns 'varname-depth', if the value is positive,
        it returns 'varname+depth', otherwise it just returns 'varname'.
        This is used to create artificial stencil accesses for GOKernels.
        TODO #845: Return a proper PSyIR expression instead of a string.

        :param str var_name: name of the variable.
        :param int var_value: value of the variable, which determines the \
            direction (adding or subtracting depth).
        :param int depth: the depth of the access (>0).

        :returns: the index expression for an access in the given direction.
        :rtype: str

        '''
        if var_value < 0:
            return var_name + str(-depth)
        if var_value > 0:
            return var_name + "+" + str(depth)
        return var_name

    def _record_stencil_accesses(self, signature, arg, var_accesses):
        '''This function adds accesses to a field depending on the
        meta-data declaration for this argument (i.e. accounting for
        any stencil accesses).

        :param signature: signature of the variable.
        :type signature: :py:class:`psyclone.core.Signature`
        :param arg:  the meta-data information for this argument.
        :type arg: :py:class:`psyclone.gocean1p0.GOKernelArgument`
        :param var_accesses: VariablesAccessInfo instance that stores the\
            information about the field accesses.
        :type var_accesses: \
            :py:class:`psyclone.core.access_info.VariablesAccessInfo`

        '''
        # Query each possible stencil direction and add a corresponding
        # variable accesses. Note that if (i,j) is accessed, the depth
        # returned will be 1, so one access to (i,j) is added.
        for j in [-1, 0, 1]:
            for i in [-1, 0, 1]:
                depth = arg.stencil.depth(i, j)
                for current_depth in range(1, depth+1):
                    i_expr = GOKern._format_access("i", i, current_depth)
                    j_expr = GOKern._format_access("j", j, current_depth)
                    var_accesses.add_access(signature, arg.access,
                                            self, [i_expr, j_expr])

    def reference_accesses(self, var_accesses):
        '''Get all variable access information. All accesses are marked
        according to the kernel metadata.

        :param var_accesses: VariablesAccessInfo instance that stores the\
            information about variable accesses.
        :type var_accesses: \
            :py:class:`psyclone.core.access_info.VariablesAccessInfo`

        '''
        # Grid properties are accessed using one of the fields. This stores
        # the field used to avoid repeatedly determining the best field:
        field_for_grid_property = None
        for arg in self.arguments.args:
            if arg.argument_type == "grid_property":
                if not field_for_grid_property:
                    field_for_grid_property = \
                        self._arguments.find_grid_access()
                var_name = arg.dereference(field_for_grid_property.name)
            else:
                var_name = arg.name

            signature = Signature(var_name.split("%"))
            if arg.is_scalar:
                # The argument is only a variable if it is not a constant:
                if not arg.is_literal:
                    var_accesses.add_access(signature, arg.access, self)
            else:
                if arg.argument_type == "field":
                    # Now add 'artificial' accesses to this field depending
                    # on meta-data (access-mode and stencil information):
                    self._record_stencil_accesses(signature, arg,
                                                  var_accesses)
                else:
                    # In case of an array for now add an arbitrary array
                    # reference to (i,j) so it is properly recognised as
                    # an array access.
                    var_accesses.add_access(signature, arg.access,
                                            self, ["i", "j"])
        super(GOKern, self).reference_accesses(var_accesses)
        var_accesses.next_location()

    def load(self, call, parent=None):
        '''
        Populate the state of this GOKern object.

        :param call: information on the way in which this kernel is called \
                     from the Algorithm layer.
        :type call: :py:class:`psyclone.parse.algorithm.KernelCall`
        :param parent: the parent of this Kernel node in the PSyIR.
        :type parent: :py:class:`psyclone.gocean1p0.GOLoop`

        '''
        super(GOKern, self).__init__(GOKernelArguments, call, parent,
                                     check=False)

        # Pull out the grid index-offset that this kernel expects and
        # store it here. This is used to check that all of the kernels
        # invoked by an application are using compatible index offsets.
        self._index_offset = call.ktype.index_offset

    def local_vars(self):
        '''Return a list of the variable (names) that are local to this loop
        (and must therefore be e.g. threadprivate if doing OpenMP)

        '''
        return []

    @property
    def index_offset(self):
        ''' The grid index-offset convention that this kernel expects '''
        return self._index_offset

    def get_kernel_schedule(self):
        '''
        Returns a PSyIR Schedule representing the GOcean kernel code.

        :return: Schedule representing the kernel code.
        :rtype: :py:class:`psyclone.gocean1p0.GOKernelSchedule`

        :raises GenerationError: if more than one match for the supplied \
            kernel is found in the associated Fortran code.

        '''
        if self._kern_schedule is None:
            astp = Fparser2Reader()
            schedules = astp.get_routine_schedules(self.name, self.ast)
            if len(schedules) > 1:
                raise GenerationError(
                    f"The GOcean API only supports a 1-to-1 mapping between "
                    f"kernel name and implementation but found "
                    f"{len(schedules)} routines for kernel '{self.name}'.")
            sched = schedules[0]
            # This is really raising the PSyIR to GO PSyIR and should be part
            # of a transformation TODO.
            gotable = GOSymbolTable.create_from_table(sched.symbol_table)
            gokernsched = GOKernelSchedule(sched.name,
                                           symbol_table=gotable.detach())
            for child in sched.pop_all_children():
                gokernsched.addchild(child)
            sched.replace_with(gokernsched)
            self._kern_schedule = gokernsched
            # TODO: Validate kernel with metadata (issue #288).
        return self._kern_schedule


class GOFparser2Reader(Fparser2Reader):
    '''
    TODO - remove this class?

    Sub-classes the Fparser2Reader with GOcean 1.0 specific
    functionality.
    '''
    @staticmethod
    def _create_schedule(name):
        '''
        Create an empty KernelSchedule.

        :param str name: Name of the subroutine represented by the kernel.
        :returns: New GOKernelSchedule empty object.
        :rtype: py:class:`psyclone.gocean1p0.GOKernelSchedule`
        '''
        return GOKernelSchedule(name)


class GOKernelArguments(Arguments):
    '''Provides information about GOcean kernel-call arguments
    collectively, as specified by the kernel argument metadata. This
    class ensures that initialisation is performed correctly. It also
    overrides the iteration_space_arg method to supply a
    GOcean-specific dictionary for the mapping of argument-access
    types.

    :param call: the kernel meta-data for which to extract argument info.
    :type call: :py:class:`psyclone.parse.KernelCall`
    :param parent_call: the kernel-call object.
    :type parent_call: :py:class:`psyclone.gocean1p0.GOKern`
    :param bool check: whether to check for consistency between the \
        kernel metadata and the algorithm layer. Defaults to \
        True. Currently does nothing in this API.

    '''
    def __init__(self, call, parent_call, check=True):
        if False:  # pylint: disable=using-constant-test
            self._0_to_n = GOKernelArgument(None, None, None)  # for pyreverse
        Arguments.__init__(self, parent_call)

        self._args = []
        # Loop over the kernel arguments obtained from the meta data
        for (idx, arg) in enumerate(call.ktype.arg_descriptors):
            # arg is a GO1p0Descriptor object
            if arg.argument_type == "grid_property":
                # This is an argument supplied by the psy layer
                self._args.append(GOKernelGridArgument(arg, parent_call))
            elif arg.argument_type == "scalar" or arg.argument_type == "field":
                # This is a kernel argument supplied by the Algorithm layer
                self._args.append(GOKernelArgument(arg, call.args[idx],
                                                   parent_call))
            else:
                raise ParseError("Invalid kernel argument type. Found '{0}' "
                                 "but must be one of {1}".
                                 format(arg.argument_type,
                                        ["grid_property", "scalar", "field"]))
        self._dofs = []

    def raw_arg_list(self):
        '''
        :returns: a list of all of the actual arguments to the \
                  kernel call.
        :rtype: list of str

        :raises GenerationError: if the kernel requires a grid property \
                                 but has no field arguments.
        :raises InternalError: if we encounter a kernel argument with an \
                               unrecognised type.
        '''
        if self._raw_arg_list:
            return self._raw_arg_list

        # Before we do anything else, go through the arguments and
        # determine the best one from which to obtain the grid properties.
        grid_arg = self.find_grid_access()

        # A GOcean 1.0 kernel always requires the [i,j] indices of the
        # grid-point that is to be updated
        arguments = ["i", "j"]
        for arg in self._args:

            if arg.argument_type == "scalar":
                # Scalar arguments require no de-referencing
                arguments.append(arg.name)
            elif arg.argument_type == "field":
                # Field objects are Fortran derived-types
                api_config = Config.get().api_conf("gocean1.0")
                # TODO: #676 go_grid_data is actually a field property
                data = api_config.grid_properties["go_grid_data"].fortran\
                    .format(arg.name)
                arguments.append(data)
            elif arg.argument_type == "grid_property":
                # Argument is a property of the grid which we can access via
                # the grid member of any field object.
                # We use the most suitable field as chosen above.
                if grid_arg is None:
                    raise GenerationError(
                        "Error: kernel {0} requires grid property {1} but "
                        "does not have any arguments that are fields".
                        format(self._parent_call.name, arg.name))
                arguments.append(arg.dereference(grid_arg.name))
            else:
                raise InternalError("Kernel {0}, argument {1} has "
                                    "unrecognised type: '{2}'".
                                    format(self._parent_call.name, arg.name,
                                           arg.argument_type))
        self._raw_arg_list = arguments
        return self._raw_arg_list

    def psyir_expressions(self):
        '''
        :returns: the PSyIR expressions representing this Argument list.
        :rtype: list of :py:class:`psyclone.psyir.nodes.Node`

        '''
        symtab = self._parent_call.scope.symbol_table
        symbol1 = symtab.lookup_with_tag("contiguous_kidx")
        symbol2 = symtab.lookup_with_tag("noncontiguous_kidx")
        return ([Reference(symbol1), Reference(symbol2)] +
                [arg.psyir_expression() for arg in self.args])

    def find_grid_access(self):
        '''
        Determine the best kernel argument from which to get properties of
        the grid. For this, an argument must be a field (i.e. not
        a scalar) and must be supplied by the algorithm layer
        (i.e. not a grid property). If possible it should also be
        a field that is read-only as otherwise compilers can get
        confused about data dependencies and refuse to SIMD
        vectorise.
        :returns: the argument object from which to get grid properties.
        :rtype: :py:class:`psyclone.gocean1p0.GOKernelArgument` or None
        '''
        for access in [AccessType.READ, AccessType.READWRITE,
                       AccessType.WRITE]:
            for arg in self._args:
                if arg.argument_type == "field" and arg.access == access:
                    return arg
        # We failed to find any kernel argument which could be used
        # to access the grid properties. This will only be a problem
        # if the kernel requires a grid-property argument.
        return None

    @property
    def dofs(self):
        ''' Currently required for invoke base class although this makes no
            sense for GOcean. Need to refactor the Invoke base class and
            remove the need for this property (#279). '''
        return self._dofs

    @property
    def acc_args(self):
        '''
        Provide the list of references (both objects and arrays) that must
        be present on an OpenACC device before the kernel associated with
        this Arguments object may be launched.

        :returns: list of (Fortran) quantities
        :rtype: list of str
        '''
        arg_list = []

        # First off, specify the field object which we will de-reference in
        # order to get any grid properties (if this kernel requires them).
        # We do this as some compilers do less optimisation if we get (read-
        # -only) grid properties from a field object that has read-write
        # access.
        grid_fld = self.find_grid_access()
        grid_ptr = grid_fld.name + "%grid"
        api_config = Config.get().api_conf("gocean1.0")
        # TODO: #676 go_grid_data is actually a field property
        data_fmt = api_config.grid_properties["go_grid_data"].fortran
        arg_list.extend([grid_fld.name, data_fmt.format(grid_fld.name)])
        for arg in self._args:
            if arg.argument_type == "scalar":
                arg_list.append(arg.name)
            elif arg.argument_type == "field" and arg != grid_fld:
                # The remote device will need the reference to the field
                # object *and* the reference to the array within that object.
                arg_list.extend([arg.name, data_fmt.format(arg.name)])
            elif arg.argument_type == "grid_property":
                if grid_ptr not in arg_list:
                    # This kernel needs a grid property and therefore the
                    # pointer to the grid object must be copied to the device.
                    arg_list.append(grid_ptr)
                arg_list.append(grid_ptr+"%"+arg.name)
        return arg_list

    @property
    def fields(self):
        '''
        Provides the list of names of field objects that are required by
        the kernel associated with this Arguments object.

        :returns: List of names of (Fortran) field objects.
        :rtype: list of str
        '''
        args = args_filter(self._args, arg_types=["field"])
        return [arg.name for arg in args]

    @property
    def scalars(self):
        '''
        Provides the list of names of scalar arguments required by the
        kernel associated with this Arguments object. If there are none
        then the returned list is empty.

        :returns: A list of the names of scalar arguments in this object.
        :rtype: list of str
        '''
        args = args_filter(self._args, arg_types=["scalar"])
        return [arg.name for arg in args]

    def append(self, name, argument_type):
        ''' Create and append a GOKernelArgument to the Argument list.

        :param str name: name of the appended argument.
        :param str argument_type: type of the appended argument.

        :raises TypeError: if the given name is not a string.

        '''
        if not isinstance(name, str):
            raise TypeError(
                "The name parameter given to GOKernelArguments.append method "
                "should be a string, but found '{0}' instead.".
                format(type(name).__name__))

        # Create a descriptor with the given type. `len(self.args)` gives the
        # position in the argument list of the argument to which this
        # descriptor corresponds. (This argument is appended in the code
        # below.)
        descriptor = Descriptor(None, argument_type, len(self.args))

        # Create the argument and append it to the argument list
        arg = Arg("variable", name)
        argument = GOKernelArgument(descriptor, arg, self._parent_call)
        self.args.append(argument)
        # self.raw_arg_list().append(name)


class GOKernelArgument(KernelArgument):
    ''' Provides information about individual GOcean kernel call arguments
        as specified by the kernel argument metadata. '''
    def __init__(self, arg, arg_info, call):

        self._arg = arg
        KernelArgument.__init__(self, arg, arg_info, call)
        # Complete the argument initialisation as in some APIs it
        # needs to be separated.
        self._complete_init(arg_info)

    def psyir_expression(self):
        '''
        :returns: the PSyIR expression represented by this Argument.
        :rtype: :py:class:`psyclone.psyir.nodes.Node`

        :raises InternalError: if this Argument type is not "field" or \
                               "scalar".

        '''
        # If the argument name is just a number (e.g. '0') we return a
        # constant Literal expression
        # six.text_type is needed in Python2 to use the isnumeric method
        if six.text_type(self.name).isnumeric():
            return Literal(self.name, INTEGER_TYPE)

        # Now try for a real value. The constructor will raise an exception
        # if the string is not a valid floating point number.
        try:
            return Literal(self.name, REAL_TYPE)
        except ValueError:
            pass

        # Otherwise it's some form of Reference
        symbol = self._call.scope.symbol_table.lookup(self.name)

        # Gocean field arguments are StructureReferences to the %data attribute
        if self.argument_type == "field":
            return StructureReference.create(symbol, ["data"])

        # Gocean scalar arguments are References to the variable
        if self.argument_type == "scalar":
            return Reference(symbol)

        raise InternalError("GOcean expects the Argument.argument_type() to be"
                            " 'field' or 'scalar' but found '{0}'."
                            "".format(self.argument_type))

    def infer_datatype(self):
        ''' Infer the datatype of this argument using the API rules.

        :returns: the datatype of this argument.
        :rtype: :py:class::`psyclone.psyir.symbols.DataType`

        :raises InternalError: if this Argument type is not "field" or \
                               "scalar".
        :raises InternalError: if this argument is scalar but its space \
                               property is not 'go_r_scalar' or 'go_i_scalar'.

        '''
        # All GOcean fields are r2d_field
        if self.argument_type == "field":
            # r2d_field can have DeferredType and UnresolvedInterface because
            # it is an unnamed import from a module.
            type_symbol = self._call.root.symbol_table.find_or_create_tag(
                "r2d_field", symbol_type=DataTypeSymbol,
                datatype=DeferredType(), interface=UnresolvedInterface())
            return type_symbol

        # Gocean scalars can be REAL or INTEGER
        if self.argument_type == "scalar":
            if self.space.lower() == "go_r_scalar":
                go_wp = self._call.root.symbol_table.find_or_create_tag(
                    "go_wp", symbol_type=DataSymbol, datatype=DeferredType(),
                    interface=UnresolvedInterface())
                return ScalarType(ScalarType.Intrinsic.REAL, go_wp)
            if self.space.lower() == "go_i_scalar":
                return INTEGER_TYPE
            raise InternalError("GOcean expects scalar arguments to be of"
                                " 'go_r_scalar' or 'go_i_scalar' type but "
                                "found '{0}'.".format(self.space.lower()))

        raise InternalError("GOcean expects the Argument.argument_type() to be"
                            " 'field' or 'scalar' but found '{0}'."
                            "".format(self.argument_type))

    @property
    def intrinsic_type(self):
        '''
        :returns: the intrinsic type of this argument. If it's not a scalar \
            integer or real it will return an empty string.
        :rtype: str

        '''
        if self.argument_type == "scalar":
            if self.space.lower() == "go_r_scalar":
                return "real"
            if self.space.lower() == "go_i_scalar":
                return "integer"
        return ""

    @property
    def argument_type(self):
        '''
        Return the type of this kernel argument - whether it is a field,
        a scalar or a grid_property (to be supplied by the PSy layer).
        If it has no type it defaults to scalar.

        :returns: the type of the argument.
        :rtype: str

        '''
        if self._arg.argument_type:
            return self._arg.argument_type
        return "scalar"

    @property
    def function_space(self):
        ''' Returns the expected finite difference space for this
            argument as specified by the kernel argument metadata.'''
        return self._arg.function_space

    @property
    def is_scalar(self):
        ''':return: whether this variable is a scalar variable or not.
        :rtype: bool'''
        return self.argument_type == "scalar"


class GOKernelGridArgument(Argument):
    '''
    Describes arguments that supply grid properties to a kernel.
    These arguments are provided by the PSy layer rather than in
    the Algorithm layer.

    :param arg: the meta-data entry describing the required grid property.
    :type arg: :py:class:`psyclone.gocean1p0.GO1p0Descriptor`
    :param kernel_call: the kernel call node that this Argument belongs to.
    :type kernel_call: :py:class:`psyclone.gocean1p0.GOKern`

    :raises GenerationError: if the grid property is not recognised.

    '''
    def __init__(self, arg, kernel_call):
        super(GOKernelGridArgument, self).__init__(None, None, arg.access)
        # Complete the argument initialisation as in some APIs it
        # needs to be separated.
        self._complete_init(None)

        api_config = Config.get().api_conf("gocean1.0")
        try:
            deref_name = api_config.grid_properties[arg.grid_prop].fortran
        except KeyError as err:
            all_keys = str(api_config.grid_properties.keys())
            six.raise_from(
                GenerationError("Unrecognised grid property "
                                "specified. Expected one of {0} but found "
                                "'{1}'". format(all_keys, arg.grid_prop)),
                err)

        # Each entry is a pair (name, type). Name can be subdomain%internal...
        # so only take the last part after the last % as name.
        self._name = deref_name.split("%")[-1]
        # Store the original property name for easy lookup in is_scalar
        self._property_name = arg.grid_prop

        # This object always represents an argument that is a grid_property
        self._argument_type = "grid_property"

        # Reference to the Call this argument belongs to
        self._call = kernel_call

    @property
    def name(self):
        ''' Returns the Fortran name of the grid property, which is used
        in error messages etc.'''
        return self._name

    def psyir_expression(self):
        '''
        :returns: the PSyIR expression represented by this Argument.
        :rtype: :py:class:`psyclone.psyir.nodes.Node`

        '''
        # Find field from which to access grid properties
        base_field = self._call.arguments.find_grid_access().name
        tag = "AlgArgs_" + base_field
        symbol = self._call.scope.symbol_table.find_or_create_tag(tag)

        # Get aggregate grid type accessors without the base name
        access = self.dereference(base_field).split('%')[1:]

        # Construct the PSyIR reference
        return StructureReference.create(symbol, access)

    def dereference(self, fld_name):
        '''Returns a Fortran string to dereference a grid property of the
        specified field. It queries the current config file settings for
        getting the proper dereference string, which is a format string
        where {0} represents the field name.

        :param str fld_name: The name of the field which is used to \
            dereference a grid property.

        :returns: the dereference string required to access a grid property
            in a dl_esm field (e.g. "subdomain%internal%xstart"). The name
            must contains a "{0}" which is replaced by the field name.
        :rtype: str'''
        api_config = Config.get().api_conf("gocean1.0")
        deref_name = api_config.grid_properties[self._property_name].fortran
        return deref_name.format(fld_name)

    @property
    def argument_type(self):
        ''' The type of this argument. We have this for compatibility with
            GOKernelArgument objects since, for this class, it will always be
            "grid_property". '''
        return self._argument_type

    @property
    def intrinsic_type(self):
        '''
        :returns: the intrinsic_type of this argument.
        :rtype: str

        '''
        api_config = Config.get().api_conf("gocean1.0")
        return api_config.grid_properties[self._property_name].intrinsic_type

    @property
    def is_scalar(self):
        '''
        :returns: if this variable is a scalar variable or not.
        :rtype: bool
        '''
        # The constructor guarantees that _property_name is a valid key!
        api_config = Config.get().api_conf("gocean1.0")
        return api_config.grid_properties[self._property_name].type \
            == "scalar"

    @property
    def text(self):
        ''' The raw text used to pass data from the algorithm layer
            for this argument. Grid properties are not passed from the
            algorithm layer so None is returned.'''
        return None

    def forward_dependence(self):
        '''
        A grid-property argument is read-only and supplied by the
        PSy layer so has no dependencies

        :returns: None to indicate no dependencies
        :rtype: NoneType
        '''
        return None

    def backward_dependence(self):
        '''
        A grid-property argument is read-only and supplied by the
        PSy layer so has no dependencies

        :returns: None to indicate no dependencies
        :rtype: NoneType
        '''
        return None


class GOStencil():
    '''GOcean 1.0 stencil information for a kernel argument as obtained by
    parsing the kernel meta-data. The expected structure of the
    metadata and its meaning is provided in the description of the
    load method

    '''
    def __init__(self):
        ''' Set up any internal variables. '''
        self._has_stencil = None
        self._stencil = [[0 for _ in range(3)] for _ in range(3)]
        self._name = None
        self._initialised = False

    # pylint: disable=too-many-branches
    def load(self, stencil_info, kernel_name):
        '''Take parsed stencil metadata information, check it is valid and
        store it in a convenient form. The kernel_name argument is
        only used to provide the location if there is an error.

        The stencil information should either be a name which
        indicates a particular type of stencil or in the form
        stencil(xxx,yyy,zzz) which explicitly specifies a stencil
        shape where xxx, yyy and zzz are triplets of integers
        indicating whether there is a stencil access in a particular
        direction and the depth of that access. For example:

        go_stencil(010,  !   N
                   212,  !  W E
                   010)  !   S

        indicates that there is a stencil access of depth 1 in the
        "North" and "South" directions and stencil access of depth 2
        in the "East" and "West" directions. The value at the centre
        of the stencil will not be used by PSyclone but can be 0 or 1
        and indicates whether the local field value is accessed.

        The convention is for the associated arrays to be
        2-dimensional. If we denote the first dimension as "i" and the
        second dimension as "j" then the following directions are
        assumed:


        > j
        > ^
        > |
        > |
        > ---->i

        For example a stencil access like:

        a(i,j) + a(i+1,j) + a(i,j-1)

        would be stored as:

        go_stencil(000,
                   011,
                   010)

        :param stencil_info: contains the appropriate part of the parser AST
        :type stencil_info: :py:class:`psyclone.expression.FunctionVar`
        :param string kernel_name: the name of the kernel from where this \
                                   stencil information came from.

        :raises ParseError: if the supplied stencil information is invalid.

        '''
        self._initialised = True

        if not isinstance(stencil_info, expr.FunctionVar):
            # the stencil information is not in the expected format
            raise ParseError(
                "Meta-data error in kernel '{0}': 3rd descriptor (stencil) of "
                "field argument is '{1}' but expected either a name or the "
                "format 'go_stencil(...)'".format(kernel_name,
                                                  str(stencil_info)))

        # Get the name
        name = stencil_info.name.lower()
        const = GOceanConstants()

        if stencil_info.args:
            # The stencil info is of the form 'name(a,b,...), so the
            # name should be 'stencil' and there should be 3
            # arguments'
            self._has_stencil = True
            args = stencil_info.args
            if name != "go_stencil":
                raise ParseError(
                    "Meta-data error in kernel '{0}': 3rd descriptor "
                    "(stencil) of field argument is '{1}' but must be "
                    "'go_stencil(...)".format(kernel_name, name))
            if len(args) != 3:
                raise ParseError(
                    "Meta-data error in kernel '{0}': 3rd descriptor "
                    "(stencil) of field argument with format "
                    "'go_stencil(...)', has {1} arguments but should have "
                    "3".format(kernel_name, len(args)))
            # Each of the 3 args should be of length 3 and each
            # character should be a digit from 0-9. Whilst we are
            # expecting numbers, the parser represents these numbers
            # as strings so we have to perform string manipulation to
            # check and that extract them
            for arg_idx in range(3):
                arg = args[arg_idx]
                if not isinstance(arg, six.string_types):
                    raise ParseError(
                        "Meta-data error in kernel '{0}': 3rd descriptor "
                        "(stencil) of field argument with format "
                        "'go_stencil(...)'. Argument index {1} should be a "
                        "number but found "
                        "'{2}'.".format(kernel_name, arg_idx, str(arg)))
                if len(arg) != 3:
                    raise ParseError(
                        "Meta-data error in kernel '{0}': 3rd descriptor "
                        "(stencil) of field argument with format "
                        "'go_stencil(...)'. Argument index {1} should "
                        "consist of 3 digits but found "
                        "{2}.".format(kernel_name, arg_idx, len(arg)))
            # The central value is constrained to be 0 or 1
            if args[1][1] not in ["0", "1"]:
                raise ParseError(
                    "Meta-data error in kernel '{0}': 3rd descriptor "
                    "(stencil) of field argument with format "
                    "'go_stencil(...)'. Argument index 1 position 1 "
                    "should be a number from 0-1 "
                    "but found {1}.".format(kernel_name, args[1][1]))
            # It is not valid to specify a zero stencil. This is
            # indicated by the 'pointwise' name
            if args[0] == "000" and \
               (args[1] == "000" or args[1] == "010") and \
               args[2] == "000":
                raise ParseError(
                    "Meta-data error in kernel '{0}': 3rd descriptor "
                    "(stencil) of field argument with format "
                    "'go_stencil(...)'. A zero sized stencil has been "
                    "specified. This should be specified with the "
                    "'go_pointwise' keyword.".format(kernel_name))
            # store the values in an internal array as integers in i,j
            # order
            for idx0 in range(3):
                for idx1 in range(3):
                    # The j coordincate needs to be 'reversed': the first
                    # row (index 0 in args) is 'top', which should be
                    # accessed using '+1', and the last row (index 2 in args)
                    # needs to be accessed using '-1' (see depth()). Using
                    # 2-idx1 mirrors the rows appropriately.
                    self._stencil[idx0][2-idx1] = int(args[idx1][idx0])
        else:
            # stencil info is of the form 'name' so should be one of
            # our valid names
            if name not in const.VALID_STENCIL_NAMES:
                raise ParseError(
                    "Meta-data error in kernel '{0}': 3rd descriptor "
                    "(stencil) of field argument is '{1}' but must be one "
                    "of {2} or go_stencil(...)"
                    .format(kernel_name, name, const.VALID_STENCIL_NAMES))
            self._name = name
            # We currently only support one valid name ('pointwise')
            # which indicates that there is no stencil
            self._has_stencil = False
            # Define a 'stencil' for pointwise so that depth() can be used for
            # pointwise kernels without handling pointwise as special case
            self._stencil = [[0, 0, 0], [0, 1, 0], [0, 0, 0]]

    def _check_init(self):
        '''Internal method which checks that the stencil information has been
        loaded.

        :raises GenerationError: if the GOStencil object has not been
        initialised i.e. the load() method has not been called

        '''
        if not self._initialised:
            raise GenerationError(
                "Error in class GOStencil: the object has not yet been "
                "initialised. Please ensure the load() method is called.")

    @property
    def has_stencil(self):
        '''Specifies whether this argument has stencil information or not. The
        only case when this is False is when the stencil information
        specifies 'pointwise' as this indicates that there is no
        stencil access.

        :returns: True if this argument has stencil information and False \
                  if not.
        :rtype: bool

        '''
        self._check_init()
        return self._has_stencil

    @property
    def name(self):
        '''Provides the stencil name if one is provided

        :returns: the name of the type of stencil if this is provided \
                  and 'None' if not.
        :rtype: str

        '''
        self._check_init()
        return self._name

    def depth(self, index0, index1):
        '''Provides the depth of the stencil in the 8 possible stencil
        directions in a 2d regular grid (see the description in the
        load class for more information). Values must be between -1
        and 1 as they are considered to be relative to the centre of
        the stencil For example:

        stencil(234,
                915,
                876)

        returns

        depth(-1,0) = 9
        depth(1,1) = 4

        :param int index0: the relative stencil offset for the first \
                           index of the associated array. This value \
                           must be between -1 and 1.
        :param int index1: the relative stencil offset for the second \
                           index of the associated array. This value \
                           must be between -1 and 1

        :returns: the depth of the stencil in the specified direction.
        :rtype: int

        :raises GenerationError: if the indices are out-of-bounds.

        '''
        self._check_init()
        if index0 < -1 or index0 > 1 or index1 < -1 or index1 > 1:
            raise GenerationError(
                "The indices arguments to the depth method in the GOStencil "
                "object must be between -1 and 1 but found "
                "({0},{1})".format(index0, index1))
        return self._stencil[index0+1][index1+1]


class GO1p0Descriptor(Descriptor):
    ''' Description of a GOcean 1.0 kernel argument, as obtained by
    parsing the kernel metadata.

    :param str kernel_name: the name of the kernel metadata type \
                            that contains this metadata.
    :param kernel_arg: the relevant part of the parser's AST.
    :type kernel_arg: :py:class:`psyclone.expression.FunctionVar`
    :param int metadata_index: the postion of this argument in the list of \
                               arguments specified in the metadata.

    :raises ParseError: if a kernel argument has an invalid grid-point type.
    :raises ParseError: for an unrecognised grid property.
    :raises ParseError: for an invalid number of arguments.
    :raises ParseError: for an invalid access argument.

    '''
    def __init__(self, kernel_name, kernel_arg, metadata_index):
        # pylint: disable=too-many-locals
        nargs = len(kernel_arg.args)
        stencil_info = None

        const = GOceanConstants()
        if nargs == 3:
            # This kernel argument is supplied by the Algorithm layer
            # and is either a field or a scalar

            access = kernel_arg.args[0].name
            funcspace = kernel_arg.args[1].name
            stencil_info = GOStencil()
            stencil_info.load(kernel_arg.args[2],
                              kernel_name)

            # Valid values for the grid-point type that a kernel argument
            # may have. (We use the funcspace argument for this as it is
            # similar to the space in Finite-Element world.)
            valid_func_spaces = const.VALID_FIELD_GRID_TYPES + \
                const.VALID_SCALAR_TYPES

            self._grid_prop = ""
            if funcspace.lower() in const.VALID_FIELD_GRID_TYPES:
                self._argument_type = "field"
            elif funcspace.lower() in const.VALID_SCALAR_TYPES:
                self._argument_type = "scalar"
            else:
                raise ParseError(f"Meta-data error in kernel {kernel_name}: "
                                 f"argument grid-point type is '{funcspace}' "
                                 f"but must be one of {valid_func_spaces}")

        elif nargs == 2:
            # This kernel argument is a property of the grid. The grid
            # properties are special because they must be supplied by
            # the PSy layer.
            access = kernel_arg.args[0].name
            grid_var = kernel_arg.args[1].name
            funcspace = ""

            self._grid_prop = grid_var
            self._argument_type = "grid_property"
            api_config = Config.get().api_conf("gocean1.0")

            if grid_var.lower() not in api_config.grid_properties:
                valid_keys = str(api_config.grid_properties.keys())
                raise ParseError(
                    f"Meta-data error in kernel {kernel_name}: un-recognised "
                    f"grid property '{grid_var}' requested. Must be one of "
                    f"{valid_keys}")
        else:
            raise ParseError(
                f"Meta-data error in kernel {kernel_name}: 'arg' type expects "
                f"2 or 3 arguments but found '{len(kernel_arg.args)}' in "
                f"'{kernel_arg.args}'")

        api_config = Config.get().api_conf("gocean1.0")
        access_mapping = api_config.get_access_mapping()
        try:
            access_type = access_mapping[access]
        except KeyError as err:
            valid_names = api_config.get_valid_accesses_api()
            raise ParseError(
                f"Meta-data error in kernel {kernel_name}: argument access is "
                f"given as '{access}' but must be one of {valid_names}"
            ) from err

        # Finally we can call the __init__ method of our base class
        super().__init__(access_type, funcspace, metadata_index,
                         stencil=stencil_info,
                         argument_type=self._argument_type)

    def __str__(self):
        return repr(self)

    @property
    def grid_prop(self):
        '''
        :returns: the name of the grid-property that this argument is to \
                  supply to the kernel.
        :rtype: str

        '''
        return self._grid_prop


class GOKernelType1p0(KernelType):
    ''' Description of a kernel including the grid index-offset it
        expects and the region of the grid that it expects to
        operate upon '''

    def __str__(self):
        return ('GOcean 1.0 kernel ' + self._name + ', index-offset = ' +
                self._index_offset + ', iterates-over = ' +
                self._iterates_over)

    def __init__(self, ast, name=None):
        # Initialise the base class
        KernelType.__init__(self, ast, name=name)

        # What grid offset scheme this kernel expects
        self._index_offset = self._ktype.get_variable('index_offset').init

        const = GOceanConstants()
        if self._index_offset is None:
            raise ParseError("Meta-data error in kernel {0}: an INDEX_OFFSET "
                             "must be specified and must be one of {1}".
                             format(name, const.VALID_OFFSET_NAMES))

        if self._index_offset.lower() not in const.VALID_OFFSET_NAMES:
            raise ParseError("Meta-data error in kernel {0}: INDEX_OFFSET "
                             "has value '{1}' but must be one of {2}".
                             format(name,
                                    self._index_offset,
                                    const.VALID_OFFSET_NAMES))

        const = GOceanConstants()
        # Check that the meta-data for this kernel is valid
        if self._iterates_over is None:
            raise ParseError("Meta-data error in kernel {0}: ITERATES_OVER "
                             "is missing. (Valid values are: {1})".
                             format(name, const.VALID_ITERATES_OVER))

        if self._iterates_over.lower() not in const.VALID_ITERATES_OVER:
            raise ParseError("Meta-data error in kernel {0}: ITERATES_OVER "
                             "has value '{1}' but must be one of {2}".
                             format(name,
                                    self._iterates_over.lower(),
                                    const.VALID_ITERATES_OVER))

        # The list of kernel arguments
        self._arg_descriptors = []
        have_grid_prop = False
        for idx, init in enumerate(self._inits):
            if init.name != 'go_arg':
                raise ParseError("Each meta_arg value must be of type " +
                                 "'go_arg' for the gocean1.0 api, but " +
                                 "found '{0}'".format(init.name))
            # Pass in the name of this kernel for the purposes
            # of error reporting
            new_arg = GO1p0Descriptor(name, init, idx)
            # Keep track of whether this kernel requires any
            # grid properties
            have_grid_prop = (have_grid_prop or
                              (new_arg.argument_type == "grid_property"))
            self._arg_descriptors.append(new_arg)

        # If this kernel expects a grid property then check that it
        # has at least one field object as an argument (which we
        # can use to access the grid)
        if have_grid_prop:
            have_fld = False
            for arg in self.arg_descriptors:
                if arg.argument_type == "field":
                    have_fld = True
                    break
            if not have_fld:
                raise ParseError(
                    "Kernel {0} requires a property of the grid but does "
                    "not have any field objects as arguments.".format(name))

    # Override nargs from the base class so that it returns the no.
    # of args specified in the algorithm layer (and thus excludes those
    # that must be added in the PSy layer). This is done to simplify the
    # check on the no. of arguments supplied in any invoke of the kernel.
    @property
    def nargs(self):
        ''' Count and return the number of arguments that this kernel
            expects the Algorithm layer to provide '''
        count = 0
        for arg in self.arg_descriptors:
            if arg.argument_type != "grid_property":
                count += 1
        return count

    @property
    def index_offset(self):
        ''' Return the grid index-offset that this kernel expects '''
        return self._index_offset


class GOACCEnterDataDirective(ACCEnterDataDirective):
    '''
    Sub-classes ACCEnterDataDirective to provide the dl_esm_inf infrastructure-
    specific interfaces to flag and update when data is on a device.

    '''
    def _read_from_device_routine(self):
        ''' Return the symbol of the routine that reads data from the OpenACC
        device, if it doesn't exist create the Routine and the Symbol.

        :returns: the symbol representing the read_from_device routine.
        :rtype: :py:class:`psyclone.psyir.symbols.symbol`
        '''
        symtab = self.root.symbol_table
        try:
            return symtab.lookup_with_tag("openacc_read_func")
        except KeyError:
            # If the subroutines does not exist, it needs to be
            # generated first.
            pass

        # Create the symbol for the routine and add it to the symbol table.
        subroutine_name = symtab.new_symbol(
            "read_from_device", symbol_type=RoutineSymbol,
            tag="openacc_read_func").name

        code = '''
            subroutine read_openacc(from, to, startx, starty, nx, ny, blocking)
                use iso_c_binding, only: c_ptr
                use kind_params_mod, only: go_wp
                type(c_ptr), intent(in) :: from
                real(go_wp), dimension(:,:), intent(inout), target :: to
                integer, intent(in) :: startx, starty, nx, ny
                logical, intent(in) :: blocking
            end subroutine read_openacc
            '''

        # Obtain the PSyIR representation of the code above
        fortran_reader = FortranReader()
        container = fortran_reader.psyir_from_source(code)
        subroutine = container.children[0]
        # Add an ACCUpdateDirective inside the subroutine
        symbol = subroutine.symbol_table.lookup("to")
        subroutine.addchild(ACCUpdateDirective(symbol, "host"))

        # Rename subroutine
        subroutine.name = subroutine_name

        # Insert the routine as a child of the ancestor Container
        if not self.ancestor(Container):
            raise GenerationError(
                "The GOACCEnterDataDirective can only be generated/lowered"
                " inside a Container in order to insert a sibling "
                "subroutine, but '{0}' is not inside a Container."
                "".format(self))
        self.ancestor(Container).addchild(subroutine.detach())

        return symtab.lookup_with_tag("openacc_read_func")

    def lower_to_language_level(self):
        '''
        In-place replacement of DSL or high-level concepts into generic PSyIR
        constructs. In addition to calling this method in the base class, the
        GOACCEnterDataDirective sets up the 'data_on_device' flag for
        each of the fields accessed.

        '''
        self._acc_dirs = self.ancestor(InvokeSchedule).walk(
                (ACCParallelDirective, ACCKernelsDirective))
        obj_list = []
        for pdir in self._acc_dirs:
            for var in pdir.fields:
                if var not in obj_list:
                    obj_list.append(var)

        read_routine_symbol = self._read_from_device_routine()

        for var in obj_list:
            symbol = self.scope.symbol_table.lookup(var)
            assignment = Assignment.create(
                StructureReference.create(symbol, ['data_on_device']),
                Literal("true", BOOLEAN_TYPE))
            self.parent.children.insert(self.position, assignment)

            # Use a CodeBlock to encode a Fortran pointer assignment
            reader = FortranStringReader(
                        "{0}%read_from_device_f => {1}\n"
                        "".format(symbol.name, read_routine_symbol.name))
            reader.set_format(FortranFormat(True, True))
            block = Pointer_Assignment_Stmt(reader)
            codeblock = CodeBlock([block], CodeBlock.Structure.STATEMENT)
            self.parent.children.insert(self.position, codeblock)

        super(GOACCEnterDataDirective, self).lower_to_language_level()


class GOSymbolTable(SymbolTable):
    '''
    Sub-classes SymbolTable to provide a GOcean-specific implementation.

    '''
    @staticmethod
    def create_from_table(old_table):
        ''' '''
        new_st = GOSymbolTable()
        new_st._symbols = copy.copy(old_table._symbols)
        new_st._argument_list = copy.copy(old_table._argument_list)
        new_st._tags = copy.copy(old_table._tags)
        new_st._node = old_table.node
        new_st._default_visibility = old_table.default_visibility

        return new_st

    def _check_gocean_conformity(self):
        '''
        Checks that the Symbol Table has at least 2 arguments which represent
        the iteration indices (are scalar integers).

        :raises GenerationError: if the Symbol Table does not conform to the \
                rules for a GOcean 1.0 kernel.
        '''
        # Get the kernel name if available for better error messages
        kname_str = ""
        if self._node and isinstance(self._node, KernelSchedule):
            kname_str = " for kernel '{0}'".format(self._node.name)

        # Check that there are at least 2 arguments
        if len(self.argument_list) < 2:
            raise GenerationError(
                "GOcean 1.0 API kernels should always have at least two "
                "arguments representing the iteration indices but the "
                "Symbol Table{0} has only {1} argument(s)."
                "".format(kname_str,
                          str(len(self.argument_list)))
                )

        # Check that first 2 arguments are scalar integers
        for pos, posstr in [(0, "first"), (1, "second")]:
            dtype = self.argument_list[pos].datatype
            if not (isinstance(dtype, ScalarType) and
                    dtype.intrinsic == ScalarType.Intrinsic.INTEGER):
                raise GenerationError(
                    "GOcean 1.0 API kernels {0} argument should be a scalar "
                    "integer but got '{1}'{2}."
                    "".format(posstr, dtype, kname_str))

    @property
    def iteration_indices(self):
        '''In the GOcean API the two first kernel arguments are the iteration
        indices.

        :return: List of symbols representing the iteration indices.
        :rtype: list of :py:class:`psyclone.psyir.symbols.DataSymbol`
        '''
        self._check_gocean_conformity()
        return self.argument_list[:2]

    @property
    def data_arguments(self):
        '''In the GOcean API the data arguments start from the third item in
        the argument list.

        :return: List of symbols representing the data arguments.
        :rtype: list of :py:class:`psyclone.psyir.symbols.DataSymbol`
        '''
        self._check_gocean_conformity()
        return self.argument_list[2:]


class GOKernelSchedule(KernelSchedule):
    '''
    Sub-classes KernelSchedule to provide a GOcean-specific implementation.

    :param str name: Kernel subroutine name
    '''
    # Polymorphic parameter to initialize the Symbol Table of the Schedule
    _symbol_table_class = GOSymbolTable


class GOHaloExchange(HaloExchange):
    '''GOcean specific halo exchange class which can be added to and
    manipulated in a schedule.

    :param field: the field that this halo exchange will act on.
    :type field: :py:class:`psyclone.gocean1p0.GOKernelArgument`
    :param bool check_dirty: optional argument default False (contrary to \
        its generic class - revisit in #856) indicating whether this halo \
        exchange should be subject to a run-time check for clean/dirty halos.
    :param parent: optional PSyIR parent node (default None) of this object.
    :type parent: :py:class:`psyclone.psyir.nodes.Node`
    '''
    def __init__(self, field, check_dirty=False, parent=None):
        super(GOHaloExchange, self).__init__(field, check_dirty=check_dirty,
                                             parent=parent)

        # Name of the HaloExchange method in the GOcean infrastructure.
        self._halo_exchange_name = "halo_exchange"

    def lower_to_language_level(self):
        '''
        In-place replacement of DSL or high-level concepts into generic
        PSyIR constructs. A GOHaloExchange is replaced by a call to the
        appropriate library method.

        '''
        # TODO 856: Wrap Halo call with an is_dirty flag when necessary.

        # TODO 886: Currently only stencils of depth 1 are accepted by this
        # API, so the HaloExchange is hardcoded to depth 1.

        # Call the halo_exchange routine with depth argument to 1
        # Currently we create an symbol name with % as a workaround of not
        # having type bound routines.
        rsymbol = RoutineSymbol(self.field.name + "%" +
                                self._halo_exchange_name)
        call_node = Call.create(rsymbol, [Literal("1", INTEGER_TYPE)])
        self.replace_with(call_node)


# For Sphinx AutoAPI documentation generation
__all__ = ['GOPSy', 'GOInvokes', 'GOInvoke', 'GOInvokeSchedule', 'GOLoop',
           'GOBuiltInCallFactory', 'GOKernCallFactory', 'GOKern',
           'GOFparser2Reader', 'GOKernelArguments', 'GOKernelArgument',
           'GOKernelGridArgument', 'GOStencil', 'GO1p0Descriptor',
           'GOKernelType1p0', 'GOACCEnterDataDirective', 'GOSymbolTable',
           'GOKernelSchedule', 'GOHaloExchange']<|MERGE_RESOLUTION|>--- conflicted
+++ resolved
@@ -47,10 +47,7 @@
 
 '''
 
-<<<<<<< HEAD
 import copy
-=======
->>>>>>> 7e7e4c1c
 import re
 import six
 
