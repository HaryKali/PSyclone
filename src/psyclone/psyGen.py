--- conflicted
+++ resolved
@@ -5400,17 +5400,6 @@
         '''
         self._name = new_name
 
-<<<<<<< HEAD
-=======
-    @property
-    def symbol_table(self):
-        '''
-        :returns: Table containing symbol information for the kernel.
-        :rtype: :py:class:`psyclone.psyir.symbols.SymbolTable`
-        '''
-        return self._symbol_table
-
->>>>>>> 1c9347f3
     def node_str(self, colour=True):
         ''' Returns the name of this node with (optional) control codes
         to generate coloured output in a terminal that supports it.
