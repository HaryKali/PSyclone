# -----------------------------------------------------------------------------
# (c) The copyright relating to this work is owned jointly by the Crown,
# Met Office and NERC 2015.
# However, it has been created with the help of the GungHo Consortium,
# whose members are identified at https://puma.nerc.ac.uk/trac/GungHo/wiki
# -----------------------------------------------------------------------------
# Author R. Ford STFC Daresbury Lab

''' This module tests the Dynamo 0.3 API using pytest. '''

# Since this is a file containing tests which often have to get in and
# change the internal state of objects we disable pylint's warning
# about such accesses
# pylint: disable=protected-access

# imports
import os
import pytest
from parse import parse, ParseError
from psyGen import PSyFactory, GenerationError
import fparser
from fparser import api as fpapi
from dynamo0p3 import DynKernMetadata, DynKern, DynLoop, \
    FunctionSpace, VALID_STENCIL_TYPES, DynHaloExchange, \
    DynGlobalSum
from transformations import LoopFuseTrans
from genkernelstub import generate

# constants
BASE_PATH = os.path.join(os.path.dirname(os.path.abspath(__file__)),
                         "test_files", "dynamo0p3")


def test_get_op_wrong_name():  # pylint: disable=invalid-name
    ''' Tests that the get_operator_name() utility raises an error
    if passed the name of something that is not a valid operator '''
    from dynamo0p3 import get_fs_operator_name
    with pytest.raises(GenerationError) as err:
        get_fs_operator_name("not_an_op", FunctionSpace("w3", None))
    assert "Unsupported name 'not_an_op' found" in str(err)


def test_get_op_orientation_name():  # pylint: disable=invalid-name
    ''' Test that get_operator_name() works for the orientation operator '''
    from dynamo0p3 import get_fs_operator_name
    name = get_fs_operator_name("gh_orientation", FunctionSpace("w3", None))
    assert name == "orientation_w3"


CODE = '''
module testkern_qr
  type, extends(kernel_type) :: testkern_qr_type
     type(arg_type), meta_args(6) =                 &
          (/ arg_type(gh_real, gh_read),         &
             arg_type(gh_field,gh_write,w1),        &
             arg_type(gh_field,gh_read, w2),        &
             arg_type(gh_operator,gh_read, w2, w2), &
             arg_type(gh_field,gh_read, w3),        &
             arg_type(gh_integer, gh_read)          &
           /)
     type(func_type), dimension(3) :: meta_funcs =  &
          (/ func_type(w1, gh_basis),               &
             func_type(w2, gh_diff_basis),          &
             func_type(w3, gh_basis, gh_diff_basis) &
           /)
     integer, parameter :: iterates_over = cells
     integer, parameter :: evaluator_shape = quadrature_XYoZ
   contains
     procedure() :: code => testkern_qr_code
  end type testkern_qr_type
contains
  subroutine testkern_qr_code(a,b,c,d)
  end subroutine testkern_qr_code
end module testkern_qr
'''

# functions


def test_arg_descriptor_wrong_type():  # pylint: disable=invalid-name
    ''' Tests that an error is raised when the argument descriptor
    metadata is not of type arg_type. '''
    fparser.logging.disable('CRITICAL')
    code = CODE.replace("arg_type(gh_field,gh_read, w2)",
                        "arg_typ(gh_field,gh_read, w2)", 1)
    ast = fpapi.parse(code, ignore_comments=False)
    name = "testkern_qr_type"
    with pytest.raises(ParseError) as excinfo:
        _ = DynKernMetadata(ast, name=name)
    assert "each meta_arg entry must be of type 'arg_type'" \
        in str(excinfo.value)


def test_arg_descriptor_vector_str():  # pylint: disable=invalid-name
    ''' Test the str method of an argument descriptor containing a vector '''
    fparser.logging.disable('CRITICAL')
    # Change the meta-data so that the second argument is a vector
    code = CODE.replace("gh_field,gh_write,w1", "gh_field*3,gh_write,w1", 1)
    ast = fpapi.parse(code, ignore_comments=False)
    name = "testkern_qr_type"
    dkm = DynKernMetadata(ast, name=name)
    dkm_str = str(dkm.arg_descriptors[1])
    expected = (
        "DynArgDescriptor03 object\n"
        "  argument_type[0]='gh_field'*3\n"
        "  access_descriptor[1]='gh_write'\n"
        "  function_space[2]='w1'")
    assert expected in dkm_str


def test_ad_scalar_type_too_few_args():  # pylint: disable=invalid-name
    ''' Tests that an error is raised when the argument descriptor
    metadata for a scalar has fewer than 2 args. '''
    fparser.logging.disable('CRITICAL')
    code = CODE.replace("arg_type(gh_real, gh_read)",
                        "arg_type(gh_real)", 1)
    ast = fpapi.parse(code, ignore_comments=False)
    name = "testkern_qr_type"
    with pytest.raises(ParseError) as excinfo:
        _ = DynKernMetadata(ast, name=name)
    assert 'each meta_arg entry must have at least 2 args' \
        in str(excinfo.value)


def test_ad_scalar_type_too_many_args():  # pylint: disable=invalid-name
    ''' Tests that an error is raised when the argument descriptor
    metadata for a scalar has more than 2 args. '''
    fparser.logging.disable('CRITICAL')
    code = CODE.replace("arg_type(gh_real, gh_read)",
                        "arg_type(gh_real, gh_read, w1)", 1)
    ast = fpapi.parse(code, ignore_comments=False)
    name = "testkern_qr_type"
    with pytest.raises(ParseError) as excinfo:
        _ = DynKernMetadata(ast, name=name)
    assert 'each meta_arg entry must have 2 arguments if' \
        in str(excinfo.value)


def test_ad_scalar_type_no_write():  # pylint: disable=invalid-name
    ''' Tests that an error is raised when the argument descriptor
    metadata for a scalar specifies GH_WRITE '''
    fparser.logging.disable('CRITICAL')
    code = CODE.replace("arg_type(gh_real, gh_read)",
                        "arg_type(gh_real, gh_write)", 1)
    ast = fpapi.parse(code, ignore_comments=False)
    name = "testkern_qr_type"
    with pytest.raises(ParseError) as excinfo:
        _ = DynKernMetadata(ast, name=name)
    assert ("scalar arguments must be read-only (gh_read) or a reduction "
            "(['gh_sum']) but found 'gh_write'" in str(excinfo.value))


def test_ad_scalar_type_no_inc():  # pylint: disable=invalid-name
    ''' Tests that an error is raised when the argument descriptor
    metadata for a scalar specifies GH_INC '''
    fparser.logging.disable('CRITICAL')
    code = CODE.replace("arg_type(gh_real, gh_read)",
                        "arg_type(gh_real, gh_inc)", 1)
    ast = fpapi.parse(code, ignore_comments=False)
    name = "testkern_qr_type"
    with pytest.raises(ParseError) as excinfo:
        _ = DynKernMetadata(ast, name=name)
    assert ("scalar arguments must be read-only (gh_read) or a reduction "
            "(['gh_sum']) but found 'gh_inc'" in str(excinfo.value))


def test_ad_field_type_too_few_args():  # pylint: disable=invalid-name
    ''' Tests that an error is raised when the argument descriptor
    metadata for a field has fewer than 3 args. '''
    fparser.logging.disable('CRITICAL')
    code = CODE.replace("arg_type(gh_field,gh_write,w1)",
                        "arg_type(gh_field,gh_write)", 1)
    ast = fpapi.parse(code, ignore_comments=False)
    name = "testkern_qr_type"
    with pytest.raises(ParseError) as excinfo:
        _ = DynKernMetadata(ast, name=name)
    assert 'each meta_arg entry must have at least 3 arguments' \
        in str(excinfo.value)


def test_ad_fld_type_too_many_args():  # pylint: disable=invalid-name
    ''' Tests that an error is raised when the argument descriptor
    metadata has more than 4 args. '''
    fparser.logging.disable('CRITICAL')
    code = CODE.replace("arg_type(gh_field,gh_write,w1)",
                        "arg_type(gh_field,gh_write,w1,w1,w2)", 1)
    ast = fpapi.parse(code, ignore_comments=False)
    name = "testkern_qr_type"
    with pytest.raises(ParseError) as excinfo:
        _ = DynKernMetadata(ast, name=name)
    assert "each meta_arg entry must have at most 4 arguments if its first" \
        in str(excinfo.value)


def test_ad_fld_type_1st_arg():  # pylint: disable=invalid-name
    ''' Tests that an error is raised when the 1st argument is
    invalid'''
    fparser.logging.disable('CRITICAL')
    code = CODE.replace("arg_type(gh_field,gh_write,w1)",
                        "arg_type(gh_hedge,gh_write,w1)", 1)
    ast = fpapi.parse(code, ignore_comments=False)
    name = "testkern_qr_type"
    with pytest.raises(ParseError) as excinfo:
        _ = DynKernMetadata(ast, name=name)
    assert 'the 1st argument of a meta_arg entry should be a valid ' \
        'argument type' in str(excinfo.value)


def test_ad_op_type_too_few_args():  # pylint: disable=invalid-name
    ''' Tests that an error is raised when the operator descriptor
    metadata has fewer than 4 args. '''
    fparser.logging.disable('CRITICAL')
    code = CODE.replace("arg_type(gh_operator,gh_read, w2, w2)",
                        "arg_type(gh_operator,gh_read, w2)", 1)
    ast = fpapi.parse(code, ignore_comments=False)
    name = "testkern_qr_type"
    with pytest.raises(ParseError) as excinfo:
        _ = DynKernMetadata(ast, name=name)
    assert 'meta_arg entry must have 4 arguments' in str(excinfo.value)


def test_ad_op_type_too_many_args():  # pylint: disable=invalid-name
    ''' Tests that an error is raised when the operator descriptor
    metadata has more than 4 args. '''
    fparser.logging.disable('CRITICAL')
    code = CODE.replace("arg_type(gh_operator,gh_read, w2, w2)",
                        "arg_type(gh_operator,gh_read, w2, w2, w2)", 1)
    ast = fpapi.parse(code, ignore_comments=False)
    name = "testkern_qr_type"
    with pytest.raises(ParseError) as excinfo:
        _ = DynKernMetadata(ast, name=name)
    assert 'meta_arg entry must have 4 arguments' in str(excinfo.value)


def test_ad_op_type_wrong_3rd_arg():  # pylint: disable=invalid-name
    ''' Tests that an error is raised when the 3rd entry in the operator
    descriptor metadata is invalid. '''
    fparser.logging.disable('CRITICAL')
    code = CODE.replace("arg_type(gh_operator,gh_read, w2, w2)",
                        "arg_type(gh_operator,gh_read, woops, w2)", 1)
    ast = fpapi.parse(code, ignore_comments=False)
    name = "testkern_qr_type"
    with pytest.raises(ParseError) as excinfo:
        _ = DynKernMetadata(ast, name=name)
    assert ("dynamo0.3 API the 3rd argument of a meta_arg entry must be "
            "a valid function space name" in str(excinfo.value))


def test_ad_op_type_1st_arg_not_space():  # pylint: disable=invalid-name
    ''' Tests that an error is raised when the operator descriptor
    metadata contains something that is not a valid space. '''
    fparser.logging.disable('CRITICAL')
    code = CODE.replace("arg_type(gh_operator,gh_read, w2, w2)",
                        "arg_type(gh_operator,gh_read, wbroke, w2)", 1)
    ast = fpapi.parse(code, ignore_comments=False)
    name = "testkern_qr_type"
    with pytest.raises(ParseError) as excinfo:
        _ = DynKernMetadata(ast, name=name)
    assert 'meta_arg entry must be a valid function space' in \
        str(excinfo.value)


def test_ad_invalid_type():  # pylint: disable=invalid-name
    ''' Tests that an error is raised when an invalid descriptor type
    name is provided as the first argument. '''
    fparser.logging.disable('CRITICAL')
    code = CODE.replace("gh_operator", "gh_operato", 1)
    ast = fpapi.parse(code, ignore_comments=False)
    name = "testkern_qr_type"
    with pytest.raises(ParseError) as excinfo:
        _ = DynKernMetadata(ast, name=name)
    assert '1st argument of a meta_arg entry should be a valid argument type' \
        in str(excinfo.value)


def test_ad_invalid_access_type():  # pylint: disable=invalid-name
    ''' Tests that an error is raised when an invalid access
    name is provided as the second argument. '''
    fparser.logging.disable('CRITICAL')
    code = CODE.replace("gh_read", "gh_ead", 1)
    ast = fpapi.parse(code, ignore_comments=False)
    name = "testkern_qr_type"
    with pytest.raises(ParseError) as excinfo:
        _ = DynKernMetadata(ast, name=name)
    assert '2nd argument of a meta_arg entry' in str(excinfo.value)


def test_arg_descriptor_invalid_fs1():
    ''' Tests that an error is raised when an invalid function space
    name is provided as the third argument. '''
    fparser.logging.disable('CRITICAL')
    code = CODE.replace("gh_field,gh_read, w3", "gh_field,gh_read, w4", 1)
    ast = fpapi.parse(code, ignore_comments=False)
    name = "testkern_qr_type"
    with pytest.raises(ParseError) as excinfo:
        _ = DynKernMetadata(ast, name=name)
    assert '3rd argument of a meta_arg entry' in str(excinfo.value)


def test_arg_descriptor_invalid_fs2():
    ''' Tests that an error is raised when an invalid function space
    name is provided as the third argument. '''
    fparser.logging.disable('CRITICAL')
    code = CODE.replace("w2, w2", "w2, w4", 1)
    ast = fpapi.parse(code, ignore_comments=False)
    name = "testkern_qr_type"
    with pytest.raises(ParseError) as excinfo:
        _ = DynKernMetadata(ast, name=name)
    assert '4th argument of a meta_arg entry' in str(excinfo.value)


def test_invalid_vector_operator():
    ''' Tests that an error is raised when a vector does not use "*"
    as it's operator. '''
    fparser.logging.disable('CRITICAL')
    code = CODE.replace("gh_field,gh_write,w1", "gh_field+3,gh_write,w1", 1)
    ast = fpapi.parse(code, ignore_comments=False)
    name = "testkern_qr_type"
    with pytest.raises(ParseError) as excinfo:
        _ = DynKernMetadata(ast, name=name)
    assert "must use '*' as the separator" in str(excinfo.value)


def test_invalid_vector_value_type():
    ''' Tests that an error is raised when a vector value is not a valid
    integer '''
    fparser.logging.disable('CRITICAL')
    code = CODE.replace("gh_field,gh_write,w1", "gh_field*n,gh_write,w1", 1)
    ast = fpapi.parse(code, ignore_comments=False)
    name = "testkern_qr_type"
    with pytest.raises(ParseError) as excinfo:
        _ = DynKernMetadata(ast, name=name)
    assert 'vector notation expects the format (field*n)' in str(excinfo.value)


def test_invalid_vector_value_range():
    ''' Tests that an error is raised when a vector value is not a valid
    value (<2) '''
    fparser.logging.disable('CRITICAL')
    code = CODE.replace("gh_field,gh_write,w1", "gh_field*1,gh_write,w1", 1)
    ast = fpapi.parse(code, ignore_comments=False)
    name = "testkern_qr_type"
    with pytest.raises(ParseError) as excinfo:
        _ = DynKernMetadata(ast, name=name)
    assert 'must contain a valid integer vector size' in str(excinfo.value)

# Testing that an error is raised when a vector value is not provided is
# not required here as it causes a parse error in the generic code.


def test_fs_descriptor_wrong_type():
    ''' Tests that an error is raised when the function space descriptor
    metadata is not of type func_type. '''
    fparser.logging.disable('CRITICAL')
    code = CODE.replace("func_type(w2", "funced_up_type(w2", 1)
    ast = fpapi.parse(code, ignore_comments=False)
    name = "testkern_qr_type"
    with pytest.raises(ParseError) as excinfo:
        _ = DynKernMetadata(ast, name=name)
    assert "each meta_func entry must be of type 'func_type'" in \
        str(excinfo.value)


def test_fs_descriptor_too_few_args():
    ''' Tests that an error is raised when there are two few arguments in
    the function space descriptor metadata (must be at least 2). '''
    fparser.logging.disable('CRITICAL')
    code = CODE.replace("w1, gh_basis", "w1", 1)
    ast = fpapi.parse(code, ignore_comments=False)
    name = "testkern_qr_type"
    with pytest.raises(ParseError) as excinfo:
        _ = DynKernMetadata(ast, name=name)
    assert 'meta_func entry must have at least 2 args' in str(excinfo.value)


def test_fs_desc_invalid_fs_type():
    ''' Tests that an error is raised when an invalid function space name
    is provided as the first argument. '''
    fparser.logging.disable('CRITICAL')
    code = CODE.replace("w3, gh_basis", "w4, gh_basis", 1)
    ast = fpapi.parse(code, ignore_comments=False)
    name = "testkern_qr_type"
    with pytest.raises(ParseError) as excinfo:
        _ = DynKernMetadata(ast, name=name)
    assert '1st argument of a meta_func entry should be a valid function ' + \
        'space name' in str(excinfo.value)


def test_fs_desc_replicated_fs_type():
    ''' Tests that an error is raised when a function space name
    is replicated. '''
    fparser.logging.disable('CRITICAL')
    code = CODE.replace("w3, gh_basis", "w1, gh_basis", 1)
    ast = fpapi.parse(code, ignore_comments=False)
    name = "testkern_qr_type"
    with pytest.raises(ParseError) as excinfo:
        _ = DynKernMetadata(ast, name=name)
    assert 'function spaces specified in meta_funcs must be unique' \
        in str(excinfo.value)


def test_fs_desc_invalid_op_type():
    ''' Tests that an error is raised when an invalid function space
    operator name is provided as an argument. '''
    fparser.logging.disable('CRITICAL')
    code = CODE.replace("w2, gh_diff_basis", "w2, gh_dif_basis", 1)
    ast = fpapi.parse(code, ignore_comments=False)
    name = "testkern_qr_type"
    with pytest.raises(ParseError) as excinfo:
        _ = DynKernMetadata(ast, name=name)
    assert '2nd argument and all subsequent arguments of a meta_func ' + \
        'entry should be a valid operator name' in str(excinfo.value)


def test_fs_desc_replicated_op_type():
    ''' Tests that an error is raised when a function space
    operator name is replicated as an argument. '''
    fparser.logging.disable('CRITICAL')
    code = CODE.replace("w3, gh_basis, gh_diff_basis",
                        "w3, gh_basis, gh_basis", 1)
    ast = fpapi.parse(code, ignore_comments=False)
    name = "testkern_qr_type"
    with pytest.raises(ParseError) as excinfo:
        _ = DynKernMetadata(ast, name=name)
    assert 'error to specify an operator name more than once' \
        in str(excinfo.value)


def test_fsdesc_fs_not_in_argdesc():
    ''' Tests that an error is raised when a function space
    name is provided that has not been used in the arg descriptor. '''
    fparser.logging.disable('CRITICAL')
    code = CODE.replace("w3, gh_basis", "w0, gh_basis", 1)
    ast = fpapi.parse(code, ignore_comments=False)
    name = "testkern_qr_type"
    with pytest.raises(ParseError) as excinfo:
        _ = DynKernMetadata(ast, name=name)
    assert 'function spaces specified in meta_funcs must exist in ' + \
        'meta_args' in str(excinfo)


def test_missing_evaluator_shape_both():  # pylint: disable=invalid-name
    ''' Check that we raise the correct error if a kernel requiring
    quadrature/evaluator fails to specify the shape of the evaluator '''
    fparser.logging.disable('CRITICAL')
    # Remove the line specifying the shape of the evaluator
    code = CODE.replace(
        "     integer, parameter :: evaluator_shape = quadrature_XYoZ\n",
        "", 1)
    ast = fpapi.parse(code, ignore_comments=False)
    name = "testkern_qr_type"
    with pytest.raises(ParseError) as excinfo:
        _ = DynKernMetadata(ast, name=name)
    assert ("must also supply the shape of that evaluator by setting "
            "'evaluator_shape' in the kernel meta-data but this is missing "
            "for kernel 'testkern_qr_type'" in str(excinfo))


def test_missing_evaluator_shape_basis_only():  # pylint: disable=invalid-name
    ''' Check that we raise the correct error if a kernel specifying
    that it needs gh_basis fails to specify the shape of the evaluator '''
    fparser.logging.disable('CRITICAL')
    # Alter meta-data so only requires gh_basis
    code1 = CODE.replace(
        "     type(func_type), dimension(3) :: meta_funcs =  &\n"
        "          (/ func_type(w1, gh_basis),               &\n"
        "             func_type(w2, gh_diff_basis),          &\n"
        "             func_type(w3, gh_basis, gh_diff_basis) &\n",
        "     type(func_type), dimension(1) :: meta_funcs =  &\n"
        "          (/ func_type(w1, gh_basis)                &\n", 1)
    # Remove the line specifying the shape of the evaluator
    code = code1.replace(
        "     integer, parameter :: evaluator_shape = quadrature_XYoZ\n",
        "", 1)
    ast = fpapi.parse(code, ignore_comments=False)
    name = "testkern_qr_type"
    with pytest.raises(ParseError) as excinfo:
        _ = DynKernMetadata(ast, name=name)
    assert ("must also supply the shape of that evaluator by setting "
            "'evaluator_shape' in the kernel meta-data but this is missing "
            "for kernel 'testkern_qr_type'" in str(excinfo))


def test_missing_eval_shape_diff_basis_only():  # pylint: disable=invalid-name
    ''' Check that we raise the correct error if a kernel specifying
    that it needs gh_diff_basis fails to specify the shape of the evaluator '''
    fparser.logging.disable('CRITICAL')
    # Alter meta-data so only requires gh_diff_basis
    code1 = CODE.replace(
        "     type(func_type), dimension(3) :: meta_funcs =  &\n"
        "          (/ func_type(w1, gh_basis),               &\n"
        "             func_type(w2, gh_diff_basis),          &\n"
        "             func_type(w3, gh_basis, gh_diff_basis) &\n",
        "     type(func_type), dimension(1) :: meta_funcs =  &\n"
        "          (/ func_type(w1, gh_diff_basis)           &\n", 1)
    # Remove the line specifying the shape of the evaluator
    code = code1.replace(
        "     integer, parameter :: evaluator_shape = quadrature_XYoZ\n",
        "", 1)
    ast = fpapi.parse(code, ignore_comments=False)
    name = "testkern_qr_type"
    with pytest.raises(ParseError) as excinfo:
        _ = DynKernMetadata(ast, name=name)
    assert ("must also supply the shape of that evaluator by setting "
            "'evaluator_shape' in the kernel meta-data but this is missing "
            "for kernel 'testkern_qr_type'" in str(excinfo))


def test_invalid_evaluator_shape():
    ''' Check that we raise the correct error if a kernel requiring
    quadrature/evaluator specifies an unrecognised shape for the evaluator '''
    fparser.logging.disable('CRITICAL')
    # Specify an invalid shape for the evaluator
    code = CODE.replace(
        "evaluator_shape = quadrature_XYoZ",
        "evaluator_shape = quadrature_wrong", 1)
    ast = fpapi.parse(code, ignore_comments=False)
    name = "testkern_qr_type"
    with pytest.raises(ParseError) as excinfo:
        _ = DynKernMetadata(ast, name=name)
    print str(excinfo)
    assert ("request a valid evaluator shape (one of ['quadrature_xyoz', "
            "'evaluator_xyz']) but got 'quadrature_wrong' for kernel "
            "'testkern_qr_type'" in str(excinfo))


def test_unecessary_eval_shape():
    ''' Check that we raise the correct error if a kernel meta-data specifies
    an evaluator shape but does not require quadrature or an evaluator '''
    fparser.logging.disable('CRITICAL')
    # Remove the need for basis or diff-basis functions
    code = CODE.replace(
        "     type(func_type), dimension(3) :: meta_funcs =  &\n"
        "          (/ func_type(w1, gh_basis),               &\n"
        "             func_type(w2, gh_diff_basis),          &\n"
        "             func_type(w3, gh_basis, gh_diff_basis) &\n"
        "           /)\n",
        "", 1)
    ast = fpapi.parse(code, ignore_comments=False)
    name = "testkern_qr_type"
    with pytest.raises(ParseError) as excinfo:
        _ = DynKernMetadata(ast, name=name)
    print str(excinfo)
    assert ("Kernel 'testkern_qr_type' specifies an evaluator shape "
            "(quadrature_xyoz) but does not need an evaluator because no "
            "basis or differential basis functions are required"
            in str(excinfo))


def test_field():
    ''' Tests that a call with a set of fields, no basis functions and
    no distributed memory, produces correct code.'''
    _, invoke_info = parse(os.path.join(BASE_PATH, "1_single_invoke.f90"),
                           api="dynamo0.3")
    psy = PSyFactory("dynamo0.3", distributed_memory=False).create(invoke_info)
    generated_code = psy.gen
    output = (
        "  MODULE psy_single_invoke\n"
        "    USE constants_mod, ONLY: r_def\n"
        "    USE quadrature_mod, ONLY: quadrature_type\n"
        "    USE operator_mod, ONLY: operator_type, operator_proxy_type\n"
        "    USE field_mod, ONLY: field_type, field_proxy_type\n"
        "    IMPLICIT NONE\n"
        "    CONTAINS\n"
        "    SUBROUTINE invoke_0_testkern_type(a, f1, f2, m1, m2)\n"
        "      USE testkern, ONLY: testkern_code\n"
        "      REAL(KIND=r_def), intent(in) :: a\n"
        "      TYPE(field_type), intent(inout) :: f1\n"
        "      TYPE(field_type), intent(in) :: f2, m1, m2\n"
        "      INTEGER cell\n"
        "      INTEGER ndf_w1, undf_w1, ndf_w2, undf_w2, ndf_w3, undf_w3\n"
        "      INTEGER nlayers\n"
        "      TYPE(field_proxy_type) f1_proxy, f2_proxy, m1_proxy, m2_proxy\n"
        "      INTEGER, pointer :: map_w2(:,:) => null(), "
        "map_w3(:,:) => null(), map_w1(:,:) => null()\n"
        "      !\n"
        "      ! Initialise field proxies\n"
        "      !\n"
        "      f1_proxy = f1%get_proxy()\n"
        "      f2_proxy = f2%get_proxy()\n"
        "      m1_proxy = m1%get_proxy()\n"
        "      m2_proxy = m2%get_proxy()\n"
        "      !\n"
        "      ! Initialise number of layers\n"
        "      !\n"
        "      nlayers = f1_proxy%vspace%get_nlayers()\n"
        "      !\n"
        "      ! Look-up dofmaps for each function space\n"
        "      !\n"
        "      map_w2 => f2_proxy%vspace%get_whole_dofmap()\n"
        "      map_w3 => m2_proxy%vspace%get_whole_dofmap()\n"
        "      map_w1 => f1_proxy%vspace%get_whole_dofmap()\n"
        "      !\n"
        "      ! Initialise sizes and allocate any basis arrays for w1\n"
        "      !\n"
        "      ndf_w1 = f1_proxy%vspace%get_ndf()\n"
        "      undf_w1 = f1_proxy%vspace%get_undf()\n"
        "      !\n"
        "      ! Initialise sizes and allocate any basis arrays for w2\n"
        "      !\n"
        "      ndf_w2 = f2_proxy%vspace%get_ndf()\n"
        "      undf_w2 = f2_proxy%vspace%get_undf()\n"
        "      !\n"
        "      ! Initialise sizes and allocate any basis arrays for w3\n"
        "      !\n"
        "      ndf_w3 = m2_proxy%vspace%get_ndf()\n"
        "      undf_w3 = m2_proxy%vspace%get_undf()\n"
        "      !\n"
        "      ! Call our kernels\n"
        "      !\n"
        "      DO cell=1,f1_proxy%vspace%get_ncell()\n"
        "        !\n"
        "        CALL testkern_code(nlayers, a, f1_proxy%data, f2_proxy%data, "
        "m1_proxy%data, m2_proxy%data, ndf_w1, undf_w1, map_w1(:,cell), "
        "ndf_w2, undf_w2, map_w2(:,cell), ndf_w3, undf_w3, map_w3(:,cell))\n"
        "      END DO \n"
        "      !\n"
        "    END SUBROUTINE invoke_0_testkern_type\n"
        "  END MODULE psy_single_invoke")
    print output
    print generated_code
    assert str(generated_code).find(output) != -1


def test_field_deref():
    ''' Tests that a call with a set of fields (some obtained by
    de-referencing derived types) and no basis functions produces
    correct code.'''
    _, invoke_info = parse(os.path.join(BASE_PATH,
                                        "1.13_single_invoke_field_deref.f90"),
                           api="dynamo0.3")
    for dist_mem in [False, True]:

        psy = PSyFactory("dynamo0.3",
                         distributed_memory=dist_mem).create(invoke_info)
        generated_code = str(psy.gen)
        print generated_code
        output = (
            "    SUBROUTINE invoke_0_testkern_type(a, f1, est_f2, m1, "
            "est_m2)\n"
            "      USE testkern, ONLY: testkern_code\n")
        assert output in generated_code
        if dist_mem:
            output = "      USE mesh_mod, ONLY: mesh_type\n"
            assert output in generated_code
        output = (
            "      REAL(KIND=r_def), intent(in) :: a\n"
            "      TYPE(field_type), intent(inout) :: f1\n"
            "      TYPE(field_type), intent(in) :: est_f2, m1, est_m2\n"
            "      INTEGER cell\n"
            "      INTEGER ndf_w1, undf_w1, ndf_w2, undf_w2, ndf_w3, "
            "undf_w3\n")
        assert output in generated_code
        if dist_mem:
            output = "      TYPE(mesh_type), pointer :: mesh => null()\n"
            assert output in generated_code
        output = (
            "      INTEGER nlayers\n"
            "      TYPE(field_proxy_type) f1_proxy, est_f2_proxy, m1_proxy, "
            "est_m2_proxy\n"
            "      INTEGER, pointer :: map_w2(:,:) => null(), "
            "map_w3(:,:) => null(), map_w1(:,:) => null()\n"
            "      !\n"
            "      ! Initialise field proxies\n"
            "      !\n"
            "      f1_proxy = f1%get_proxy()\n"
            "      est_f2_proxy = est_f2%get_proxy()\n"
            "      m1_proxy = m1%get_proxy()\n"
            "      est_m2_proxy = est_m2%get_proxy()\n"
            "      !\n"
            "      ! Initialise number of layers\n"
            "      !\n"
            "      nlayers = f1_proxy%vspace%get_nlayers()\n")
        assert output in generated_code
        if dist_mem:
            output = (
                "      !\n"
                "      ! Create a mesh object\n"
                "      !\n"
                "      mesh => f1%get_mesh()\n"
            )
            assert output in generated_code
        output = (
            "      !\n"
            "      ! Look-up dofmaps for each function space\n"
            "      !\n"
            "      map_w2 => est_f2_proxy%vspace%get_whole_dofmap()\n"
            "      map_w3 => est_m2_proxy%vspace%get_whole_dofmap()\n"
            "      map_w1 => f1_proxy%vspace%get_whole_dofmap()\n"
            "      !\n"
            "      ! Initialise sizes and allocate any basis arrays for w1\n"
            "      !\n"
            "      ndf_w1 = f1_proxy%vspace%get_ndf()\n"
            "      undf_w1 = f1_proxy%vspace%get_undf()\n"
            "      !\n"
            "      ! Initialise sizes and allocate any basis arrays for w2\n"
            "      !\n"
            "      ndf_w2 = est_f2_proxy%vspace%get_ndf()\n"
            "      undf_w2 = est_f2_proxy%vspace%get_undf()\n"
            "      !\n"
            "      ! Initialise sizes and allocate any basis arrays for w3\n"
            "      !\n"
            "      ndf_w3 = est_m2_proxy%vspace%get_ndf()\n"
            "      undf_w3 = est_m2_proxy%vspace%get_undf()\n"
            "      !\n")
        assert output in generated_code
        if dist_mem:
            output = (
                "      ! Call kernels and communication routines\n"
                "      !\n"
                "      IF (est_f2_proxy%is_dirty(depth=1)) THEN\n"
                "        CALL est_f2_proxy%halo_exchange(depth=1)\n"
                "      END IF \n"
                "      !\n"
                "      IF (m1_proxy%is_dirty(depth=1)) THEN\n"
                "        CALL m1_proxy%halo_exchange(depth=1)\n"
                "      END IF \n"
                "      !\n"
                "      IF (est_m2_proxy%is_dirty(depth=1)) THEN\n"
                "        CALL est_m2_proxy%halo_exchange(depth=1)\n"
                "      END IF \n"
                "      !\n"
                "      DO cell=1,mesh%get_last_halo_cell(1)\n")
            assert output in generated_code
        else:
            output = (
                "      ! Call our kernels\n"
                "      !\n"
                "      DO cell=1,f1_proxy%vspace%get_ncell()\n")
            assert output in generated_code
        output = (
            "        !\n"
            "        CALL testkern_code(nlayers, a, f1_proxy%data, "
            "est_f2_proxy%data, m1_proxy%data, est_m2_proxy%data, ndf_w1, "
            "undf_w1, map_w1(:,cell), ndf_w2, undf_w2, map_w2(:,cell), "
            "ndf_w3, undf_w3, map_w3(:,cell))\n"
            "      END DO \n")
        assert output in generated_code
        if dist_mem:
            output = (
                "      !\n"
                "      ! Set halos dirty for fields modified in the "
                "above loop\n"
                "      !\n"
                "      CALL f1_proxy%set_dirty()\n"
                "      !")
            assert output in generated_code


def test_field_fs():
    ''' Tests that a call with a set of fields making use of all
    function spaces and no basis functions produces correct code.'''
    _, invoke_info = parse(os.path.join(BASE_PATH, "1.5_single_invoke_fs.f90"),
                           api="dynamo0.3")
    psy = PSyFactory("dynamo0.3").create(invoke_info)
    generated_code = psy.gen
    output = (
        "  MODULE psy_single_invoke_fs\n"
        "    USE constants_mod, ONLY: r_def\n"
        "    USE quadrature_mod, ONLY: quadrature_type\n"
        "    USE operator_mod, ONLY: operator_type, operator_proxy_type\n"
        "    USE field_mod, ONLY: field_type, field_proxy_type\n"
        "    IMPLICIT NONE\n"
        "    CONTAINS\n"
        "    SUBROUTINE invoke_0_testkern_fs_type(f1, f2, m1, m2, f3, f4, "
        "m3)\n"
        "      USE testkern_fs, ONLY: testkern_code\n"
        "      USE mesh_mod, ONLY: mesh_type\n"
        "      TYPE(field_type), intent(inout) :: f1, f3\n"
        "      TYPE(field_type), intent(in) :: f2, m1, m2, f4, m3\n"
        "      INTEGER cell\n"
        "      INTEGER ndf_w1, undf_w1, ndf_w2, undf_w2, ndf_w3, undf_w3, "
        "ndf_wtheta, undf_wtheta, ndf_w2h, undf_w2h, ndf_w2v, undf_w2v\n"
        "      TYPE(mesh_type), pointer :: mesh => null()\n"
        "      INTEGER nlayers\n"
        "      TYPE(field_proxy_type) f1_proxy, f2_proxy, m1_proxy, m2_proxy, "
        "f3_proxy, f4_proxy, m3_proxy\n"
        "      INTEGER, pointer :: map_w2(:,:) => null(), "
        "map_w3(:,:) => null(), map_wtheta(:,:) => null(), "
        "map_w1(:,:) => null(), map_w2v(:,:) => null(), "
        "map_w2h(:,:) => null()\n"
        "      !\n"
        "      ! Initialise field proxies\n"
        "      !\n"
        "      f1_proxy = f1%get_proxy()\n"
        "      f2_proxy = f2%get_proxy()\n"
        "      m1_proxy = m1%get_proxy()\n"
        "      m2_proxy = m2%get_proxy()\n"
        "      f3_proxy = f3%get_proxy()\n"
        "      f4_proxy = f4%get_proxy()\n"
        "      m3_proxy = m3%get_proxy()\n"
        "      !\n"
        "      ! Initialise number of layers\n"
        "      !\n"
        "      nlayers = f1_proxy%vspace%get_nlayers()\n"
        "      !\n"
        "      ! Create a mesh object\n"
        "      !\n"
        "      mesh => f1%get_mesh()\n"
        "      !\n"
        "      ! Look-up dofmaps for each function space\n"
        "      !\n"
        "      map_w2 => f2_proxy%vspace%get_whole_dofmap()\n"
        "      map_w3 => m2_proxy%vspace%get_whole_dofmap()\n"
        "      map_wtheta => f3_proxy%vspace%get_whole_dofmap()\n"
        "      map_w1 => f1_proxy%vspace%get_whole_dofmap()\n"
        "      map_w2v => m3_proxy%vspace%get_whole_dofmap()\n"
        "      map_w2h => f4_proxy%vspace%get_whole_dofmap()\n"
        "      !\n"
        "      ! Initialise sizes and allocate any basis arrays for w1\n"
        "      !\n"
        "      ndf_w1 = f1_proxy%vspace%get_ndf()\n"
        "      undf_w1 = f1_proxy%vspace%get_undf()\n"
        "      !\n"
        "      ! Initialise sizes and allocate any basis arrays for w2\n"
        "      !\n"
        "      ndf_w2 = f2_proxy%vspace%get_ndf()\n"
        "      undf_w2 = f2_proxy%vspace%get_undf()\n"
        "      !\n"
        "      ! Initialise sizes and allocate any basis arrays for w3\n"
        "      !\n"
        "      ndf_w3 = m2_proxy%vspace%get_ndf()\n"
        "      undf_w3 = m2_proxy%vspace%get_undf()\n"
        "      !\n"
        "      ! Initialise sizes and allocate any basis arrays for wtheta\n"
        "      !\n"
        "      ndf_wtheta = f3_proxy%vspace%get_ndf()\n"
        "      undf_wtheta = f3_proxy%vspace%get_undf()\n"
        "      !\n"
        "      ! Initialise sizes and allocate any basis arrays for w2h\n"
        "      !\n"
        "      ndf_w2h = f4_proxy%vspace%get_ndf()\n"
        "      undf_w2h = f4_proxy%vspace%get_undf()\n"
        "      !\n"
        "      ! Initialise sizes and allocate any basis arrays for w2v\n"
        "      !\n"
        "      ndf_w2v = m3_proxy%vspace%get_ndf()\n"
        "      undf_w2v = m3_proxy%vspace%get_undf()\n"
        "      !\n"
        "      ! Call kernels and communication routines\n"
        "      !\n"
        "      IF (f2_proxy%is_dirty(depth=1)) THEN\n"
        "        CALL f2_proxy%halo_exchange(depth=1)\n"
        "      END IF \n"
        "      !\n"
        "      IF (m1_proxy%is_dirty(depth=1)) THEN\n"
        "        CALL m1_proxy%halo_exchange(depth=1)\n"
        "      END IF \n"
        "      !\n"
        "      IF (m2_proxy%is_dirty(depth=1)) THEN\n"
        "        CALL m2_proxy%halo_exchange(depth=1)\n"
        "      END IF \n"
        "      !\n"
        "      IF (f4_proxy%is_dirty(depth=1)) THEN\n"
        "        CALL f4_proxy%halo_exchange(depth=1)\n"
        "      END IF \n"
        "      !\n"
        "      IF (m3_proxy%is_dirty(depth=1)) THEN\n"
        "        CALL m3_proxy%halo_exchange(depth=1)\n"
        "      END IF \n"
        "      !\n"
        "      DO cell=1,mesh%get_last_halo_cell(1)\n"
        "        !\n"
        "        CALL testkern_code(nlayers, f1_proxy%data, f2_proxy%data, "
        "m1_proxy%data, m2_proxy%data, f3_proxy%data, f4_proxy%data, "
        "m3_proxy%data, ndf_w1, undf_w1, map_w1(:,cell), ndf_w2, undf_w2, "
        "map_w2(:,cell), ndf_w3, undf_w3, map_w3(:,cell), ndf_wtheta, "
        "undf_wtheta, map_wtheta(:,cell), ndf_w2h, undf_w2h, map_w2h(:,cell), "
        "ndf_w2v, undf_w2v, map_w2v(:,cell))\n"
        "      END DO \n"
        "      !\n"
        "      ! Set halos dirty for fields modified in the above loop\n"
        "      !\n"
        "      CALL f1_proxy%set_dirty()\n"
        "      CALL f3_proxy%set_dirty()\n"
        "      !\n"
        "      !\n"
        "    END SUBROUTINE invoke_0_testkern_fs_type\n"
        "  END MODULE psy_single_invoke_fs")
    print str(generated_code)
    print output
    assert str(generated_code).find(output) != -1


def test_field_qr():
    ''' Tests that a call, with a set of fields requiring
    quadrature, produces correct code. '''
    _, invoke_info = parse(os.path.join(BASE_PATH,
                                        "1.1_single_invoke_qr.f90"),
                           api="dynamo0.3")
    psy = PSyFactory("dynamo0.3").create(invoke_info)
    generated_code = str(psy.gen)
    print generated_code
    output_decls = (
        "    SUBROUTINE invoke_0_testkern_qr_type(f1, f2, m1, a, m2, istp,"
        " qr)\n"
        "      USE testkern_qr, ONLY: testkern_qr_code\n"
        "      USE mesh_mod, ONLY: mesh_type\n"
        "      REAL(KIND=r_def), intent(in) :: a\n"
        "      INTEGER, intent(in) :: istp\n"
        "      TYPE(field_type), intent(inout) :: f1\n"
        "      TYPE(field_type), intent(in) :: f2, m1, m2\n"
        "      TYPE(quadrature_type), intent(in) :: qr\n"
        "      INTEGER cell\n"
        "      REAL(KIND=r_def), allocatable :: basis_w1(:,:,:,:), "
        "diff_basis_w2(:,:,:,:), basis_w3(:,:,:,:), diff_basis_w3(:,:,:,:)\n"
        "      INTEGER dim_w1, diff_dim_w2, dim_w3, diff_dim_w3\n"
        "      INTEGER ndf_w1, undf_w1, ndf_w2, undf_w2, ndf_w3, undf_w3\n"
        "      REAL(KIND=r_def), pointer :: zp(:) => null(), wh(:) => null(), "
        "wv(:) => null()\n"
        "      REAL(KIND=r_def), pointer :: xp(:,:) => null()\n"
        "      INTEGER nqp_h, nqp_v\n"
        "      TYPE(mesh_type), pointer :: mesh => null()\n"
        "      INTEGER nlayers\n"
        "      TYPE(field_proxy_type) f1_proxy, f2_proxy, m1_proxy, m2_proxy\n"
        "      INTEGER, pointer :: map_w2(:,:) => null(), "
        "map_w3(:,:) => null(), map_w1(:,:) => null()\n")
    assert output_decls in generated_code
    output = (
        "      !\n"
        "      ! Initialise field proxies\n"
        "      !\n"
        "      f1_proxy = f1%get_proxy()\n"
        "      f2_proxy = f2%get_proxy()\n"
        "      m1_proxy = m1%get_proxy()\n"
        "      m2_proxy = m2%get_proxy()\n"
        "      !\n"
        "      ! Initialise number of layers\n"
        "      !\n"
        "      nlayers = f1_proxy%vspace%get_nlayers()\n"
        "      !\n"
        "      ! Create a mesh object\n"
        "      !\n"
        "      mesh => f1%get_mesh()\n"
        "      !\n"
        "      ! Look-up dofmaps for each function space\n"
        "      !\n"
        "      map_w2 => f2_proxy%vspace%get_whole_dofmap()\n"
        "      map_w3 => m2_proxy%vspace%get_whole_dofmap()\n"
        "      map_w1 => f1_proxy%vspace%get_whole_dofmap()\n"
        "      !\n"
        "      ! Initialise qr values\n"
        "      !\n"
        "      wv => qr%get_wqp_v()\n"
        "      xp => qr%get_xqp_h()\n"
        "      zp => qr%get_xqp_v()\n"
        "      wh => qr%get_wqp_h()\n"
        "      nqp_h = qr%get_nqp_h()\n"
        "      nqp_v = qr%get_nqp_v()\n"
        "      !\n"
        "      ! Initialise sizes and allocate any basis arrays for w1\n"
        "      !\n"
        "      ndf_w1 = f1_proxy%vspace%get_ndf()\n"
        "      undf_w1 = f1_proxy%vspace%get_undf()\n"
        "      dim_w1 = f1_proxy%vspace%get_dim_space()\n"
        "      ALLOCATE (basis_w1(dim_w1, ndf_w1, nqp_h, nqp_v))\n"
        "      !\n"
        "      ! Initialise sizes and allocate any basis arrays for w2\n"
        "      !\n"
        "      ndf_w2 = f2_proxy%vspace%get_ndf()\n"
        "      undf_w2 = f2_proxy%vspace%get_undf()\n"
        "      diff_dim_w2 = f2_proxy%vspace%get_dim_space_diff()\n"
        "      ALLOCATE (diff_basis_w2(diff_dim_w2, ndf_w2, nqp_h, nqp_v))\n"
        "      !\n"
        "      ! Initialise sizes and allocate any basis arrays for w3\n"
        "      !\n"
        "      ndf_w3 = m2_proxy%vspace%get_ndf()\n"
        "      undf_w3 = m2_proxy%vspace%get_undf()\n"
        "      dim_w3 = m2_proxy%vspace%get_dim_space()\n"
        "      ALLOCATE (basis_w3(dim_w3, ndf_w3, nqp_h, nqp_v))\n"
        "      diff_dim_w3 = m2_proxy%vspace%get_dim_space_diff()\n"
        "      ALLOCATE (diff_basis_w3(diff_dim_w3, ndf_w3, nqp_h, nqp_v))\n"
        "      !\n"
        "      ! Compute basis arrays\n"
        "      !\n"
        "      CALL f1_proxy%vspace%compute_basis_function(basis_w1, ndf_w1, "
        "nqp_h, nqp_v, xp, zp)\n"
        "      CALL f2_proxy%vspace%compute_diff_basis_function("
        "diff_basis_w2, ndf_w2, nqp_h, nqp_v, xp, zp)\n"
        "      CALL m2_proxy%vspace%compute_basis_function(basis_w3, ndf_w3, "
        "nqp_h, nqp_v, xp, zp)\n"
        "      CALL m2_proxy%vspace%compute_diff_basis_function("
        "diff_basis_w3, ndf_w3, nqp_h, nqp_v, xp, zp)\n"
        "      !\n"
        "      ! Call kernels and communication routines\n"
        "      !\n"
        "      IF (f2_proxy%is_dirty(depth=1)) THEN\n"
        "        CALL f2_proxy%halo_exchange(depth=1)\n"
        "      END IF \n"
        "      !\n"
        "      IF (m1_proxy%is_dirty(depth=1)) THEN\n"
        "        CALL m1_proxy%halo_exchange(depth=1)\n"
        "      END IF \n"
        "      !\n"
        "      IF (m2_proxy%is_dirty(depth=1)) THEN\n"
        "        CALL m2_proxy%halo_exchange(depth=1)\n"
        "      END IF \n"
        "      !\n"
        "      DO cell=1,mesh%get_last_halo_cell(1)\n"
        "        !\n"
        "        CALL testkern_qr_code(nlayers, f1_proxy%data, f2_proxy%data, "
        "m1_proxy%data, a, m2_proxy%data, istp, ndf_w1, undf_w1, "
        "map_w1(:,cell), basis_w1, ndf_w2, undf_w2, map_w2(:,cell), "
        "diff_basis_w2, ndf_w3, undf_w3, map_w3(:,cell), basis_w3, "
        "diff_basis_w3, nqp_h, nqp_v, wh, wv)\n"
        "      END DO \n"
        "      !\n"
        "      ! Set halos dirty for fields modified in the above loop\n"
        "      !\n"
        "      CALL f1_proxy%set_dirty()\n"
        "      !\n"
        "      !\n"
        "      ! Deallocate basis arrays\n"
        "      !\n"
        "      DEALLOCATE (basis_w1, diff_basis_w2, basis_w3, diff_basis_w3)\n"
        "      !\n"
        "    END SUBROUTINE invoke_0_testkern_qr_type"
    )
    assert output in generated_code


def test_field_qr_deref():
    ''' Tests that a call, with a set of fields requiring
    quadrature, produces correct code when the quadrature is supplied as the
    component of a derived type. '''
    _, invoke_info = parse(os.path.join(BASE_PATH,
                                        "1.1.1_single_invoke_qr_deref.f90"),
                           api="dynamo0.3")
    for dist_mem in [True, False]:
        psy = PSyFactory("dynamo0.3",
                         distributed_memory=dist_mem).create(invoke_info)
        gen = str(psy.gen)
        print gen
        assert (
            "    SUBROUTINE invoke_0_testkern_qr_type(f1, f2, m1, a, m2, istp,"
            " qr_data)\n" in gen)
        assert "TYPE(quadrature_type), intent(in) :: qr_data" in gen


def test_real_scalar():
    ''' tests that we generate correct code when a kernel takes a single,
    real scalar argument (plus fields)'''
    _, invoke_info = parse(os.path.join(BASE_PATH,
                                        "1_single_invoke.f90"),
                           api="dynamo0.3")
    psy = PSyFactory("dynamo0.3").create(invoke_info)
    generated_code = str(psy.gen)
    print generated_code
    expected = (
        "    SUBROUTINE invoke_0_testkern_type(a, f1, f2, m1, m2)\n"
        "      USE testkern, ONLY: testkern_code\n"
        "      USE mesh_mod, ONLY: mesh_type\n"
        "      REAL(KIND=r_def), intent(in) :: a\n"
        "      TYPE(field_type), intent(inout) :: f1\n"
        "      TYPE(field_type), intent(in) :: f2, m1, m2\n"
        "      INTEGER cell\n"
        "      INTEGER ndf_w1, undf_w1, ndf_w2, undf_w2, ndf_w3, undf_w3\n"
        "      TYPE(mesh_type), pointer :: mesh => null()\n"
        "      INTEGER nlayers\n"
        "      TYPE(field_proxy_type) f1_proxy, f2_proxy, m1_proxy, m2_proxy\n"
        "      INTEGER, pointer :: map_w2(:,:) => null(), "
        "map_w3(:,:) => null(), map_w1(:,:) => null()\n"
        "      !\n"
        "      ! Initialise field proxies\n"
        "      !\n"
        "      f1_proxy = f1%get_proxy()\n"
        "      f2_proxy = f2%get_proxy()\n"
        "      m1_proxy = m1%get_proxy()\n"
        "      m2_proxy = m2%get_proxy()\n"
        "      !\n"
        "      ! Initialise number of layers\n"
        "      !\n"
        "      nlayers = f1_proxy%vspace%get_nlayers()\n"
        "      !\n"
        "      ! Create a mesh object\n"
        "      !\n"
        "      mesh => f1%get_mesh()\n"
        "      !\n"
        "      ! Look-up dofmaps for each function space\n"
        "      !\n"
        "      map_w2 => f2_proxy%vspace%get_whole_dofmap()\n"
        "      map_w3 => m2_proxy%vspace%get_whole_dofmap()\n"
        "      map_w1 => f1_proxy%vspace%get_whole_dofmap()\n"
        "      !\n"
        "      ! Initialise sizes and allocate any basis arrays for w1\n"
        "      !\n"
        "      ndf_w1 = f1_proxy%vspace%get_ndf()\n"
        "      undf_w1 = f1_proxy%vspace%get_undf()\n"
        "      !\n"
        "      ! Initialise sizes and allocate any basis arrays for w2\n"
        "      !\n"
        "      ndf_w2 = f2_proxy%vspace%get_ndf()\n"
        "      undf_w2 = f2_proxy%vspace%get_undf()\n"
        "      !\n"
        "      ! Initialise sizes and allocate any basis arrays for w3\n"
        "      !\n"
        "      ndf_w3 = m2_proxy%vspace%get_ndf()\n"
        "      undf_w3 = m2_proxy%vspace%get_undf()\n"
        "      !\n"
        "      ! Call kernels and communication routines\n"
        "      !\n"
        "      IF (f2_proxy%is_dirty(depth=1)) THEN\n"
        "        CALL f2_proxy%halo_exchange(depth=1)\n"
        "      END IF \n"
        "      !\n"
        "      IF (m1_proxy%is_dirty(depth=1)) THEN\n"
        "        CALL m1_proxy%halo_exchange(depth=1)\n"
        "      END IF \n"
        "      !\n"
        "      IF (m2_proxy%is_dirty(depth=1)) THEN\n"
        "        CALL m2_proxy%halo_exchange(depth=1)\n"
        "      END IF \n"
        "      !\n"
        "      DO cell=1,mesh%get_last_halo_cell(1)\n"
        "        !\n"
        "        CALL testkern_code(nlayers, a, f1_proxy%data, f2_proxy%data,"
        " m1_proxy%data, m2_proxy%data, ndf_w1, undf_w1, map_w1(:,cell), "
        "ndf_w2, undf_w2, map_w2(:,cell), ndf_w3, undf_w3, map_w3(:,cell))\n")
    assert expected in generated_code


def test_int_scalar():
    ''' tests that we generate correct code when a kernel takes a single,
    integer scalar argument (plus fields) '''
    _, invoke_info = parse(
        os.path.join(BASE_PATH,
                     "1.6.1_single_invoke_1_int_scalar.f90"),
        api="dynamo0.3")
    psy = PSyFactory("dynamo0.3").create(invoke_info)
    generated_code = str(psy.gen)
    print generated_code
    expected = (
        "    SUBROUTINE invoke_0_testkern_type(f1, iflag, f2, m1, m2)\n"
        "      USE testkern_one_int_scalar, ONLY: testkern_code\n"
        "      USE mesh_mod, ONLY: mesh_type\n"
        "      INTEGER, intent(in) :: iflag\n"
        "      TYPE(field_type), intent(inout) :: f1\n"
        "      TYPE(field_type), intent(in) :: f2, m1, m2\n"
        "      INTEGER cell\n"
        "      INTEGER ndf_w1, undf_w1, ndf_w2, undf_w2, ndf_w3, undf_w3\n"
        "      TYPE(mesh_type), pointer :: mesh => null()\n"
        "      INTEGER nlayers\n"
        "      TYPE(field_proxy_type) f1_proxy, f2_proxy, m1_proxy, m2_proxy\n"
        "      INTEGER, pointer :: map_w2(:,:) => null(), "
        "map_w3(:,:) => null(), map_w1(:,:) => null()\n"
        "      !\n"
        "      ! Initialise field proxies\n"
        "      !\n"
        "      f1_proxy = f1%get_proxy()\n"
        "      f2_proxy = f2%get_proxy()\n"
        "      m1_proxy = m1%get_proxy()\n"
        "      m2_proxy = m2%get_proxy()\n"
        "      !\n"
        "      ! Initialise number of layers\n"
        "      !\n"
        "      nlayers = f1_proxy%vspace%get_nlayers()\n"
        "      !\n"
        "      ! Create a mesh object\n"
        "      !\n"
        "      mesh => f1%get_mesh()\n"
        "      !\n"
        "      ! Look-up dofmaps for each function space\n"
        "      !\n"
        "      map_w2 => f2_proxy%vspace%get_whole_dofmap()\n"
        "      map_w3 => m2_proxy%vspace%get_whole_dofmap()\n"
        "      map_w1 => f1_proxy%vspace%get_whole_dofmap()\n"
        "      !\n"
        "      ! Initialise sizes and allocate any basis arrays for w1\n"
        "      !\n"
        "      ndf_w1 = f1_proxy%vspace%get_ndf()\n"
        "      undf_w1 = f1_proxy%vspace%get_undf()\n"
        "      !\n"
        "      ! Initialise sizes and allocate any basis arrays for w2\n"
        "      !\n"
        "      ndf_w2 = f2_proxy%vspace%get_ndf()\n"
        "      undf_w2 = f2_proxy%vspace%get_undf()\n"
        "      !\n"
        "      ! Initialise sizes and allocate any basis arrays for w3\n"
        "      !\n"
        "      ndf_w3 = m2_proxy%vspace%get_ndf()\n"
        "      undf_w3 = m2_proxy%vspace%get_undf()\n"
        "      !\n"
        "      ! Call kernels and communication routines\n"
        "      !\n"
        "      IF (f2_proxy%is_dirty(depth=1)) THEN\n"
        "        CALL f2_proxy%halo_exchange(depth=1)\n"
        "      END IF \n"
        "      !\n"
        "      IF (m1_proxy%is_dirty(depth=1)) THEN\n"
        "        CALL m1_proxy%halo_exchange(depth=1)\n"
        "      END IF \n"
        "      !\n"
        "      IF (m2_proxy%is_dirty(depth=1)) THEN\n"
        "        CALL m2_proxy%halo_exchange(depth=1)\n"
        "      END IF \n"
        "      !\n"
        "      DO cell=1,mesh%get_last_halo_cell(1)\n"
        "        !\n"
        "        CALL testkern_code(nlayers, f1_proxy%data, iflag, "
        "f2_proxy%data, m1_proxy%data, m2_proxy%data, ndf_w1, undf_w1, "
        "map_w1(:,cell), ndf_w2, undf_w2, map_w2(:,cell), ndf_w3, undf_w3, "
        "map_w3(:,cell))\n")
    assert expected in generated_code


def test_two_real_scalars():
    ''' tests that we generate correct code when a kernel has two real,
    scalar arguments '''
    _, invoke_info = parse(
        os.path.join(BASE_PATH,
                     "1.9_single_invoke_2_real_scalars.f90"),
        api="dynamo0.3")
    psy = PSyFactory("dynamo0.3").create(invoke_info)
    generated_code = str(psy.gen)
    print generated_code
    expected = (
        "    SUBROUTINE invoke_0_testkern_type(a, f1, f2, m1, m2, b)\n"
        "      USE testkern_two_real_scalars, ONLY: testkern_code\n"
        "      USE mesh_mod, ONLY: mesh_type\n"
        "      REAL(KIND=r_def), intent(in) :: a, b\n"
        "      TYPE(field_type), intent(inout) :: f1\n"
        "      TYPE(field_type), intent(in) :: f2, m1, m2\n"
        "      INTEGER cell\n"
        "      INTEGER ndf_w1, undf_w1, ndf_w2, undf_w2, ndf_w3, undf_w3\n"
        "      TYPE(mesh_type), pointer :: mesh => null()\n"
        "      INTEGER nlayers\n"
        "      TYPE(field_proxy_type) f1_proxy, f2_proxy, m1_proxy, m2_proxy\n"
        "      INTEGER, pointer :: map_w2(:,:) => null(), "
        "map_w3(:,:) => null(), map_w1(:,:) => null()\n"
        "      !\n"
        "      ! Initialise field proxies\n"
        "      !\n"
        "      f1_proxy = f1%get_proxy()\n"
        "      f2_proxy = f2%get_proxy()\n"
        "      m1_proxy = m1%get_proxy()\n"
        "      m2_proxy = m2%get_proxy()\n"
        "      !\n"
        "      ! Initialise number of layers\n"
        "      !\n"
        "      nlayers = f1_proxy%vspace%get_nlayers()\n"
        "      !\n"
        "      ! Create a mesh object\n"
        "      !\n"
        "      mesh => f1%get_mesh()\n"
        "      !\n"
        "      ! Look-up dofmaps for each function space\n"
        "      !\n"
        "      map_w2 => f2_proxy%vspace%get_whole_dofmap()\n"
        "      map_w3 => m2_proxy%vspace%get_whole_dofmap()\n"
        "      map_w1 => f1_proxy%vspace%get_whole_dofmap()\n"
        "      !\n"
        "      ! Initialise sizes and allocate any basis arrays for w1\n"
        "      !\n"
        "      ndf_w1 = f1_proxy%vspace%get_ndf()\n"
        "      undf_w1 = f1_proxy%vspace%get_undf()\n"
        "      !\n"
        "      ! Initialise sizes and allocate any basis arrays for w2\n"
        "      !\n"
        "      ndf_w2 = f2_proxy%vspace%get_ndf()\n"
        "      undf_w2 = f2_proxy%vspace%get_undf()\n"
        "      !\n"
        "      ! Initialise sizes and allocate any basis arrays for w3\n"
        "      !\n"
        "      ndf_w3 = m2_proxy%vspace%get_ndf()\n"
        "      undf_w3 = m2_proxy%vspace%get_undf()\n"
        "      !\n"
        "      ! Call kernels and communication routines\n"
        "      !\n"
        "      IF (f2_proxy%is_dirty(depth=1)) THEN\n"
        "        CALL f2_proxy%halo_exchange(depth=1)\n"
        "      END IF \n"
        "      !\n"
        "      IF (m1_proxy%is_dirty(depth=1)) THEN\n"
        "        CALL m1_proxy%halo_exchange(depth=1)\n"
        "      END IF \n"
        "      !\n"
        "      IF (m2_proxy%is_dirty(depth=1)) THEN\n"
        "        CALL m2_proxy%halo_exchange(depth=1)\n"
        "      END IF \n"
        "      !\n"
        "      DO cell=1,mesh%get_last_halo_cell(1)\n"
        "        !\n"
        "        CALL testkern_code(nlayers, a, f1_proxy%data, "
        "f2_proxy%data, m1_proxy%data, m2_proxy%data, b, ndf_w1, "
        "undf_w1, map_w1(:,cell), ndf_w2, undf_w2, map_w2(:,cell), "
        "ndf_w3, undf_w3, map_w3(:,cell))\n")
    assert expected in generated_code


def test_two_int_scalars():
    ''' tests that we generate correct code when a kernel has two integer,
    scalar arguments '''
    _, invoke_info = parse(os.path.join(BASE_PATH,
                                        "1.6_single_invoke_2_int_scalars.f90"),
                           api="dynamo0.3")
    psy = PSyFactory("dynamo0.3").create(invoke_info)
    generated_code = str(psy.gen)
    print generated_code
    expected = (
        "    SUBROUTINE invoke_0(iflag, f1, f2, m1, m2, istep)\n"
        "      USE testkern_two_int_scalars, ONLY: testkern_code\n"
        "      USE mesh_mod, ONLY: mesh_type\n"
        "      INTEGER, intent(in) :: iflag, istep\n"
        "      TYPE(field_type), intent(inout) :: f1\n"
        "      TYPE(field_type), intent(in) :: f2, m1, m2\n"
        "      INTEGER cell\n"
        "      INTEGER ndf_w1, undf_w1, ndf_w2, undf_w2, ndf_w3, undf_w3\n"
        "      TYPE(mesh_type), pointer :: mesh => null()\n"
        "      INTEGER nlayers\n"
        "      TYPE(field_proxy_type) f1_proxy, f2_proxy, m1_proxy, m2_proxy\n"
        "      INTEGER, pointer :: map_w2(:,:) => null(), "
        "map_w3(:,:) => null(), map_w1(:,:) => null()\n"
        "      !\n"
        "      ! Initialise field proxies\n"
        "      !\n"
        "      f1_proxy = f1%get_proxy()\n"
        "      f2_proxy = f2%get_proxy()\n"
        "      m1_proxy = m1%get_proxy()\n"
        "      m2_proxy = m2%get_proxy()\n"
        "      !\n"
        "      ! Initialise number of layers\n"
        "      !\n"
        "      nlayers = f1_proxy%vspace%get_nlayers()\n"
        "      !\n"
        "      ! Create a mesh object\n"
        "      !\n"
        "      mesh => f1%get_mesh()\n"
        "      !\n"
        "      ! Look-up dofmaps for each function space\n"
        "      !\n"
        "      map_w2 => f2_proxy%vspace%get_whole_dofmap()\n"
        "      map_w3 => m2_proxy%vspace%get_whole_dofmap()\n"
        "      map_w1 => f1_proxy%vspace%get_whole_dofmap()\n"
        "      !\n"
        "      ! Initialise sizes and allocate any basis arrays for w1\n"
        "      !\n"
        "      ndf_w1 = f1_proxy%vspace%get_ndf()\n"
        "      undf_w1 = f1_proxy%vspace%get_undf()\n"
        "      !\n"
        "      ! Initialise sizes and allocate any basis arrays for w2\n"
        "      !\n"
        "      ndf_w2 = f2_proxy%vspace%get_ndf()\n"
        "      undf_w2 = f2_proxy%vspace%get_undf()\n"
        "      !\n"
        "      ! Initialise sizes and allocate any basis arrays for w3\n"
        "      !\n"
        "      ndf_w3 = m2_proxy%vspace%get_ndf()\n"
        "      undf_w3 = m2_proxy%vspace%get_undf()\n"
        "      !\n"
        "      ! Call kernels and communication routines\n"
        "      !\n"
        "      IF (f2_proxy%is_dirty(depth=1)) THEN\n"
        "        CALL f2_proxy%halo_exchange(depth=1)\n"
        "      END IF \n"
        "      !\n"
        "      IF (m1_proxy%is_dirty(depth=1)) THEN\n"
        "        CALL m1_proxy%halo_exchange(depth=1)\n"
        "      END IF \n"
        "      !\n"
        "      IF (m2_proxy%is_dirty(depth=1)) THEN\n"
        "        CALL m2_proxy%halo_exchange(depth=1)\n"
        "      END IF \n"
        "      !\n"
        "      DO cell=1,mesh%get_last_halo_cell(1)\n"
        "        !\n"
        "        CALL testkern_code(nlayers, iflag, f1_proxy%data, "
        "f2_proxy%data, m1_proxy%data, m2_proxy%data, istep, ndf_w1, "
        "undf_w1, map_w1(:,cell), ndf_w2, undf_w2, map_w2(:,cell), ndf_w3, "
        "undf_w3, map_w3(:,cell))\n")
    assert expected in generated_code
    # Check that we pass iflag by value in the second kernel call
    expected = (
        "        CALL testkern_code(nlayers, 1_i_def, f1_proxy%data, "
        "f2_proxy%data, m1_proxy%data, m2_proxy%data, istep, ndf_w1, "
        "undf_w1, map_w1(:,cell), ndf_w2, undf_w2, map_w2(:,cell), ndf_w3, "
        "undf_w3, map_w3(:,cell))\n")
    assert expected in generated_code


def test_two_scalars():
    ''' tests that we generate correct code when a kernel has two scalar
    arguments, one real and one integer '''
    _, invoke_info = parse(os.path.join(BASE_PATH,
                                        "1.7_single_invoke_2scalar.f90"),
                           api="dynamo0.3")
    psy = PSyFactory("dynamo0.3").create(invoke_info)
    generated_code = str(psy.gen)
    print generated_code
    expected = (
        "    SUBROUTINE invoke_0_testkern_type(a, f1, f2, m1, m2, istep)\n"
        "      USE testkern_two_scalars, ONLY: testkern_code\n"
        "      USE mesh_mod, ONLY: mesh_type\n"
        "      REAL(KIND=r_def), intent(in) :: a\n"
        "      INTEGER, intent(in) :: istep\n"
        "      TYPE(field_type), intent(inout) :: f1\n"
        "      TYPE(field_type), intent(in) :: f2, m1, m2\n"
        "      INTEGER cell\n"
        "      INTEGER ndf_w1, undf_w1, ndf_w2, undf_w2, ndf_w3, undf_w3\n"
        "      TYPE(mesh_type), pointer :: mesh => null()\n"
        "      INTEGER nlayers\n"
        "      TYPE(field_proxy_type) f1_proxy, f2_proxy, m1_proxy, m2_proxy\n"
        "      INTEGER, pointer :: map_w2(:,:) => null(), "
        "map_w3(:,:) => null(), map_w1(:,:) => null()\n"
        "      !\n"
        "      ! Initialise field proxies\n"
        "      !\n"
        "      f1_proxy = f1%get_proxy()\n"
        "      f2_proxy = f2%get_proxy()\n"
        "      m1_proxy = m1%get_proxy()\n"
        "      m2_proxy = m2%get_proxy()\n"
        "      !\n"
        "      ! Initialise number of layers\n"
        "      !\n"
        "      nlayers = f1_proxy%vspace%get_nlayers()\n"
        "      !\n"
        "      ! Create a mesh object\n"
        "      !\n"
        "      mesh => f1%get_mesh()\n"
        "      !\n"
        "      ! Look-up dofmaps for each function space\n"
        "      !\n"
        "      map_w2 => f2_proxy%vspace%get_whole_dofmap()\n"
        "      map_w3 => m2_proxy%vspace%get_whole_dofmap()\n"
        "      map_w1 => f1_proxy%vspace%get_whole_dofmap()\n"
        "      !\n"
        "      ! Initialise sizes and allocate any basis arrays for w1\n"
        "      !\n"
        "      ndf_w1 = f1_proxy%vspace%get_ndf()\n"
        "      undf_w1 = f1_proxy%vspace%get_undf()\n"
        "      !\n"
        "      ! Initialise sizes and allocate any basis arrays for w2\n"
        "      !\n"
        "      ndf_w2 = f2_proxy%vspace%get_ndf()\n"
        "      undf_w2 = f2_proxy%vspace%get_undf()\n"
        "      !\n"
        "      ! Initialise sizes and allocate any basis arrays for w3\n"
        "      !\n"
        "      ndf_w3 = m2_proxy%vspace%get_ndf()\n"
        "      undf_w3 = m2_proxy%vspace%get_undf()\n"
        "      !\n"
        "      ! Call kernels and communication routines\n"
        "      !\n"
        "      IF (f2_proxy%is_dirty(depth=1)) THEN\n"
        "        CALL f2_proxy%halo_exchange(depth=1)\n"
        "      END IF \n"
        "      !\n"
        "      IF (m1_proxy%is_dirty(depth=1)) THEN\n"
        "        CALL m1_proxy%halo_exchange(depth=1)\n"
        "      END IF \n"
        "      !\n"
        "      IF (m2_proxy%is_dirty(depth=1)) THEN\n"
        "        CALL m2_proxy%halo_exchange(depth=1)\n"
        "      END IF \n"
        "      !\n"
        "      DO cell=1,mesh%get_last_halo_cell(1)\n"
        "        !\n"
        "        CALL testkern_code(nlayers, a, f1_proxy%data, f2_proxy%data,"
        " m1_proxy%data, m2_proxy%data, istep, ndf_w1, undf_w1, "
        "map_w1(:,cell), ndf_w2, undf_w2, map_w2(:,cell), ndf_w3, undf_w3, "
        "map_w3(:,cell))\n")
    assert expected in generated_code


def test_no_vector_scalar():
    ''' Tests that we raise an error when kernel meta-data erroneously
    specifies a vector scalar '''
    fparser.logging.disable('CRITICAL')
    code = CODE.replace("arg_type(gh_real, gh_read)",
                        "arg_type(gh_real*3, gh_read)", 1)
    ast = fpapi.parse(code, ignore_comments=False)
    name = "testkern_qr_type"
    with pytest.raises(ParseError) as excinfo:
        _ = DynKernMetadata(ast, name=name)
    assert 'vector notation is not supported for scalar arguments' in \
        str(excinfo.value)


def test_vector_field():
    ''' tests that a vector field is declared correctly in the PSy
    layer '''
    _, invoke_info = parse(os.path.join(BASE_PATH, "8_vector_field.f90"),
                           api="dynamo0.3")
    psy = PSyFactory("dynamo0.3").create(invoke_info)
    generated_code = psy.gen
    assert str(generated_code).find("SUBROUTINE invoke_0_testkern_chi_"
                                    "type(f1, chi)") != -1
    assert str(generated_code).find("TYPE(field_type), intent(inout)"
                                    " :: f1, chi(3)") != -1


def test_vector_field_2():
    ''' Tests that a vector field is indexed correctly in the PSy layer. '''
    _, invoke_info = parse(os.path.join(BASE_PATH, "8_vector_field_2.f90"),
                           api="dynamo0.3")
    psy = PSyFactory("dynamo0.3").create(invoke_info)
    generated_code = psy.gen
    print generated_code
    # all references to chi_proxy should be chi_proxy(1)
    assert str(generated_code).find("chi_proxy%") == -1
    assert str(generated_code).count("chi_proxy(1)%vspace") == 4
    # use each chi field individually in the kernel
    assert str(generated_code).find("chi_proxy(1)%data, chi_proxy(2)%data,"
                                    " chi_proxy(3)%data") != -1


def test_vector_field_deref():
    ''' tests that a vector field is declared correctly in the PSy
    layer when it is obtained by de-referencing a derived type in the
    Algorithm layer '''
    _, invoke_info = parse(os.path.join(BASE_PATH,
                                        "8.1_vector_field_deref.f90"),
                           api="dynamo0.3")
    for dist_mem in [True, False]:
        psy = PSyFactory("dynamo0.3",
                         distributed_memory=dist_mem).create(invoke_info)
        generated_code = psy.gen
        assert str(generated_code).find("SUBROUTINE invoke_0_testkern_chi_"
                                        "type(f1, box_chi)") != -1
        assert str(generated_code).find("TYPE(field_type), intent(inout)"
                                        " :: f1, box_chi(3)") != -1


def test_orientation():
    ''' tests that orientation information is created correctly in
    the PSy '''
    _, invoke_info = parse(os.path.join(BASE_PATH, "9_orientation.f90"),
                           api="dynamo0.3")
    psy = PSyFactory("dynamo0.3").create(invoke_info)
    generated_code = psy.gen
    print str(generated_code)
    assert str(generated_code).find("INTEGER, pointer :: orientation_w2(:)"
                                    " => null()") != -1
    assert str(generated_code).find("orientation_w2 => f2_proxy%vspace%"
                                    "get_cell_orientation(cell)") != -1


def test_operator():
    ''' tests that an operator is implemented correctly in the PSy
    layer '''
    _, invoke_info = parse(os.path.join(BASE_PATH, "10_operator.f90"),
                           api="dynamo0.3")
    psy = PSyFactory("dynamo0.3").create(invoke_info)
    generated_code = str(psy.gen)
    assert generated_code.find("SUBROUTINE invoke_0_testkern_operator"
                               "_type(mm_w0, chi, a, qr)") != -1
    assert generated_code.find("TYPE(operator_type), intent(inout) ::"
                               " mm_w0") != -1
    assert generated_code.find("TYPE(operator_proxy_type) mm_w0_"
                               "proxy") != -1
    assert generated_code.find("mm_w0_proxy = mm_w0%get_proxy()") != -1
    assert generated_code.find(
        "CALL testkern_operator_code(cell, nlayers, mm_w0_proxy%ncell_3d, mm_"
        "w0_proxy%local_stencil, chi_proxy(1)%data, chi_proxy(2)%data, chi_pr"
        "oxy(3)%data, a, ndf_w0, undf_w0, map_w0(:,cell), basis_w0, "
        "diff_basis_w0, nqp_h, nqp_v, wh, wv)") != -1


def test_operator_different_spaces():
    '''tests that an operator with different to and from spaces is
    implemented correctly in the PSy layer'''
    _, invoke_info = parse(os.path.join(BASE_PATH,
                                        "10.3_operator_different_spaces.f90"),
                           api="dynamo0.3")
    psy = PSyFactory("dynamo0.3").create(invoke_info)
    generated_code = str(psy.gen)
    output = (
        "    SUBROUTINE invoke_0_assemble_weak_derivative_w3_w2_kernel_type"
        "(mapping, chi, qr)\n"
        "      USE assemble_weak_derivative_w3_w2_kernel_mod, ONLY: "
        "assemble_weak_derivative_w3_w2_kernel_code\n"
        "      USE mesh_mod, ONLY: mesh_type\n"
        "      TYPE(field_type), intent(in) :: chi(3)\n"
        "      TYPE(operator_type), intent(inout) :: mapping\n"
        "      TYPE(quadrature_type), intent(in) :: qr\n"
        "      INTEGER, pointer :: orientation_w2(:) => null()\n"
        "      INTEGER cell\n"
        "      REAL(KIND=r_def), allocatable :: basis_w3(:,:,:,:), "
        "diff_basis_w2(:,:,:,:), diff_basis_w0(:,:,:,:)\n"
        "      INTEGER dim_w3, diff_dim_w2, diff_dim_w0\n"
        "      INTEGER ndf_w3, ndf_w2, ndf_w0, undf_w0\n"
        "      REAL(KIND=r_def), pointer :: zp(:) => null(), wh(:) => null(), "
        "wv(:) => null()\n"
        "      REAL(KIND=r_def), pointer :: xp(:,:) => null()\n"
        "      INTEGER nqp_h, nqp_v\n"
        "      TYPE(mesh_type), pointer :: mesh => null()\n"
        "      INTEGER nlayers\n"
        "      TYPE(operator_proxy_type) mapping_proxy\n"
        "      TYPE(field_proxy_type) chi_proxy(3)\n"
        "      INTEGER, pointer :: map_w0(:,:) => null()\n"
        "      !\n"
        "      ! Initialise field proxies\n"
        "      !\n"
        "      mapping_proxy = mapping%get_proxy()\n"
        "      chi_proxy(1) = chi(1)%get_proxy()\n"
        "      chi_proxy(2) = chi(2)%get_proxy()\n"
        "      chi_proxy(3) = chi(3)%get_proxy()\n"
        "      !\n"
        "      ! Initialise number of layers\n"
        "      !\n"
        "      nlayers = mapping_proxy%fs_from%get_nlayers()\n"
        "      !\n"
        "      ! Create a mesh object\n"
        "      !\n"
        "      mesh => mapping%get_mesh()\n"
        "      !\n"
        "      ! Look-up dofmaps for each function space\n"
        "      !\n"
        "      map_w0 => chi_proxy(1)%vspace%get_whole_dofmap()\n"
        "      !\n"
        "      ! Initialise qr values\n"
        "      !\n"
        "      wv => qr%get_wqp_v()\n"
        "      xp => qr%get_xqp_h()\n"
        "      zp => qr%get_xqp_v()\n"
        "      wh => qr%get_wqp_h()\n"
        "      nqp_h = qr%get_nqp_h()\n"
        "      nqp_v = qr%get_nqp_v()\n"
        "      !\n"
        "      ! Initialise sizes and allocate any basis arrays for w3\n"
        "      !\n"
        "      ndf_w3 = mapping_proxy%fs_to%get_ndf()\n"
        "      dim_w3 = mapping_proxy%fs_to%get_dim_space()\n"
        "      ALLOCATE (basis_w3(dim_w3, ndf_w3, nqp_h, nqp_v))\n"
        "      !\n"
        "      ! Initialise sizes and allocate any basis arrays for w2\n"
        "      !\n"
        "      ndf_w2 = mapping_proxy%fs_from%get_ndf()\n"
        "      diff_dim_w2 = mapping_proxy%fs_from%get_dim_space_diff()\n"
        "      ALLOCATE (diff_basis_w2(diff_dim_w2, ndf_w2, nqp_h, nqp_v))\n"
        "      !\n"
        "      ! Initialise sizes and allocate any basis arrays for w0\n"
        "      !\n"
        "      ndf_w0 = chi_proxy(1)%vspace%get_ndf()\n"
        "      undf_w0 = chi_proxy(1)%vspace%get_undf()\n"
        "      diff_dim_w0 = chi_proxy(1)%vspace%get_dim_space_diff()\n"
        "      ALLOCATE (diff_basis_w0(diff_dim_w0, ndf_w0, nqp_h, nqp_v))\n"
        "      !\n"
        "      ! Compute basis arrays\n"
        "      !\n"
        "      CALL mapping_proxy%fs_to%compute_basis_function(basis_w3, "
        "ndf_w3, nqp_h, nqp_v, xp, zp)\n"
        "      CALL mapping_proxy%fs_from%compute_diff_basis_function("
        "diff_basis_w2, ndf_w2, nqp_h, nqp_v, xp, zp)\n"
        "      CALL chi_proxy(1)%vspace%compute_diff_basis_function("
        "diff_basis_w0, ndf_w0, nqp_h, nqp_v, xp, zp)\n"
        "      !\n"
        "      ! Call kernels and communication routines\n"
        "      !\n"
        "      IF (chi_proxy(1)%is_dirty(depth=1)) THEN\n"
        "        CALL chi_proxy(1)%halo_exchange(depth=1)\n"
        "      END IF \n"
        "      !\n"
        "      IF (chi_proxy(2)%is_dirty(depth=1)) THEN\n"
        "        CALL chi_proxy(2)%halo_exchange(depth=1)\n"
        "      END IF \n"
        "      !\n"
        "      IF (chi_proxy(3)%is_dirty(depth=1)) THEN\n"
        "        CALL chi_proxy(3)%halo_exchange(depth=1)\n"
        "      END IF \n"
        "      !\n"
        "      DO cell=1,mesh%get_last_halo_cell(1)\n"
        "        !\n"
        "        orientation_w2 => mapping_proxy%fs_from%get_cell_orientation("
        "cell)\n"
        "        !\n"
        "        CALL assemble_weak_derivative_w3_w2_kernel_code(cell, "
        "nlayers, mapping_proxy%ncell_3d, mapping_proxy%local_stencil, "
        "chi_proxy(1)%data, chi_proxy(2)%data, chi_proxy(3)%data, ndf_w3, "
        "basis_w3, ndf_w2, diff_basis_w2, orientation_w2, ndf_w0, undf_w0, "
        "map_w0(:,cell), diff_basis_w0, nqp_h, nqp_v, wh, wv)\n"
        "      END DO \n"
        "      !\n"
        "      ! Deallocate basis arrays\n"
        "      !\n"
        "      DEALLOCATE (basis_w3, diff_basis_w2, diff_basis_w0)\n"
        "      !\n"
        "    END SUBROUTINE invoke_0_assemble_weak_derivative_w3_w2_kernel_"
        "type")
    print generated_code
    assert output in generated_code


def test_operator_nofield():
    ''' tests that an operator with no field on the same space is
    implemented correctly in the PSy layer '''
    _, invoke_info = parse(os.path.join(BASE_PATH,
                                        "10.1_operator_nofield.f90"),
                           api="dynamo0.3")
    psy = PSyFactory("dynamo0.3").create(invoke_info)
    gen_code_str = str(psy.gen)
    assert gen_code_str.find("SUBROUTINE invoke_0_testkern_operator_"
                             "nofield_type(mm_w2, chi, qr)") != -1
    assert gen_code_str.find("TYPE(operator_type), intent(inout) :: "
                             "mm_w2") != -1
    assert gen_code_str.find("TYPE(operator_proxy_type) mm_w2_proxy") != -1
    assert gen_code_str.find("mm_w2_proxy = mm_w2%get_proxy()") != -1
    assert gen_code_str.find("undf_w2") == -1
    assert gen_code_str.find("map_w2") == -1
    assert gen_code_str.find(
        "CALL testkern_operator_code(cell, nlayers, mm_w2_proxy%ncell_3d,"
        " mm_w2_proxy%local_stencil, chi_proxy(1)%data, chi_proxy(2)%data"
        ", chi_proxy(3)%data, ndf_w2, basis_w2, ndf_w0, undf_w0, "
        "map_w0(:,cell), diff_basis_w0, nqp_h, nqp_v, wh, wv)") != -1


def test_operator_nofield_different_space():  # pylint: disable=invalid-name
    ''' tests that an operator with no field on different spaces is
    implemented correctly in the PSy layer '''
    _, invoke_info = parse(os.path.join(BASE_PATH,
                                        "10.5_operator_no_field_different_"
                                        "space.f90"),
                           api="dynamo0.3")
    psy = PSyFactory("dynamo0.3").create(invoke_info)
    gen = str(psy.gen)
    print gen
    assert "mesh => my_mapping%get_mesh()" in gen
    assert "nlayers = my_mapping_proxy%fs_from%get_nlayers()" in gen
    assert "ndf_w3 = my_mapping_proxy%fs_from%get_ndf()" in gen
    assert "ndf_w2 = my_mapping_proxy%fs_to%get_ndf()" in gen
    # We compute operators redundantly (out to the L1 halo)
    assert "DO cell=1,mesh%get_last_halo_cell(1)" in gen
    assert ("(cell, nlayers, my_mapping_proxy%ncell_3d, my_mapping_proxy%"
            "local_stencil, ndf_w2, ndf_w3)" in gen)


def test_operator_nofield_scalar():
    ''' tests that an operator with no field and a
    scalar argument is implemented correctly in the PSy layer '''
    _, invoke_info = parse(os.path.join(BASE_PATH,
                                        "10.6_operator_no_field_scalar.f90"),
                           api="dynamo0.3")
    psy = PSyFactory("dynamo0.3").create(invoke_info)
    gen = str(psy.gen)
    print gen
    assert "mesh => my_mapping%get_mesh()" in gen
    assert "nlayers = my_mapping_proxy%fs_from%get_nlayers()" in gen
    assert "ndf_w2 = my_mapping_proxy%fs_from%get_ndf()" in gen
    assert "DO cell=1,mesh%get_last_halo_cell(1)" in gen
    assert (
        "(cell, nlayers, my_mapping_proxy%ncell_3d, my_mapping_proxy%"
        "local_stencil, b, ndf_w2, basis_w2, nqp_h, nqp_v, wh, wv)" in gen)


def test_operator_nofield_scalar_deref():  # pylint: disable=invalid-name
    ''' Tests that an operator with no field and a
    scalar argument is implemented correctly in the PSy layer when both
    are obtained by dereferencing derived type objects '''
    _, invoke_info = parse(
        os.path.join(BASE_PATH,
                     "10.6.1_operator_no_field_scalar_deref.f90"),
        api="dynamo0.3")
    for dist_mem in [True, False]:
        psy = PSyFactory("dynamo0.3",
                         distributed_memory=dist_mem).create(invoke_info)
        gen = str(psy.gen)
        print gen
        if dist_mem:
            assert "mesh => opbox_my_mapping%get_mesh()" in gen
        assert "nlayers = opbox_my_mapping_proxy%fs_from%get_nlayers()" in gen
        assert "ndf_w2 = opbox_my_mapping_proxy%fs_from%get_ndf()" in gen
        assert ("CALL opbox_my_mapping_proxy%fs_from%compute_basis_function("
                "basis_w2, ndf_w2, nqp_h, nqp_v, xp, zp)" in gen)
        if dist_mem:
            assert "DO cell=1,mesh%get_last_halo_cell(1)" in gen
        else:
            assert (
                "DO cell=1,opbox_my_mapping_proxy%fs_from%get_ncell()" in gen)
        assert (
            "(cell, nlayers, opbox_my_mapping_proxy%ncell_3d, "
            "opbox_my_mapping_proxy%local_stencil, box_b, ndf_w2, basis_w2, "
            "nqp_h, nqp_v, wh, wv)" in gen)


def test_operator_orientation():
    ''' tests that an operator requiring orientation information is
    implemented correctly in the PSy layer '''
    _, invoke_info = parse(os.path.join(BASE_PATH,
                                        "10.2_operator_orient.f90"),
                           api="dynamo0.3")
    psy = PSyFactory("dynamo0.3").create(invoke_info)
    gen_str = str(psy.gen)
    print gen_str
    assert gen_str.find("SUBROUTINE invoke_0_testkern_operator"
                        "_orient_type(mm_w1, chi, qr)") != -1
    assert gen_str.find("TYPE(operator_type), intent(inout) ::"
                        " mm_w1") != -1
    assert gen_str.find("TYPE(operator_proxy_type) mm_w1_"
                        "proxy") != -1
    assert gen_str.find("mm_w1_proxy = mm_w1%get_proxy()") != -1
    assert gen_str.find(
        "orientation_w1 => mm_w1_proxy%fs_from%get_cell_orientation"
        "(cell)") != -1
    assert gen_str.find(
        "CALL testkern_operator_orient_code(cell, nlayers, mm_w1_proxy%ncell_"
        "3d, mm_w1_proxy%local_stencil, chi_proxy(1)%data, chi_proxy(2)%data,"
        " chi_proxy(3)%data, ndf_w1, basis_w1, orientation_w1, ndf_w0, undf_w"
        "0, map_w0(:,cell), diff_basis_w0, nqp_h, nqp_v, wh, wv)") != -1


def test_op_orient_different_space():  # pylint: disable=invalid-name
    '''tests that an operator on different spaces requiring orientation
    information is implemented correctly in the PSy layer. '''
    _, invoke_info = parse(os.path.join(BASE_PATH,
                                        "10.4_operator_orient_different_"
                                        "space.f90"),
                           api="dynamo0.3")
    psy = PSyFactory("dynamo0.3").create(invoke_info)
    gen_str = str(psy.gen)
    print gen_str
    assert (
        "INTEGER, pointer :: orientation_w1(:) => null(), orientation_w2(:)"
        " => null()" in gen_str)
    assert "ndf_w2 = my_mapping_proxy%fs_from%get_ndf()" in gen_str
    assert "ndf_w1 = my_mapping_proxy%fs_to%get_ndf()" in gen_str
    assert "dim_w1 = my_mapping_proxy%fs_to%get_dim_space()" in gen_str
    assert (
        "CALL my_mapping_proxy%fs_to%compute_basis_function(basis_w1, ndf_w1,"
        " nqp_h, nqp_v, xp, zp)" in gen_str)
    assert (
        "orientation_w2 => my_mapping_proxy%fs_from%get_cell_orientation("
        "cell)" in gen_str)
    assert (
        "orientation_w1 => my_mapping_proxy%fs_to%get_cell_orientation(cell)"
        in gen_str)
    assert (
        "(cell, nlayers, my_mapping_proxy%ncell_3d, my_mapping_proxy%local_"
        "stencil, chi_proxy(1)%data, chi_proxy(2)%data, chi_proxy(3)%data, "
        "ndf_w1, basis_w1, orientation_w1, ndf_w2, orientation_w2, ndf_w0, "
        "undf_w0, map_w0(:,cell), diff_basis_w0, nqp_h, nqp_v, wh, wv)"
        in gen_str)


def test_operator_deref():
    ''' Tests that we generate correct names for an operator in the PSy
    layer when obtained by de-referencing a derived type in the Algorithm
    layer '''
    _, invoke_info = parse(os.path.join(BASE_PATH, "10.8_operator_deref.f90"),
                           api="dynamo0.3")
    for dist_mem in [True, False]:
        psy = PSyFactory("dynamo0.3",
                         distributed_memory=dist_mem).create(invoke_info)
        generated_code = str(psy.gen)
        assert generated_code.find("SUBROUTINE invoke_0_testkern_operator"
                                   "_type(mm_w0_op, chi, a, qr)") != -1
        assert generated_code.find("TYPE(operator_type), intent(inout) ::"
                                   " mm_w0_op") != -1
        assert generated_code.find("TYPE(operator_proxy_type) mm_w0_op_"
                                   "proxy") != -1
        assert (
            generated_code.find("mm_w0_op_proxy = mm_w0_op%get_proxy()") != -1)
        assert generated_code.find(
            "CALL testkern_operator_code(cell, nlayers, "
            "mm_w0_op_proxy%ncell_3d, mm_w0_op_proxy%local_stencil, "
            "chi_proxy(1)%data, chi_proxy(2)%data, chi_proxy(3)%data, a, "
            "ndf_w0, undf_w0, map_w0(:,cell), basis_w0, "
            "diff_basis_w0, nqp_h, nqp_v, wh, wv)") != -1


def test_operator_read_level1_halo():
    ''' Check that we raise an error if a kernel attempts to read from an
    operator beyond the level-1 halo '''
    _, invoke_info = parse(os.path.join(BASE_PATH,
                                        "10.7_operator_read.f90"),
                           api="dynamo0.3")
    psy = PSyFactory("dynamo0.3").create(invoke_info)
    schedule = psy.invokes.invoke_list[0].schedule
    loop = schedule.children[0]
    # Modify the loop bound so that we attempt to read from the L2 halo
    # (of the operator)
    loop.set_upper_bound("halo", index=2)
    # Attempt to generate the code
    with pytest.raises(GenerationError) as excinfo:
        _ = psy.gen
    assert ("Kernel 'testkern_operator_code' reads from an operator and "
            "therefore cannot be used for cells beyond the level 1 halo. "
            "However the containing loop goes out to level 2" in str(excinfo))


def test_any_space_1():
    ''' tests that any_space is implemented correctly in the PSy
    layer. Includes more than one type of any_space declaration
    and func_type basis functions on any_space. '''
    _, invoke_info = parse(os.path.join(BASE_PATH, "11_any_space.f90"),
                           api="dynamo0.3")
    psy = PSyFactory("dynamo0.3").create(invoke_info)
    generated_code = str(psy.gen)
    print generated_code
    assert ("INTEGER, pointer :: map_w0(:,:) => null(), "
            "map_any_space_2_b(:,:) => null(), "
            "map_any_space_1_a(:,:) => null()\n" in generated_code)
    assert generated_code.find(
        "REAL(KIND=r_def), allocatable :: basis_any_space_1_a(:,:,:,:), "
        "basis_any_space_2_b(:,:,:,:)") != -1
    assert generated_code.find(
        "ALLOCATE (basis_any_space_1_a(dim_any_space_1_a, ndf_any_space_1_a, "
        "nqp_h, nqp_v))") != -1
    assert generated_code.find(
        "ALLOCATE (basis_any_space_2_b(dim_any_space_2_b, ndf_any_space_2_b, "
        "nqp_h, nqp_v))") != -1
    assert generated_code.find(
        "map_any_space_1_a => a_proxy%vspace%get_whole_dofmap()") != -1
    assert generated_code.find(
        "map_any_space_2_b => b_proxy%vspace%get_whole_dofmap()") != -1
    assert generated_code.find(
        "CALL testkern_any_space_1_code(nlayers, a_proxy%data, rdt, b_proxy%"
        "data, c_proxy(1)%data, c_proxy(2)%data, c_proxy(3)%data, ndf_a"
        "ny_space_1_a, undf_any_space_1_a, map_any_space_1_a(:,cell), "
        "basis_any_space_1_a, ndf_any_space_2_b, undf_any_space_2_b, "
        "map_any_space_2_b(:,cell), basis_any_space_2_b, ndf_w0, undf_w0, "
        "map_w0(:,cell), diff_basis_w0, nqp_h, nqp_v, wh, wv)") != -1
    assert generated_code.find(
        "DEALLOCATE (basis_any_space_1_a, basis_any_space_2_b, diff_basis_w"
        "0)") != -1


def test_any_space_2():
    ''' tests that any_space is implemented correctly in the PSy
    layer. Includes multiple declarations of the same space, no
    func_type declarations and any_space used with an
    operator. '''
    _, invoke_info = parse(os.path.join(BASE_PATH, "11.1_any_space.f90"),
                           api="dynamo0.3")
    psy = PSyFactory("dynamo0.3").create(invoke_info)
    generated_code = str(psy.gen)
    print generated_code
    assert "INTEGER, intent(in) :: istp" in generated_code
    assert generated_code.find(
        "INTEGER, pointer :: map_any_space_1_a(:,:) => null()") != -1
    assert generated_code.find(
        "INTEGER ndf_any_space_1_a, undf_any_space_1_a") != -1
    assert generated_code.find(
        "ndf_any_space_1_a = a_proxy%vspace%get_ndf()") != -1
    assert generated_code.find(
        "undf_any_space_1_a = a_proxy%vspace%get_undf()") != -1
    assert generated_code.find(
        "map_any_space_1_a => a_proxy%vspace%get_whole_dofmap()") != -1
    assert generated_code.find(
        "CALL testkern_any_space_2_code(cell, nlayers, a_proxy%data, b_pro"
        "xy%data, c_proxy%ncell_3d, c_proxy%local_stencil, istp, ndf_any_sp"
        "ace_1_a, undf_any_space_1_a, map_any_space_1_a(:,cell))") != -1


def test_op_any_space_different_space_1():  # pylint: disable=invalid-name
    ''' tests that any_space is implemented correctly in the PSy
    layer. Includes different spaces for an operator and no other
    fields.'''
    _, invoke_info = parse(os.path.join(BASE_PATH, "11.2_any_space.f90"),
                           api="dynamo0.3")
    psy = PSyFactory("dynamo0.3").create(invoke_info)
    generated_code = str(psy.gen)
    print generated_code
    assert generated_code.find(
        "ndf_any_space_2_a = a_proxy%fs_from%get_ndf()") != -1
    assert generated_code.find(
        "ndf_any_space_1_a = a_proxy%fs_to%get_ndf()") != -1


def test_op_any_space_different_space_2():  # pylint: disable=invalid-name
    ''' tests that any_space is implemented correctly in the PSy
    layer in a more complicated example. '''
    _, invoke_info = parse(os.path.join(BASE_PATH, "11.3_any_space.f90"),
                           api="dynamo0.3")
    psy = PSyFactory("dynamo0.3").create(invoke_info)
    generated_code = psy.gen
    print generated_code
    assert str(generated_code).find(
        "ndf_any_space_1_b = b_proxy%fs_to%get_ndf()") != -1
    assert str(generated_code).find(
        "dim_any_space_1_b = b_proxy%fs_to%get_dim_space()") != -1
    assert str(generated_code).find(
        "ndf_any_space_2_b = b_proxy%fs_from%get_ndf()") != -1
    assert str(generated_code).find(
        "ndf_any_space_3_c = c_proxy%fs_to%get_ndf()") != -1
    assert str(generated_code).find(
        "ndf_any_space_4_d = d_proxy%fs_from%get_ndf()") != -1
    assert str(generated_code).find(
        "undf_any_space_4_d = d_proxy%fs_from%get_undf()") != -1
    assert str(generated_code).find(
        "dim_any_space_4_d = d_proxy%fs_from%get_dim_space()") != -1
    assert str(generated_code).find(
        "ndf_any_space_5_a = a_proxy%vspace%get_ndf()") != -1
    assert str(generated_code).find(
        "undf_any_space_5_a = a_proxy%vspace%get_undf()") != -1
    assert str(generated_code).find(
        "CALL b_proxy%fs_to%compute_basis_function") != -1
    assert str(generated_code).find(
        "CALL d_proxy%fs_from%compute_basis_function") != -1
    assert str(generated_code).find(
        "CALL d_proxy%fs_from%compute_diff_basis_function") != -1
    assert str(generated_code).find(
        "map_any_space_5_a => a_proxy%vspace%get_whole_dofmap()") != -1
    assert str(generated_code).find(
        "map_any_space_4_d => d_proxy%fs_from%get_whole_dofmap()") != -1


def test_invoke_uniq_declns():
    ''' tests that we raise an error when Invoke.unique_declarations() is
    called for an invalid type '''
    _, invoke_info = parse(os.path.join(BASE_PATH,
                                        "1.7_single_invoke_2scalar.f90"),
                           api="dynamo0.3")
    psy = PSyFactory("dynamo0.3").create(invoke_info)
    with pytest.raises(GenerationError) as excinfo:
        psy.invokes.invoke_list[0].unique_declarations("not_a_type")
    assert 'unique_declarations called with an invalid datatype' \
        in str(excinfo.value)


def test_invoke_uniq_declns_invalid_access():  # pylint: disable=invalid-name
    ''' tests that we raise an error when Invoke.unique_declarations() is
    called for an invalid access type '''
    _, invoke_info = parse(os.path.join(BASE_PATH,
                                        "1.7_single_invoke_2scalar.f90"),
                           api="dynamo0.3")
    psy = PSyFactory("dynamo0.3").create(invoke_info)
    with pytest.raises(GenerationError) as excinfo:
        psy.invokes.invoke_list[0].unique_declarations("gh_field",
                                                       access="invalid_acc")
    assert 'unique_declarations called with an invalid access type' \
        in str(excinfo.value)


def test_invoke_uniq_proxy_declns():
    ''' tests that we raise an error when DynInvoke.unique_proxy_declarations()
    is called for an invalid type '''
    _, invoke_info = parse(os.path.join(BASE_PATH,
                                        "1.7_single_invoke_2scalar.f90"),
                           api="dynamo0.3")
    psy = PSyFactory("dynamo0.3").create(invoke_info)
    with pytest.raises(GenerationError) as excinfo:
        psy.invokes.invoke_list[0].unique_proxy_declarations("not_a_type")
    assert 'unique_proxy_declarations called with an invalid datatype' \
        in str(excinfo.value)


def test_uniq_proxy_declns_invalid_access():  # pylint: disable=invalid-name
    ''' tests that we raise an error when DynInvoke.unique_proxy_declarations()
    is called for an invalid access type '''
    _, invoke_info = parse(os.path.join(BASE_PATH,
                                        "1.7_single_invoke_2scalar.f90"),
                           api="dynamo0.3")
    psy = PSyFactory("dynamo0.3").create(invoke_info)
    with pytest.raises(GenerationError) as excinfo:
        psy.invokes.invoke_list[0].unique_proxy_declarations(
            "gh_field",
            access="invalid_acc")
    assert 'unique_proxy_declarations called with an invalid access type' \
        in str(excinfo.value)


def test_dyninvoke_first_access():
    ''' tests that we raise an error if DynInvoke.first_access(name) is
    called for an argument name that doesn't exist '''
    _, invoke_info = parse(os.path.join(BASE_PATH,
                                        "1.7_single_invoke_2scalar.f90"),
                           api="dynamo0.3")
    psy = PSyFactory("dynamo0.3").create(invoke_info)
    with pytest.raises(GenerationError) as excinfo:
        psy.invokes.invoke_list[0].first_access("not_an_arg")
    assert 'Failed to find any kernel argument with name' \
        in str(excinfo.value)


def test_dyninvoke_uniq_declns_intent_invalid_type():
    ''' tests that we raise an error when DynInvoke.unique_declns_by_intent()
    is called for an invalid argument type '''
    _, invoke_info = parse(os.path.join(BASE_PATH,
                                        "1.7_single_invoke_2scalar.f90"),
                           api="dynamo0.3")
    psy = PSyFactory("dynamo0.3").create(invoke_info)
    with pytest.raises(GenerationError) as excinfo:
        psy.invokes.invoke_list[0].unique_declns_by_intent("gh_invalid")
    assert 'unique_declns_by_intent called with an invalid datatype' \
        in str(excinfo.value)


def test_dyninvoke_uniq_declns_intent_fields():
    ''' tests that DynInvoke.unique_declns_by_intent() returns the correct
    list of arguments for gh_fields '''
    _, invoke_info = parse(os.path.join(BASE_PATH,
                                        "1.7_single_invoke_2scalar.f90"),
                           api="dynamo0.3")
    psy = PSyFactory("dynamo0.3").create(invoke_info)
    args = psy.invokes.invoke_list[0].unique_declns_by_intent("gh_field")
    assert args['inout'] == []
    assert args['out'] == ['f1']
    assert args['in'] == ['f2', 'm1', 'm2']


def test_dyninvoke_uniq_declns_intent_real():
    ''' tests that DynInvoke.unique_declns_by_intent() returns the correct
    list of arguments for gh_real '''
    _, invoke_info = parse(os.path.join(BASE_PATH,
                                        "1.7_single_invoke_2scalar.f90"),
                           api="dynamo0.3")
    psy = PSyFactory("dynamo0.3").create(invoke_info)
    args = psy.invokes.invoke_list[0].unique_declns_by_intent("gh_real")
    assert args['inout'] == []
    assert args['out'] == []
    assert args['in'] == ['a']


def test_dyninvoke_uniq_declns_intent_integer():
    ''' tests that DynInvoke.unique_declns_by_intent() returns the correct
    list of arguments for gh_integer '''
    _, invoke_info = parse(os.path.join(BASE_PATH,
                                        "1.7_single_invoke_2scalar.f90"),
                           api="dynamo0.3")
    psy = PSyFactory("dynamo0.3").create(invoke_info)
    args = psy.invokes.invoke_list[0].unique_declns_by_intent("gh_integer")
    assert args['inout'] == []
    assert args['out'] == []
    assert args['in'] == ['istep']


def test_dyninvoke_uniq_declns_intent_ops():
    ''' tests that DynInvoke.unique_declns_by_intent() returns the correct
    list of arguments for operator arguments '''
    _, invoke_info = parse(os.path.join(BASE_PATH,
                                        "4.4_multikernel_invokes.f90"),
                           api="dynamo0.3")
    psy = PSyFactory("dynamo0.3").create(invoke_info)
    args = psy.invokes.invoke_list[0].unique_declns_by_intent("gh_operator")
    assert args['inout'] == []
    assert args['out'] == ['op']
    assert args['in'] == []


def test_dyninvoke_arg_for_fs():
    ''' tests that we raise an error when DynInvoke.arg_for_funcspace() is
    called for an un-used space '''
    _, invoke_info = parse(os.path.join(BASE_PATH,
                                        "1.7_single_invoke_2scalar.f90"),
                           api="dynamo0.3")
    psy = PSyFactory("dynamo0.3").create(invoke_info)
    with pytest.raises(GenerationError) as excinfo:
        psy.invokes.invoke_list[0].arg_for_funcspace(FunctionSpace("wtheta",
                                                                   None))
    assert "No argument found on 'wtheta' space" \
        in str(excinfo.value)


def test_kernel_specific():
    ''' Test that a call to enforce boundary conditions is added following
    a call to the matrix_vector_kernel_type kernel. This code is required
    as the dynamo0.3 api does not know about boundary conditions but this
    kernel requires them. This "hack" is only supported to get
    PSyclone to generate correct code for the current implementation
    of dynamo. Future API's will not support any hacks. '''
    _, invoke_info = parse(os.path.join(BASE_PATH, "12_kernel_specific.f90"),
                           api="dynamo0.3")
    psy = PSyFactory("dynamo0.3").create(invoke_info)
    generated_code = str(psy.gen)
    output0 = "USE enforce_bc_kernel_mod, ONLY: enforce_bc_code"
    assert output0 in generated_code
    output1 = "USE function_space_mod, ONLY: w1, w2"
    assert output1 in generated_code
    output2 = "INTEGER fs"
    assert output2 in generated_code
    output3 = "INTEGER, pointer :: boundary_dofs(:,:) => null()"
    assert output3 in generated_code
    output4 = "fs = f1%which_function_space()"
    assert output4 in generated_code
    output5 = '''IF (fs /= w3) THEN
        boundary_dofs => f1_proxy%vspace%get_boundary_dofs()
      END IF'''
    assert output5 in generated_code
    output6 = (
        "IF (fs /= w3) THEN\n"
        "          CALL enforce_bc_code(nlayers, f1_proxy%data, "
        "ndf_any_space_1_f1, undf_any_space_1_f1, map_any_space_1_f1(:,cell), "
        "boundary_dofs)")
    assert output6 in generated_code


def test_multi_kernel_specific():
    '''Test that a call to enforce boundary conditions is added following
    multiple calls to the matrix_vector_kernel_type kernel. This code
    is required as the dynamo0.3 api does not know about boundary
    conditions but this kernel requires them. This "hack" is only
    supported to get PSyclone to generate correct code for the current
    implementation of dynamo. Future API's will not support any
    hacks. '''
    _, invoke_info = parse(os.path.join(BASE_PATH,
                                        "12.3_multi_kernel_specific.f90"),
                           api="dynamo0.3")
    psy = PSyFactory("dynamo0.3").create(invoke_info)
    generated_code = str(psy.gen)
    print generated_code

    # should only be one of the following generated ...
    output0 = "USE enforce_bc_kernel_mod, ONLY: enforce_bc_code"
    assert generated_code.count(output0) == 1
    output1 = "USE function_space_mod, ONLY: w1, w2"
    assert generated_code.count(output1) == 1

    # first loop
    output1 = "INTEGER fs\n"
    assert output1 in generated_code
    output2 = "INTEGER, pointer :: boundary_dofs(:,:) => null()"
    assert output2 in generated_code
    output3 = "fs = f1%which_function_space()"
    assert output3 in generated_code
    output4 = '''IF (fs /= w3) THEN
        boundary_dofs => f1_proxy%vspace%get_boundary_dofs()
      END IF'''
    assert output4 in generated_code
    output5 = (
        "IF (fs /= w3) THEN\n"
        "          CALL enforce_bc_code(nlayers, f1_proxy%data, "
        "ndf_any_space_1_f1, undf_any_space_1_f1, map_any_space_1_f1(:,cell), "
        "boundary_dofs)")
    assert output5 in generated_code

    # second loop
    output6 = "INTEGER fs_1\n"
    assert output6 in generated_code
    output7 = "INTEGER, pointer :: boundary_dofs_1(:,:) => null()"
    assert output7 in generated_code
    output8 = "fs_1 = f1%which_function_space()"
    assert output8 in generated_code
    output9 = '''IF (fs_1 /= w3) THEN
        boundary_dofs_1 => f1_proxy%vspace%get_boundary_dofs()
      END IF'''
    assert output9 in generated_code
    output10 = (
        "IF (fs_1 /= w3) THEN\n"
        "          CALL enforce_bc_code(nlayers, f1_proxy%data, "
        "ndf_any_space_1_f1, undf_any_space_1_f1, map_any_space_1_f1(:,cell), "
        "boundary_dofs_1)")
    assert output10 in generated_code


def test_bc_kernel():
    '''tests that a kernel with a particular name is recognised as a
    boundary condition kernel and that appopriate code is added to
    support this. This code is required as the dynamo0.3 api does not
    know about boundary conditions but this kernel requires them. This
    "hack" is only supported to get PSyclone to generate correct code
    for the current implementation of dynamo. Future API's will not
    support any hacks. '''
    _, invoke_info = parse(os.path.join(BASE_PATH,
                                        "12.2_enforce_bc_kernel.f90"),
                           api="dynamo0.3")
    psy = PSyFactory("dynamo0.3").create(invoke_info)
    generated_code = psy.gen
    output1 = "INTEGER, pointer :: boundary_dofs(:,:) => null()"
    assert str(generated_code).find(output1) != -1
    output2 = "boundary_dofs => a_proxy%vspace%get_boundary_dofs()"
    assert str(generated_code).find(output2) != -1
    output3 = (
        "CALL enforce_bc_code(nlayers, a_proxy%data, ndf_any_space_1_a, "
        "undf_any_space_1_a, map_any_space_1_a(:,cell), boundary_dofs)")
    assert str(generated_code).find(output3) != -1


def test_multikernel_invoke_1():
    ''' Test that correct code is produced when there are multiple
    kernels within an invoke. We test the parts of the code that
    are incorrect at the time of writing '''
    _, invoke_info = parse(os.path.join(BASE_PATH,
                                        "4_multikernel_invokes.f90"),
                           api="dynamo0.3")
    psy = PSyFactory("dynamo0.3").create(invoke_info)
    generated_code = str(psy.gen)
    print generated_code
    # check that argument names are not replicated
    output1 = "SUBROUTINE invoke_0(a, f1, f2, m1, m2)"
    assert generated_code.find(output1) != -1
    # check that only one proxy initialisation is produced
    output2 = "f1_proxy = f1%get_proxy()"
    assert generated_code.count(output2) == 1
    # check that we only initialise dofmaps once
    output3 = "map_w2 => f2_proxy%vspace%get_whole_dofmap()"
    assert generated_code.count(output3) == 1


def test_multikernel_invoke_qr():
    ''' Test that correct code is produced when there are multiple
    kernels with (the same) QR within an invoke. '''
    _, invoke_info = parse(os.path.join(BASE_PATH,
                                        "4.1_multikernel_invokes.f90"),
                           api="dynamo0.3")
    psy = PSyFactory("dynamo0.3").create(invoke_info)
    generated_code = psy.gen
    # simple check that two kernel calls exist
    assert str(generated_code).count("CALL testkern_qr_code") == 2


def test_mkern_invoke_vec_fields():
    ''' Test that correct code is produced when there are multiple
    kernels within an invoke with vector fields '''
    _, invoke_info = parse(os.path.join(BASE_PATH,
                                        "4.2_multikernel_invokes.f90"),
                           api="dynamo0.3")
    psy = PSyFactory("dynamo0.3").create(invoke_info)
    generated_code = psy.gen
    # 1st test for duplication of name vector-field declaration
    output1 = "TYPE(field_type), intent(inout) :: f1, chi(3), chi(3)"
    assert str(generated_code).find(output1) == -1
    # 2nd test for duplication of name vector-field declaration
    output2 = "TYPE(field_proxy_type) f1_proxy, chi_proxy(3), chi_proxy(3)"
    assert str(generated_code).find(output2) == -1


def test_multikern_invoke_orient():
    ''' Test that correct code is produced when there are multiple
    kernels within an invoke with orientation '''
    _, invoke_info = parse(os.path.join(BASE_PATH,
                                        "4.3_multikernel_invokes.f90"),
                           api="dynamo0.3")
    psy = PSyFactory("dynamo0.3").create(invoke_info)
    generated_code = psy.gen
    # 1st test for duplication of name vector-field declaration
    output1 = "TYPE(field_type), intent(in) :: f2, f3(3), f3(3)"
    assert str(generated_code).find(output1) == -1
    # 2nd test for duplication of name vector-field declaration
    output2 = (
        "TYPE(field_proxy_type) f1_proxy, f2_proxy, f3_proxy(3), f3_proxy(3)")
    assert str(generated_code).find(output2) == -1


def test_multikern_invoke_oper():
    ''' Test that correct code is produced when there are multiple
    kernels within an invoke with operators '''
    _, invoke_info = parse(os.path.join(BASE_PATH,
                                        "4.4_multikernel_invokes.f90"),
                           api="dynamo0.3")
    psy = PSyFactory("dynamo0.3").create(invoke_info)
    generated_code = psy.gen
    # 1st test for duplication of name vector-field declaration
    output1 = "TYPE(field_type), intent(in) :: f1(3), f1(3)"
    assert str(generated_code).find(output1) == -1
    # 2nd test for duplication of name vector-field declaration
    output2 = "TYPE(field_proxy_type) f1_proxy(3), f1_proxy(3)"
    assert str(generated_code).find(output2) == -1


def test_2kern_invoke_any_space():
    ''' Test correct code is generated when there are just two
    kernels within an invoke with kernel fields declared as
    any_space. '''
    _, invoke_info = parse(os.path.join(BASE_PATH,
                                        "4.5.1_multikernel_invokes.f90"),
                           api="dynamo0.3")
    psy = PSyFactory("dynamo0.3").create(invoke_info)
    gen = str(psy.gen)
    print gen
    assert ("INTEGER, pointer :: map_any_space_1_f1(:,:) => null(), "
            "map_any_space_1_f2(:,:) => null()\n"
            in gen)
    assert "map_any_space_1_f1 => f1_proxy%vspace%get_whole_dofmap()\n" in gen
    assert "map_any_space_1_f2 => f2_proxy%vspace%get_whole_dofmap()\n" in gen
    assert (
        "        CALL testkern_any_space_2_code(cell, nlayers, f1_proxy%data,"
        " f2_proxy%data, op_proxy%ncell_3d, op_proxy%local_stencil, scalar, "
        "ndf_any_space_1_f1, undf_any_space_1_f1, "
        "map_any_space_1_f1(:,cell))\n" in gen)
    assert "map_any_space_1_f2 => f2_proxy%vspace%get_whole_dofmap()\n"
    assert (
        "        CALL testkern_any_space_2_code(cell, nlayers, f2_proxy%data,"
        " f1_proxy%data, op_proxy%ncell_3d, op_proxy%local_stencil, scalar, "
        "ndf_any_space_1_f2, undf_any_space_1_f2, "
        "map_any_space_1_f2(:,cell))\n"
        in gen)


def test_multikern_invoke_any_space():
    ''' Test that we generate correct code when there are multiple
    kernels within an invoke with kernel fields declared as
    any_space.  '''
    _, invoke_info = parse(os.path.join(BASE_PATH,
                                        "4.5_multikernel_invokes.f90"),
                           api="dynamo0.3")
    psy = PSyFactory("dynamo0.3").create(invoke_info)
    gen = str(psy.gen)
    print gen
    assert ("INTEGER, pointer :: map_any_space_1_f1(:,:) => null(), "
            "map_any_space_2_f1(:,:) => null(), "
            "map_any_space_2_f2(:,:) => null(), "
            "map_any_space_1_f2(:,:) => null(), map_w0(:,:) => null()" in gen)
    assert ("REAL(KIND=r_def), allocatable :: basis_any_space_1_f1(:,:,:,:), "
            "basis_any_space_2_f2(:,:,:,:), diff_basis_w0(:,:,:,:), "
            "basis_any_space_1_f2(:,:,:,:), basis_any_space_2_f1(:,:,:,:)"
            in gen)
    assert "ndf_any_space_1_f1 = f1_proxy%vspace%get_ndf()" in gen
    assert "ndf_any_space_2_f2 = f2_proxy%vspace%get_ndf()" in gen
    assert "ndf_w0 = f3_proxy(1)%vspace%get_ndf()" in gen
    assert "ndf_any_space_1_f2 = f2_proxy%vspace%get_ndf()" in gen
    assert ("CALL f2_proxy%vspace%compute_basis_function(basis_any_space_1_f2,"
            " ndf_any_space_1_f2, nqp_h, nqp_v, xp, zp)" in gen)
    assert (
        "      map_any_space_1_f1 => f1_proxy%vspace%get_whole_dofmap()\n"
        "      map_any_space_2_f1 => f1_proxy%vspace%get_whole_dofmap()\n"
        "      map_any_space_2_f2 => f2_proxy%vspace%get_whole_dofmap()\n"
        "      map_any_space_1_f2 => f2_proxy%vspace%get_whole_dofmap()\n"
        "      map_w0 => f3_proxy(1)%vspace%get_whole_dofmap()" in gen)
    assert ("CALL testkern_any_space_1_code(nlayers, f1_proxy%data, rdt, "
            "f2_proxy%data, f3_proxy(1)%data, f3_proxy(2)%data, "
            "f3_proxy(3)%data, ndf_any_space_1_f1, undf_any_space_1_f1, "
            "map_any_space_1_f1(:,cell), basis_any_space_1_f1, "
            "ndf_any_space_2_f2, undf_any_space_2_f2, "
            "map_any_space_2_f2(:,cell), basis_any_space_2_f2, ndf_w0, "
            "undf_w0, map_w0(:,cell), diff_basis_w0, nqp_h, nqp_v, "
            "wh, wv" in gen)


def test_mkern_invoke_multiple_any_spaces():
    ''' Test that we generate correct code when there are multiple
    kernels within an invoke with kernel fields declared as
    any_space.  '''
    _, invoke_info = parse(os.path.join(BASE_PATH,
                                        "4.5.2_multikernel_invokes.f90"),
                           api="dynamo0.3")
    psy = PSyFactory("dynamo0.3").create(invoke_info)
    gen = str(psy.gen)
    print gen
    assert "ndf_any_space_1_f1 = f1_proxy%vspace%get_ndf()" in gen
    assert ("CALL f1_proxy%vspace%compute_basis_function(basis_any_space_1_f1,"
            " ndf_any_space_1_f1, nqp_h, nqp_v, xp, zp)" in gen)
    assert "ndf_any_space_2_f2 = f2_proxy%vspace%get_ndf()" in gen
    assert ("CALL f2_proxy%vspace%compute_basis_function(basis_any_space_2_f2,"
            " ndf_any_space_2_f2, nqp_h, nqp_v, xp, zp)" in gen)
    assert "ndf_any_space_1_f2 = f2_proxy%vspace%get_ndf()" in gen
    assert "ndf_any_space_1_op = op_proxy%fs_to%get_ndf()" in gen
    assert "ndf_any_space_5_f2 = f2_proxy%vspace%get_ndf()" in gen
    assert "ndf_any_space_1_op2 = op2_proxy%fs_to%get_ndf()" in gen
    assert "ndf_any_space_3_op3 = op3_proxy%fs_to%get_ndf()" in gen
    assert gen.count("ndf_any_space_4_op4 = op4_proxy%fs_from%get_ndf()") == 1
    assert "ndf_any_space_3_op5" not in gen
    assert "ndf_any_space_4_f1" not in gen
    assert ("CALL op2_proxy%fs_from%compute_basis_function("
            "basis_any_space_2_op2, ndf_any_space_2_op2, nqp_h, "
            "nqp_v, xp, zp)" in gen)
    assert ("CALL op4_proxy%fs_from%compute_diff_basis_function("
            "diff_basis_any_space_4_op4, ndf_any_space_4_op4, nqp_h, "
            "nqp_v, xp, zp)" in gen)


@pytest.mark.xfail(reason="bug : loop fuse replicates maps in loops")
def test_loopfuse():
    ''' Tests whether loop fuse actually fuses and whether
    multiple maps are produced or not. Multiple maps are not an
    error but it would be nicer if there were only one '''
    _, invoke_info = parse(os.path.join(BASE_PATH,
                                        "4_multikernel_invokes.f90"),
                           api="dynamo0.3")
    psy = PSyFactory("dynamo0.3").create(invoke_info)
    invoke = psy.invokes.get("invoke_0")
    schedule = invoke.schedule
    loop1 = schedule.children[0]
    loop2 = schedule.children[1]
    trans = LoopFuseTrans()
    schedule, _ = trans.apply(loop1, loop2)
    invoke.schedule = schedule
    generated_code = psy.gen
    # only one loop
    assert str(generated_code).count("DO cell") == 1
# only one map for each space
    assert str(generated_code).count("map_w1 =>") == 1
    assert str(generated_code).count("map_w2 =>") == 1
    assert str(generated_code).count("map_w3 =>") == 1
    # kernel call tests
    kern_idxs = []
    for idx, line in enumerate(str(generated_code).split('\n')):
        if line.find("DO cell") != -1:
            do_idx = idx
        if line.find("CALL testkern_code(") != -1:
            kern_idxs.append(idx)
        if line.find("END DO") != -1:
            enddo_idx = idx
    # two kernel calls
    assert len(kern_idxs) == 2
    # both kernel calls are within the loop
    for kern_id in kern_idxs:
        assert kern_id > do_idx and kern_id < enddo_idx

# tests for dynamo0.3 stub generator


def test_stub_non_existant_filename():
    ''' fail if the file does not exist '''
    with pytest.raises(IOError) as excinfo:
        generate("non_existant_file.f90", api="dynamo0.3")
    assert "file 'non_existant_file.f90' not found" in str(excinfo.value)


def test_stub_invalid_api():
    ''' fail if the specified api is not supported '''
    with pytest.raises(GenerationError) as excinfo:
        generate("test_files/dynamo0p3/ru_kernel_mod.f90", api="dynamo0.1")
    assert "Unsupported API 'dynamo0.1' specified" in str(excinfo.value)


def test_stub_file_content_not_fortran():
    ''' fail if the kernel file does not contain fortran '''
    with pytest.raises(ParseError) as excinfo:
        generate("dynamo0p3_test.py", api="dynamo0.3")
    assert 'the file does not contain a module. Is it a Kernel file?' \
        in str(excinfo.value)


def test_stub_file_fortran_invalid():
    ''' fail if the fortran in the kernel is not valid '''
    with pytest.raises(ParseError) as excinfo:
        generate("test_files/dynamo0p3/testkern_invalid_fortran.F90",
                 api="dynamo0.3")
    assert 'invalid Fortran' in str(excinfo.value)


def test_file_fortran_not_kernel():
    ''' fail if file is valid fortran but is not a kernel file '''
    with pytest.raises(ParseError) as excinfo:
        generate("test_files/dynamo0p3/1_single_invoke.f90", api="dynamo0.3")
    assert 'file does not contain a module. Is it a Kernel file?' \
        in str(excinfo.value)


def test_module_name_too_short():
    ''' fail if length of kernel module name is too short '''
    with pytest.raises(ParseError) as excinfo:
        generate("test_files/dynamo0p3/testkern_short_name.F90",
                 api="dynamo0.3")
    assert "too short to have '_mod' as an extension" in str(excinfo.value)


def test_module_name_convention():
    ''' fail if kernel module name does not have _mod at end '''
    with pytest.raises(ParseError) as excinfo:
        generate("test_files/dynamo0p3/testkern.F90", api="dynamo0.3")
    assert "does not have '_mod' as an extension" in str(excinfo.value)


def test_kernel_datatype_not_found():
    ''' fail if kernel datatype is not found '''
    with pytest.raises(RuntimeError) as excinfo:
        generate("test_files/dynamo0p3/testkern_no_datatype.F90",
                 api="dynamo0.3")
    assert 'Kernel type testkern_type does not exist' in str(excinfo.value)

SIMPLE = (
    "  MODULE simple_mod\n"
    "    IMPLICIT NONE\n"
    "    CONTAINS\n"
    "    SUBROUTINE simple_code(nlayers, field_1_w1, ndf_w1, undf_w1,"
    " map_w1)\n"
    "      USE constants_mod, ONLY: r_def\n"
    "      IMPLICIT NONE\n"
    "      INTEGER, intent(in) :: nlayers\n"
    "      INTEGER, intent(in) :: ndf_w1\n"
    "      INTEGER, intent(in) :: undf_w1\n"
    "      REAL(KIND=r_def), intent(out), dimension(undf_w1) ::"
    " field_1_w1\n"
    "      INTEGER, intent(in), dimension(ndf_w1) :: map_w1\n"
    "    END SUBROUTINE simple_code\n"
    "  END MODULE simple_mod")


def test_stub_generate_working():
    ''' check that the stub generate produces the expected output '''
    result = generate("test_files/dynamo0p3/simple.f90",
                      api="dynamo0.3")
    print SIMPLE
    print result
    assert str(result).find(SIMPLE) != -1


def test_stub_generate_working_noapi():
    ''' check that the stub generate produces the expected output when
    we use the default api (which should be dynamo0.3)'''
    result = generate("test_files/dynamo0p3/simple.f90")
    print result
    assert str(result).find(SIMPLE) != -1

SIMPLE_WITH_SCALARS = (
    "  MODULE simple_with_scalars_mod\n"
    "    IMPLICIT NONE\n"
    "    CONTAINS\n"
    "    SUBROUTINE simple_with_scalars_code(nlayers, rscalar_1, field_2_w1, "
    "iscalar_3, ndf_w1, undf_w1, map_w1)\n"
    "      USE constants_mod, ONLY: r_def\n"
    "      IMPLICIT NONE\n"
    "      INTEGER, intent(in) :: nlayers\n"
    "      REAL(KIND=r_def), intent(in) :: rscalar_1\n"
    "      INTEGER, intent(in) :: ndf_w1\n"
    "      INTEGER, intent(in) :: undf_w1\n"
    "      REAL(KIND=r_def), intent(out), dimension(undf_w1) ::"
    " field_2_w1\n"
    "      INTEGER, intent(in) :: iscalar_3\n"
    "      INTEGER, intent(in), dimension(ndf_w1) :: map_w1\n"
    "    END SUBROUTINE simple_with_scalars_code\n"
    "  END MODULE simple_with_scalars_mod")


def test_stub_generate_with_scalars():
    ''' check that the stub generate produces the expected output when
    the kernel has scalar arguments '''
    result = generate("test_files/dynamo0p3/simple_with_scalars.f90",
                      api="dynamo0.3")
    print result
    assert str(result).find(SIMPLE_WITH_SCALARS) != -1


SCALAR_SUMS = (
    "  MODULE testkern_multiple_scalar_sums_mod\n"
    "    IMPLICIT NONE\n"
    "    CONTAINS\n"
    "    SUBROUTINE testkern_multiple_scalar_sums_code(nlayers, rscalar_1, "
    "iscalar_2, field_3_w3, rscalar_4, iscalar_5, ndf_w3, undf_w3, map_w3)\n"
    "      USE constants_mod, ONLY: r_def\n"
    "      IMPLICIT NONE\n"
    "      INTEGER, intent(in) :: nlayers\n"
    "      REAL(KIND=r_def), intent(inout) :: rscalar_1\n"
    "      INTEGER, intent(inout) :: iscalar_2\n"
    "      INTEGER, intent(in) :: ndf_w3\n"
    "      INTEGER, intent(in) :: undf_w3\n"
    "      REAL(KIND=r_def), intent(out), dimension(undf_w3) :: field_3_w3\n"
    "      REAL(KIND=r_def), intent(inout) :: rscalar_4\n"
    "      INTEGER, intent(inout) :: iscalar_5\n"
    "      INTEGER, intent(in), dimension(ndf_w3) :: map_w3\n"
    "    END SUBROUTINE testkern_multiple_scalar_sums_code\n"
    "  END MODULE testkern_multiple_scalar_sums_mod")


def test_stub_generate_with_scalar_sums():
    '''check that the stub generator raises an exception when a kernel has
    a reduction (since these are not permitted for user-supplied kernels)'''
    with pytest.raises(ParseError) as err:
        _ = generate(
            "test_files/dynamo0p3/simple_with_reduction.f90",
            api="dynamo0.3")
    assert (
        "user-supplied Dynamo 0.3 kernel must not write/update a scalar "
        "argument but kernel simple_with_reduction_type has gh_real with "
        "gh_sum access" in str(err))


# fields : intent
INTENT = '''
module dummy_mod
  type, extends(kernel_type) :: dummy_type
     type(arg_type), meta_args(3) =    &
          (/ arg_type(gh_field,gh_write,w1), &
             arg_type(gh_field,gh_inc, w1), &
             arg_type(gh_field,gh_read, w1)  &
           /)
     integer, parameter :: iterates_over = cells
   contains
     procedure() :: code => dummy_code
  end type dummy_type
contains
  subroutine dummy_code()
  end subroutine dummy_code
end module dummy_mod
'''


def test_load_meta_wrong_type():
    ''' Test that the load_meta function raises an appropriate error
    if the meta-data contains an un-recognised type '''
    fparser.logging.disable('CRITICAL')
    ast = fpapi.parse(INTENT, ignore_comments=False)
    metadata = DynKernMetadata(ast)
    kernel = DynKern()
    # Break the meta-data
    metadata.arg_descriptors[0]._type = "gh_hedge"
    with pytest.raises(GenerationError) as excinfo:
        kernel.load_meta(metadata)
    assert "load_meta expected one of '['gh_field'," in str(excinfo.value)


def test_intent():
    ''' test that field intent is generated correctly for kernel stubs '''
    ast = fpapi.parse(INTENT, ignore_comments=False)
    metadata = DynKernMetadata(ast)
    kernel = DynKern()
    kernel.load_meta(metadata)
    generated_code = kernel.gen_stub
    output = (
        "  MODULE dummy_mod\n"
        "    IMPLICIT NONE\n"
        "    CONTAINS\n"
        "    SUBROUTINE dummy_code(nlayers, field_1_w1, field_2_w1, "
        "field_3_w1, ndf_w1, undf_w1, map_w1)\n"
        "      USE constants_mod, ONLY: r_def\n"
        "      IMPLICIT NONE\n"
        "      INTEGER, intent(in) :: nlayers\n"
        "      INTEGER, intent(in) :: ndf_w1\n"
        "      INTEGER, intent(in) :: undf_w1\n"
        "      REAL(KIND=r_def), intent(out), dimension(undf_w1) :: "
        "field_1_w1\n"
        "      REAL(KIND=r_def), intent(inout), dimension(undf_w1) :: "
        "field_2_w1\n"
        "      REAL(KIND=r_def), intent(in), dimension(undf_w1) :: "
        "field_3_w1\n"
        "      INTEGER, intent(in), dimension(ndf_w1) :: map_w1\n"
        "    END SUBROUTINE dummy_code\n"
        "  END MODULE dummy_mod")
    print output
    print str(generated_code)
    assert str(generated_code).find(output) != -1

# fields : spaces
SPACES = '''
module dummy_mod
  type, extends(kernel_type) :: dummy_type
     type(arg_type), meta_args(7) =               &
          (/ arg_type(gh_field,gh_write, w0),     &
             arg_type(gh_field,gh_write, w1),     &
             arg_type(gh_field,gh_write, w2),     &
             arg_type(gh_field,gh_write, w3),     &
             arg_type(gh_field,gh_write, wtheta), &
             arg_type(gh_field,gh_write, w2h),    &
             arg_type(gh_field,gh_write, w2v)     &
           /)
     integer, parameter :: iterates_over = cells
   contains
     procedure() :: code => dummy_code
  end type dummy_type
contains
  subroutine dummy_code()
  end subroutine dummy_code
end module dummy_mod
'''


def test_spaces():
    ''' test that field spaces are handled correctly for kernel stubs '''
    ast = fpapi.parse(SPACES, ignore_comments=False)
    metadata = DynKernMetadata(ast)
    kernel = DynKern()
    kernel.load_meta(metadata)
    generated_code = kernel.gen_stub
    output = (
        "  MODULE dummy_mod\n"
        "    IMPLICIT NONE\n"
        "    CONTAINS\n"
        "    SUBROUTINE dummy_code(nlayers, field_1_w0, field_2_w1, "
        "field_3_w2, field_4_w3, field_5_wtheta, field_6_w2h, field_7_w2v, "
        "ndf_w0, undf_w0, map_w0, ndf_w1, undf_w1, map_w1, ndf_w2, undf_w2, "
        "map_w2, ndf_w3, undf_w3, map_w3, ndf_wtheta, undf_wtheta, "
        "map_wtheta, ndf_w2h, undf_w2h, map_w2h, ndf_w2v, undf_w2v, "
        "map_w2v)\n"
        "      USE constants_mod, ONLY: r_def\n"
        "      IMPLICIT NONE\n"
        "      INTEGER, intent(in) :: nlayers\n"
        "      INTEGER, intent(in) :: ndf_w0\n"
        "      INTEGER, intent(in) :: undf_w0\n"
        "      INTEGER, intent(in) :: ndf_w1\n"
        "      INTEGER, intent(in) :: undf_w1\n"
        "      INTEGER, intent(in) :: ndf_w2\n"
        "      INTEGER, intent(in) :: undf_w2\n"
        "      INTEGER, intent(in) :: ndf_w3\n"
        "      INTEGER, intent(in) :: undf_w3\n"
        "      INTEGER, intent(in) :: ndf_wtheta\n"
        "      INTEGER, intent(in) :: undf_wtheta\n"
        "      INTEGER, intent(in) :: ndf_w2h\n"
        "      INTEGER, intent(in) :: undf_w2h\n"
        "      INTEGER, intent(in) :: ndf_w2v\n"
        "      INTEGER, intent(in) :: undf_w2v\n"
        "      REAL(KIND=r_def), intent(out), dimension(undf_w0) :: "
        "field_1_w0\n"
        "      REAL(KIND=r_def), intent(out), dimension(undf_w1) :: "
        "field_2_w1\n"
        "      REAL(KIND=r_def), intent(out), dimension(undf_w2) :: "
        "field_3_w2\n"
        "      REAL(KIND=r_def), intent(out), dimension(undf_w3) :: "
        "field_4_w3\n"
        "      REAL(KIND=r_def), intent(out), dimension(undf_wtheta) :: "
        "field_5_wtheta\n"
        "      REAL(KIND=r_def), intent(out), dimension(undf_w2h) :: "
        "field_6_w2h\n"
        "      REAL(KIND=r_def), intent(out), dimension(undf_w2v) :: "
        "field_7_w2v\n"
        "      INTEGER, intent(in), dimension(ndf_w0) :: map_w0\n"
        "      INTEGER, intent(in), dimension(ndf_w1) :: map_w1\n"
        "      INTEGER, intent(in), dimension(ndf_w2) :: map_w2\n"
        "      INTEGER, intent(in), dimension(ndf_w3) :: map_w3\n"
        "      INTEGER, intent(in), dimension(ndf_wtheta) :: map_wtheta\n"
        "      INTEGER, intent(in), dimension(ndf_w2h) :: map_w2h\n"
        "      INTEGER, intent(in), dimension(ndf_w2v) :: map_w2v\n"
        "    END SUBROUTINE dummy_code\n"
        "  END MODULE dummy_mod")
    print output
    print str(generated_code)
    assert str(generated_code).find(output) != -1

# fields : vectors
VECTORS = '''
module dummy_mod
  type, extends(kernel_type) :: dummy_type
     type(arg_type), meta_args(1) =    &
          (/ arg_type(gh_field*3,gh_write, w0) &
           /)
     integer, parameter :: iterates_over = cells
   contains
     procedure() :: code => dummy_code
  end type dummy_type
contains
  subroutine dummy_code()
  end subroutine dummy_code
end module dummy_mod
'''


def test_vectors():
    ''' test that field vectors are handled correctly for kernel stubs '''
    ast = fpapi.parse(VECTORS, ignore_comments=False)
    metadata = DynKernMetadata(ast)
    kernel = DynKern()
    kernel.load_meta(metadata)
    generated_code = kernel.gen_stub
    output = (
        "  MODULE dummy_mod\n"
        "    IMPLICIT NONE\n"
        "    CONTAINS\n"
        "    SUBROUTINE dummy_code(nlayers, field_1_w0_v1, "
        "field_1_w0_v2, field_1_w0_v3, ndf_w0, undf_w0, map_w0)\n"
        "      USE constants_mod, ONLY: r_def\n"
        "      IMPLICIT NONE\n"
        "      INTEGER, intent(in) :: nlayers\n"
        "      INTEGER, intent(in) :: ndf_w0\n"
        "      INTEGER, intent(in) :: undf_w0\n"
        "      REAL(KIND=r_def), intent(out), dimension(undf_w0) :: "
        "field_1_w0_v1\n"
        "      REAL(KIND=r_def), intent(out), dimension(undf_w0) :: "
        "field_1_w0_v2\n"
        "      REAL(KIND=r_def), intent(out), dimension(undf_w0) :: "
        "field_1_w0_v3\n"
        "      INTEGER, intent(in), dimension(ndf_w0) :: map_w0\n"
        "    END SUBROUTINE dummy_code\n"
        "  END MODULE dummy_mod")
    print output
    print str(generated_code)
    assert str(generated_code).find(output) != -1


def test_arg_descriptor_vec_str():
    ''' Tests that the string method for DynArgDescriptor03 works as
    expected when we have a vector quantity '''
    fparser.logging.disable('CRITICAL')
    ast = fpapi.parse(VECTORS, ignore_comments=False)
    metadata = DynKernMetadata(ast)
    field_descriptor = metadata.arg_descriptors[0]
    result = str(field_descriptor)
    expected_output = (
        "DynArgDescriptor03 object\n"
        "  argument_type[0]='gh_field'*3\n"
        "  access_descriptor[1]='gh_write'\n"
        "  function_space[2]='w0'")
    print result
    assert expected_output in result


# operators : spaces and intent
OPERATORS = '''
module dummy_mod
  type, extends(kernel_type) :: dummy_type
     type(arg_type), meta_args(5) =    &
          (/ arg_type(gh_operator,gh_write, w0, w0), &
             arg_type(gh_operator,gh_inc,   w1, w1), &
             arg_type(gh_operator,gh_read,  w2, w2), &
             arg_type(gh_operator,gh_write, w3, w3), &
             arg_type(gh_operator,gh_read, any_space_1, any_space_1)  &
           /)
     integer, parameter :: iterates_over = cells
   contains
     procedure() :: code => dummy_code
  end type dummy_type
contains
  subroutine dummy_code()
  end subroutine dummy_code
end module dummy_mod
'''


def test_operators():
    ''' test that operators are handled correctly for kernel stubs '''
    ast = fpapi.parse(OPERATORS, ignore_comments=False)
    metadata = DynKernMetadata(ast)
    kernel = DynKern()
    kernel.load_meta(metadata)
    generated_code = kernel.gen_stub
    output = (
        "  MODULE dummy_mod\n"
        "    IMPLICIT NONE\n"
        "    CONTAINS\n"
        "    SUBROUTINE dummy_code(cell, nlayers, op_1_ncell_3d, op_1, "
        "op_2_ncell_3d, op_2, op_3_ncell_3d, op_3, op_4_ncell_3d, op_4, "
        "op_5_ncell_3d, op_5, ndf_w0, ndf_w1, ndf_w2, ndf_w3, "
        "ndf_any_space_1_op_5)\n"
        "      USE constants_mod, ONLY: r_def\n"
        "      IMPLICIT NONE\n"
        "      INTEGER, intent(in) :: cell\n"
        "      INTEGER, intent(in) :: nlayers\n"
        "      INTEGER, intent(in) :: ndf_w0\n"
        "      INTEGER, intent(in) :: ndf_w1\n"
        "      INTEGER, intent(in) :: ndf_w2\n"
        "      INTEGER, intent(in) :: ndf_w3\n"
        "      INTEGER, intent(in) :: ndf_any_space_1_op_5\n"
        "      INTEGER, intent(in) :: op_1_ncell_3d\n"
        "      REAL(KIND=r_def), intent(out), dimension(ndf_w0,ndf_w0,"
        "op_1_ncell_3d) :: op_1\n"
        "      INTEGER, intent(in) :: op_2_ncell_3d\n"
        "      REAL(KIND=r_def), intent(inout), dimension(ndf_w1,ndf_w1,"
        "op_2_ncell_3d) :: op_2\n"
        "      INTEGER, intent(in) :: op_3_ncell_3d\n"
        "      REAL(KIND=r_def), intent(in), dimension(ndf_w2,ndf_w2,"
        "op_3_ncell_3d) :: op_3\n"
        "      INTEGER, intent(in) :: op_4_ncell_3d\n"
        "      REAL(KIND=r_def), intent(out), dimension(ndf_w3,ndf_w3,"
        "op_4_ncell_3d) :: op_4\n"
        "      INTEGER, intent(in) :: op_5_ncell_3d\n"
        "      REAL(KIND=r_def), intent(in), dimension(ndf_any_space_1_op_5,"
        "ndf_any_space_1_op_5,op_5_ncell_3d) :: op_5\n"
        "    END SUBROUTINE dummy_code\n"
        "  END MODULE dummy_mod")
    print output
    print str(generated_code)
    assert str(generated_code).find(output) != -1


def test_arg_descriptor_op_str():
    ''' Tests that the string method for DynArgDescriptor03 works as
    expected when we have an operator '''
    fparser.logging.disable('CRITICAL')
    ast = fpapi.parse(OPERATORS, ignore_comments=False)
    metadata = DynKernMetadata(ast)
    field_descriptor = metadata.arg_descriptors[0]
    result = str(field_descriptor)
    expected_output = (
        "DynArgDescriptor03 object\n"
        "  argument_type[0]='gh_operator'\n"
        "  access_descriptor[1]='gh_write'\n"
        "  function_space_to[2]='w0'\n"
        "  function_space_from[3]='w0'\n")
    print result
    assert expected_output in result


OPERATOR_DIFFERENT_SPACES = '''
module dummy_mod
  type, extends(kernel_type) :: dummy_type
     type(arg_type), meta_args(1) =    &
          (/ arg_type(gh_operator,gh_write, w0, w1) &
           /)
     integer, parameter :: iterates_over = cells
   contains
     procedure() :: code => dummy_code
  end type dummy_type
contains
  subroutine dummy_code()
  end subroutine dummy_code
end module dummy_mod
'''


def test_stub_operator_different_spaces():
    ''' test that the correct function spaces are provided in the
    correct order when generating a kernel stub with an operator on
    different spaces '''
    ast = fpapi.parse(OPERATOR_DIFFERENT_SPACES, ignore_comments=False)
    metadata = DynKernMetadata(ast)
    kernel = DynKern()
    kernel.load_meta(metadata)
    result = str(kernel.gen_stub)
    assert "(cell, nlayers, op_1_ncell_3d, op_1, ndf_w0, ndf_w1)" in result
    assert "dimension(ndf_w0,ndf_w1,op_1_ncell_3d)" in result


# basis function : spaces
BASIS = '''
module dummy_mod
  type, extends(kernel_type) :: dummy_type
     type(arg_type), meta_args(7) =    &
          (/ arg_type(gh_field,   gh_write,w0), &
             arg_type(gh_operator,gh_inc,  w1, w1), &
             arg_type(gh_field,   gh_read, w2), &
             arg_type(gh_operator,gh_write,w3, w3),  &
             arg_type(gh_field,   gh_write, wtheta), &
             arg_type(gh_operator,gh_inc, w2h, w2h), &
             arg_type(gh_field,   gh_read, w2v)  &
           /)
     type(func_type), meta_funcs(7) =     &
          (/ func_type(w0, gh_basis),     &
             func_type(w1, gh_basis),     &
             func_type(w2, gh_basis),     &
             func_type(w3, gh_basis),     &
             func_type(wtheta, gh_basis), &
             func_type(w2h, gh_basis),    &
             func_type(w2v, gh_basis)     &
           /)
     integer, parameter :: iterates_over = cells
     integer, parameter :: evaluator_shape = quadrature_xyoz
   contains
     procedure() :: code => dummy_code
  end type dummy_type
contains
  subroutine dummy_code()
  end subroutine dummy_code
end module dummy_mod
'''


def test_basis():
    ''' Test that basis functions are handled correctly for kernel stubs '''
    ast = fpapi.parse(BASIS, ignore_comments=False)
    metadata = DynKernMetadata(ast)
    kernel = DynKern()
    kernel.load_meta(metadata)
    generated_code = kernel.gen_stub
    output = (
        "  MODULE dummy_mod\n"
        "    IMPLICIT NONE\n"
        "    CONTAINS\n"
        "    SUBROUTINE dummy_code(cell, nlayers, field_1_w0, op_2_ncell_3d, "
        "op_2, field_3_w2, op_4_ncell_3d, op_4, field_5_wtheta, "
        "op_6_ncell_3d, op_6, field_7_w2v, ndf_w0, undf_w0, map_w0, "
        "basis_w0, ndf_w1, basis_w1, ndf_w2, undf_w2, map_w2, basis_w2, "
        "ndf_w3, basis_w3, ndf_wtheta, undf_wtheta, map_wtheta, "
        "basis_wtheta, ndf_w2h, basis_w2h, ndf_w2v, undf_w2v, map_w2v, "
        "basis_w2v, nqp_h, nqp_v, wh, wv)\n"
        "      USE constants_mod, ONLY: r_def\n"
        "      IMPLICIT NONE\n"
        "      INTEGER, intent(in) :: cell\n"
        "      INTEGER, intent(in) :: nlayers\n"
        "      INTEGER, intent(in) :: ndf_w0\n"
        "      INTEGER, intent(in) :: undf_w0\n"
        "      INTEGER, intent(in) :: ndf_w1\n"
        "      INTEGER, intent(in) :: ndf_w2\n"
        "      INTEGER, intent(in) :: undf_w2\n"
        "      INTEGER, intent(in) :: ndf_w3\n"
        "      INTEGER, intent(in) :: ndf_wtheta\n"
        "      INTEGER, intent(in) :: undf_wtheta\n"
        "      INTEGER, intent(in) :: ndf_w2h\n"
        "      INTEGER, intent(in) :: ndf_w2v\n"
        "      INTEGER, intent(in) :: undf_w2v\n"
        "      REAL(KIND=r_def), intent(out), dimension(undf_w0) :: "
        "field_1_w0\n"
        "      INTEGER, intent(in) :: op_2_ncell_3d\n"
        "      REAL(KIND=r_def), intent(inout), dimension(ndf_w1,ndf_w1,"
        "op_2_ncell_3d) :: op_2\n"
        "      REAL(KIND=r_def), intent(in), dimension(undf_w2) :: "
        "field_3_w2\n"
        "      INTEGER, intent(in) :: op_4_ncell_3d\n"
        "      REAL(KIND=r_def), intent(out), dimension(ndf_w3,ndf_w3,"
        "op_4_ncell_3d) :: op_4\n"
        "      REAL(KIND=r_def), intent(out), dimension(undf_wtheta) :: "
        "field_5_wtheta\n"
        "      INTEGER, intent(in) :: op_6_ncell_3d\n"
        "      REAL(KIND=r_def), intent(inout), dimension(ndf_w2h,ndf_w2h,"
        "op_6_ncell_3d) :: op_6\n"
        "      REAL(KIND=r_def), intent(in), dimension(undf_w2v) :: "
        "field_7_w2v\n"
        "      INTEGER, intent(in), dimension(ndf_w0) :: map_w0\n"
        "      REAL(KIND=r_def), intent(in), dimension(1,ndf_w0,nqp_h,nqp_v) "
        ":: basis_w0\n"
        "      REAL(KIND=r_def), intent(in), dimension(3,ndf_w1,nqp_h,nqp_v) "
        ":: basis_w1\n"
        "      INTEGER, intent(in), dimension(ndf_w2) :: map_w2\n"
        "      REAL(KIND=r_def), intent(in), dimension(3,ndf_w2,nqp_h,nqp_v) "
        ":: basis_w2\n"
        "      REAL(KIND=r_def), intent(in), dimension(1,ndf_w3,nqp_h,nqp_v) "
        ":: basis_w3\n"
        "      INTEGER, intent(in), dimension(ndf_wtheta) :: map_wtheta\n"
        "      REAL(KIND=r_def), intent(in), dimension(1,ndf_wtheta,nqp_h,"
        "nqp_v) :: basis_wtheta\n"
        "      REAL(KIND=r_def), intent(in), dimension(3,ndf_w2h,nqp_h,nqp_v) "
        ":: basis_w2h\n"
        "      INTEGER, intent(in), dimension(ndf_w2v) :: map_w2v\n"
        "      REAL(KIND=r_def), intent(in), dimension(3,ndf_w2v,nqp_h,nqp_v) "
        ":: basis_w2v\n"
        "      INTEGER, intent(in) :: nqp_h, nqp_v\n"
        "      REAL(KIND=r_def), intent(in), dimension(nqp_h) :: wh\n"
        "      REAL(KIND=r_def), intent(in), dimension(nqp_v) :: wv\n"
        "    END SUBROUTINE dummy_code\n"
        "  END MODULE dummy_mod")

    print output
    print str(generated_code)
    assert str(generated_code).find(output) != -1

BASIS_UNSUPPORTED_SPACE = '''
module dummy_mod
  type, extends(kernel_type) :: dummy_type
     type(arg_type), meta_args(1) =    &
          (/ arg_type(gh_field,gh_write, any_space_1) &
           /)
     type(func_type), meta_funcs(1) =    &
          (/ func_type(any_space_1, gh_basis) &
           /)
     integer, parameter :: iterates_over = cells
     integer, parameter :: evaluator_shape = quadrature_XYoZ
   contains
     procedure() :: code => dummy_code
  end type dummy_type
contains
  subroutine dummy_code()
  end subroutine dummy_code
end module dummy_mod
'''


def test_basis_unsupported_space():
    ''' test that an error is raised when a basis function is on an
    unsupported space (currently any_space_*) '''
    ast = fpapi.parse(BASIS_UNSUPPORTED_SPACE, ignore_comments=False)
    metadata = DynKernMetadata(ast)
    kernel = DynKern()
    kernel.load_meta(metadata)
    with pytest.raises(GenerationError) as excinfo:
        _ = kernel.gen_stub
    assert 'Unsupported space for basis function' in str(excinfo.value)

# diff basis function : spaces
DIFF_BASIS = '''
module dummy_mod
  type, extends(kernel_type) :: dummy_type
     type(arg_type), meta_args(7) =    &
          (/ arg_type(gh_field,   gh_write,w0), &
             arg_type(gh_operator,gh_inc,  w1, w1), &
             arg_type(gh_field,   gh_read, w2), &
             arg_type(gh_operator,gh_write,w3, w3),  &
             arg_type(gh_field,   gh_write, wtheta), &
             arg_type(gh_operator,gh_inc, w2h, w2h), &
             arg_type(gh_field,   gh_read, w2v)  &
           /)
     type(func_type), meta_funcs(7) =          &
          (/ func_type(w0, gh_diff_basis),     &
             func_type(w1, gh_diff_basis),     &
             func_type(w2, gh_diff_basis),     &
             func_type(w3, gh_diff_basis),     &
             func_type(wtheta, gh_diff_basis), &
             func_type(w2h, gh_diff_basis),    &
             func_type(w2v, gh_diff_basis)     &
           /)
     integer, parameter :: iterates_over = cells
     integer, parameter :: evaluator_shape = quadrature_XYoZ
   contains
     procedure() :: code => dummy_code
  end type dummy_type
contains
  subroutine dummy_code()
  end subroutine dummy_code
end module dummy_mod
'''


def test_diff_basis():
    ''' Test that differential basis functions are handled correctly
    for kernel stubs '''
    ast = fpapi.parse(DIFF_BASIS, ignore_comments=False)
    metadata = DynKernMetadata(ast)
    kernel = DynKern()
    kernel.load_meta(metadata)
    generated_code = kernel.gen_stub
    output = (
        "  MODULE dummy_mod\n"
        "    IMPLICIT NONE\n"
        "    CONTAINS\n"
        "    SUBROUTINE dummy_code(cell, nlayers, field_1_w0, op_2_ncell_3d, "
        "op_2, field_3_w2, op_4_ncell_3d, op_4, field_5_wtheta, "
        "op_6_ncell_3d, op_6, field_7_w2v, ndf_w0, undf_w0, map_w0, "
        "diff_basis_w0, ndf_w1, diff_basis_w1, ndf_w2, undf_w2, map_w2, "
        "diff_basis_w2, ndf_w3, diff_basis_w3, ndf_wtheta, undf_wtheta, "
        "map_wtheta, diff_basis_wtheta, ndf_w2h, diff_basis_w2h, ndf_w2v, "
        "undf_w2v, map_w2v, diff_basis_w2v, nqp_h, nqp_v, wh, wv)\n"
        "      USE constants_mod, ONLY: r_def\n"
        "      IMPLICIT NONE\n"
        "      INTEGER, intent(in) :: cell\n"
        "      INTEGER, intent(in) :: nlayers\n"
        "      INTEGER, intent(in) :: ndf_w0\n"
        "      INTEGER, intent(in) :: undf_w0\n"
        "      INTEGER, intent(in) :: ndf_w1\n"
        "      INTEGER, intent(in) :: ndf_w2\n"
        "      INTEGER, intent(in) :: undf_w2\n"
        "      INTEGER, intent(in) :: ndf_w3\n"
        "      INTEGER, intent(in) :: ndf_wtheta\n"
        "      INTEGER, intent(in) :: undf_wtheta\n"
        "      INTEGER, intent(in) :: ndf_w2h\n"
        "      INTEGER, intent(in) :: ndf_w2v\n"
        "      INTEGER, intent(in) :: undf_w2v\n"
        "      REAL(KIND=r_def), intent(out), dimension(undf_w0) :: "
        "field_1_w0\n"
        "      INTEGER, intent(in) :: op_2_ncell_3d\n"
        "      REAL(KIND=r_def), intent(inout), dimension(ndf_w1,ndf_w1,"
        "op_2_ncell_3d) :: op_2\n"
        "      REAL(KIND=r_def), intent(in), dimension(undf_w2) :: "
        "field_3_w2\n"
        "      INTEGER, intent(in) :: op_4_ncell_3d\n"
        "      REAL(KIND=r_def), intent(out), dimension(ndf_w3,ndf_w3,"
        "op_4_ncell_3d) :: op_4\n"
        "      REAL(KIND=r_def), intent(out), dimension(undf_wtheta) :: "
        "field_5_wtheta\n"
        "      INTEGER, intent(in) :: op_6_ncell_3d\n"
        "      REAL(KIND=r_def), intent(inout), dimension(ndf_w2h,ndf_w2h,"
        "op_6_ncell_3d) :: op_6\n"
        "      REAL(KIND=r_def), intent(in), dimension(undf_w2v) :: "
        "field_7_w2v\n"
        "      INTEGER, intent(in), dimension(ndf_w0) :: map_w0\n"
        "      REAL(KIND=r_def), intent(in), dimension(3,ndf_w0,nqp_h,nqp_v) "
        ":: diff_basis_w0\n"
        "      REAL(KIND=r_def), intent(in), dimension(3,ndf_w1,nqp_h,nqp_v) "
        ":: diff_basis_w1\n"
        "      INTEGER, intent(in), dimension(ndf_w2) :: map_w2\n"
        "      REAL(KIND=r_def), intent(in), dimension(1,ndf_w2,nqp_h,nqp_v) "
        ":: diff_basis_w2\n"
        "      REAL(KIND=r_def), intent(in), dimension(3,ndf_w3,nqp_h,nqp_v) "
        ":: diff_basis_w3\n"
        "      INTEGER, intent(in), dimension(ndf_wtheta) :: map_wtheta\n"
        "      REAL(KIND=r_def), intent(in), dimension(3,ndf_wtheta,nqp_h,"
        "nqp_v) :: diff_basis_wtheta\n"
        "      REAL(KIND=r_def), intent(in), dimension(1,ndf_w2h,nqp_h,nqp_v) "
        ":: diff_basis_w2h\n"
        "      INTEGER, intent(in), dimension(ndf_w2v) :: map_w2v\n"
        "      REAL(KIND=r_def), intent(in), dimension(1,ndf_w2v,nqp_h,nqp_v) "
        ":: diff_basis_w2v\n"
        "      INTEGER, intent(in) :: nqp_h, nqp_v\n"
        "      REAL(KIND=r_def), intent(in), dimension(nqp_h) :: wh\n"
        "      REAL(KIND=r_def), intent(in), dimension(nqp_v) :: wv\n"
        "    END SUBROUTINE dummy_code\n"
        "  END MODULE dummy_mod")
    print output
    print str(generated_code)
    assert str(generated_code).find(output) != -1

DIFF_BASIS_UNSUPPORTED_SPACE = '''
module dummy_mod
  type, extends(kernel_type) :: dummy_type
     type(arg_type), meta_args(1) =    &
          (/ arg_type(gh_field,gh_write, any_space_1) &
           /)
     type(func_type), meta_funcs(1) =    &
          (/ func_type(any_space_1, gh_diff_basis) &
           /)
     integer, parameter :: iterates_over = cells
     integer, parameter :: evaluator_shape = quadrature_XYoZ
   contains
     procedure() :: code => dummy_code
  end type dummy_type
contains
  subroutine dummy_code()
  end subroutine dummy_code
end module dummy_mod
'''


def test_diff_basis_unsupp_space():
    ''' test that an error is raised when a differential basis
    function is on an unsupported space (currently any_space_*)'''
    ast = fpapi.parse(DIFF_BASIS_UNSUPPORTED_SPACE, ignore_comments=False)
    metadata = DynKernMetadata(ast)
    kernel = DynKern()
    kernel.load_meta(metadata)
    with pytest.raises(GenerationError) as excinfo:
        _ = kernel.gen_stub
    assert 'Unsupported space for differential basis function' \
        in str(excinfo.value)

# orientation : spaces

ORIENTATION_OUTPUT = (
    "    SUBROUTINE dummy_orientation_code(cell, nlayers, field_1_w0, "
    "op_2_ncell_3d, op_2, field_3_w2, op_4_ncell_3d, op_4, ndf_w0, "
    "undf_w0, map_w0, orientation_w0, ndf_w1, orientation_w1, ndf_w2, "
    "undf_w2, map_w2, orientation_w2, ndf_w3, orientation_w3, nqp_h, "
    "nqp_v, wh, wv)\n"
    "      USE constants_mod, ONLY: r_def\n"
    "      IMPLICIT NONE\n"
    "      INTEGER, intent(in) :: cell\n"
    "      INTEGER, intent(in) :: nlayers\n"
    "      INTEGER, intent(in) :: ndf_w0\n"
    "      INTEGER, intent(in) :: undf_w0\n"
    "      INTEGER, intent(in) :: ndf_w1\n"
    "      INTEGER, intent(in) :: ndf_w2\n"
    "      INTEGER, intent(in) :: undf_w2\n"
    "      INTEGER, intent(in) :: ndf_w3\n"
    "      REAL(KIND=r_def), intent(out), dimension(undf_w0) :: "
    "field_1_w0\n"
    "      INTEGER, intent(in) :: op_2_ncell_3d\n"
    "      REAL(KIND=r_def), intent(inout), dimension(ndf_w1,ndf_w1,"
    "op_2_ncell_3d) :: op_2\n"
    "      REAL(KIND=r_def), intent(in), dimension(undf_w2) :: "
    "field_3_w2\n"
    "      INTEGER, intent(in) :: op_4_ncell_3d\n"
    "      REAL(KIND=r_def), intent(out), dimension(ndf_w3,ndf_w3,"
    "op_4_ncell_3d) :: op_4\n"
    "      INTEGER, intent(in), dimension(ndf_w0) :: map_w0\n"
    "      INTEGER, intent(in), dimension(ndf_w0) :: orientation_w0\n"
    "      INTEGER, intent(in), dimension(ndf_w1) :: orientation_w1\n"
    "      INTEGER, intent(in), dimension(ndf_w2) :: map_w2\n"
    "      INTEGER, intent(in), dimension(ndf_w2) :: orientation_w2\n"
    "      INTEGER, intent(in), dimension(ndf_w3) :: orientation_w3\n"
    "      INTEGER, intent(in) :: nqp_h, nqp_v\n"
    "      REAL(KIND=r_def), intent(in), dimension(nqp_h) :: wh\n"
    "      REAL(KIND=r_def), intent(in), dimension(nqp_v) :: wv\n"
    "    END SUBROUTINE dummy_orientation_code\n"
    "  END MODULE dummy_orientation_mod")


def test_orientation_stubs():
    ''' Test that orientation is handled correctly for kernel
    stubs '''
    # Read-in the meta-data from file (it's in a file because it's also
    # used when testing the genkernelstub script from the command
    # line).
    with open(os.path.join(BASE_PATH, "dummy_orientation_mod.f90"),
              "r") as myfile:
        orientation = myfile.read()

    ast = fpapi.parse(orientation, ignore_comments=False)
    metadata = DynKernMetadata(ast)
    kernel = DynKern()
    kernel.load_meta(metadata)
    generated_code = kernel.gen_stub
    print str(generated_code)
    assert str(generated_code).find(ORIENTATION_OUTPUT) != -1


def test_enforce_bc_kernel_stub_gen():
    ''' Test that the enforce_bc_kernel boundary layer argument modification
    is handled correctly for kernel stubs'''
    ast = fpapi.parse(os.path.join(BASE_PATH, "enforce_bc_kernel_mod.f90"),
                      ignore_comments=False)
    metadata = DynKernMetadata(ast)
    kernel = DynKern()
    kernel.load_meta(metadata)
    generated_code = kernel.gen_stub
    output = (
        "  MODULE enforce_bc_mod\n"
        "    IMPLICIT NONE\n"
        "    CONTAINS\n"
        "    SUBROUTINE enforce_bc_code(nlayers, field_1_any_space_1_field_1, "
        "ndf_any_space_1_field_1, undf_any_space_1_field_1, "
        "map_any_space_1_field_1, boundary_dofs)\n"
        "      USE constants_mod, ONLY: r_def\n"
        "      IMPLICIT NONE\n"
        "      INTEGER, intent(in) :: nlayers\n"
        "      INTEGER, intent(in) :: ndf_any_space_1_field_1\n"
        "      INTEGER, intent(in) :: undf_any_space_1_field_1\n"
        "      REAL(KIND=r_def), intent(inout), "
        "dimension(undf_any_space_1_field_1)"
        " :: field_1_any_space_1_field_1\n"
        "      INTEGER, intent(in), dimension(ndf_any_space_1_field_1) :: "
        "map_any_space_1_field_1\n"
        "      INTEGER, intent(in), dimension(ndf_any_space_1_field_1,2) :: "
        "boundary_dofs\n"
        "    END SUBROUTINE enforce_bc_code\n"
        "  END MODULE enforce_bc_mod")
    print str(generated_code)
    assert str(generated_code).find(output) != -1

# note, we do not need a separate test for qr as it is implicitly
# tested for in the above examples.
# fields : intent

SUB_NAME = '''
module dummy_mod
  type, extends(kernel_type) :: dummy_type
     type(arg_type), meta_args(1) =    &
          (/ arg_type(gh_field,gh_write,w1) &
           /)
     integer, parameter :: iterates_over = cells
   contains
     procedure() :: code => dummy
  end type dummy_type
contains
  subroutine dummy()
  end subroutine dummy
end module dummy_mod
'''


def test_sub_name():
    ''' test for expected behaviour when the kernel subroutine does
    not conform to the convention of having "_code" at the end of its
    name. In this case we append "_code to the name and _mod to the
    kernel name.'''
    ast = fpapi.parse(SUB_NAME, ignore_comments=False)
    metadata = DynKernMetadata(ast)
    kernel = DynKern()
    kernel.load_meta(metadata)
    generated_code = kernel.gen_stub
    output = (
        "  MODULE dummy_mod\n"
        "    IMPLICIT NONE\n"
        "    CONTAINS\n"
        "    SUBROUTINE dummy_code(nlayers, field_1_w1, "
        "ndf_w1, undf_w1, map_w1)\n"
        "      USE constants_mod, ONLY: r_def\n"
        "      IMPLICIT NONE\n"
        "      INTEGER, intent(in) :: nlayers\n"
        "      INTEGER, intent(in) :: ndf_w1\n"
        "      INTEGER, intent(in) :: undf_w1\n"
        "      REAL(KIND=r_def), intent(out), dimension(undf_w1) :: "
        "field_1_w1\n"
        "      INTEGER, intent(in), dimension(ndf_w1) :: map_w1\n"
        "    END SUBROUTINE dummy_code\n"
        "  END MODULE dummy_mod")
    print output
    print str(generated_code)
    assert str(generated_code).find(output) != -1


def test_kernel_stub_usage():
    ''' Check that the kernel-stub generator prints a usage message
    if no arguments are supplied '''
    from subprocess import Popen, STDOUT, PIPE

    usage_msg = (
        "usage: genkernelstub.py [-h] [-o OUTFILE] [-api API] [-l] filename\n"
        "genkernelstub.py: error: too few arguments")

    # We use the Popen constructor here rather than check_output because
    # the latter is only available in Python 2.7 onwards.
    out = Popen(['python', '../genkernelstub.py'],
                stdout=PIPE,
                stderr=STDOUT).communicate()[0]
    assert usage_msg in out


def test_kernel_stub_gen_cmd_line():
    ''' Check that we can call the kernel-stub generator from the
    command line '''
    from subprocess import Popen, PIPE
    # We use the Popen constructor here rather than check_output because
    # the latter is only available in Python 2.7 onwards.
    out = Popen(["python", "../genkernelstub.py",
                 os.path.join(BASE_PATH, "dummy_orientation_mod.f90")],
                stdout=PIPE).communicate()[0]

    print "Output was: ", out
    assert ORIENTATION_OUTPUT in out


def test_stub_stencil_extent():
    ''' Check that correct stub code is produced when there is a stencil
    access '''
    ast = fpapi.parse(os.path.join(BASE_PATH, "testkern_stencil_mod.f90"),
                      ignore_comments=False)
    metadata = DynKernMetadata(ast)
    kernel = DynKern()
    kernel.load_meta(metadata)
    generated_code = str(kernel.gen_stub)
    print generated_code
    result1 = (
        "    SUBROUTINE testkern_stencil_code(nlayers, field_1_w1, "
        "field_2_w2, field_2_stencil_size, field_2_stencil_map, field_3_w2, "
        "field_4_w3, ndf_w1, undf_w1, map_w1, ndf_w2, undf_w2, map_w2, "
        "ndf_w3, undf_w3, map_w3)")
    assert result1 in generated_code
    result2 = "INTEGER, intent(in) :: field_2_stencil_size"
    assert result2 in generated_code
    assert (
        "INTEGER, intent(in), dimension(ndf_w2,field_2_stencil_size) "
        ":: field_2_stencil_map" in generated_code)


def test_stub_stencil_direction():
    '''Check that correct stub code is produced when there is a stencil
    access which requires a direction argument '''
    ast = fpapi.parse(os.path.join(BASE_PATH,
                                   "testkern_stencil_xory1d_mod.f90"),
                      ignore_comments=False)
    metadata = DynKernMetadata(ast)
    kernel = DynKern()
    kernel.load_meta(metadata)
    generated_code = str(kernel.gen_stub)
    print generated_code
    result1 = (
        "    SUBROUTINE testkern_stencil_xory1d_code(nlayers, field_1_w1, "
        "field_2_w2, field_2_stencil_size, field_2_direction, "
        "field_2_stencil_map, field_3_w2, field_4_w3, ndf_w1, undf_w1, "
        "map_w1, ndf_w2, undf_w2, map_w2, ndf_w3, undf_w3, map_w3)")
    assert result1 in generated_code
    result2 = (
        "      INTEGER, intent(in) :: field_2_stencil_size\n"
        "      INTEGER, intent(in) :: field_2_direction\n"
        "      INTEGER, intent(in), dimension(ndf_w2,field_2_stencil_size) :: "
        "field_2_stencil_map")
    assert result2 in generated_code


def test_stub_stencil_vector():
    '''Check that correct stub code is produced when there is a stencil
    access which is a vector '''
    ast = fpapi.parse(os.path.join(BASE_PATH,
                                   "testkern_stencil_vector_mod.f90"),
                      ignore_comments=False)
    metadata = DynKernMetadata(ast)
    kernel = DynKern()
    kernel.load_meta(metadata)
    generated_code = str(kernel.gen_stub)
    print generated_code
    result1 = (
        "    SUBROUTINE testkern_stencil_vector_code(nlayers, field_1_w0_v1, "
        "field_1_w0_v2, field_1_w0_v3, field_2_w3_v1, field_2_w3_v2, "
        "field_2_w3_v3, field_2_w3_v4, field_2_stencil_size, "
        "field_2_stencil_map, ndf_w0, undf_w0, map_w0, ndf_w3, undf_w3, "
        "map_w3)")
    assert result1 in generated_code
    result2 = (
        "      INTEGER, intent(in) :: field_2_stencil_size\n"
        "      INTEGER, intent(in), dimension(ndf_w3,field_2_stencil_size) "
        ":: field_2_stencil_map")
    assert result2 in generated_code


def test_stub_stencil_multi():
    '''Check that correct stub code is produced when there are multiple
    stencils'''
    ast = fpapi.parse(os.path.join(BASE_PATH,
                                   "testkern_stencil_multi_mod.f90"),
                      ignore_comments=False)
    metadata = DynKernMetadata(ast)
    kernel = DynKern()
    kernel.load_meta(metadata)
    generated_code = str(kernel.gen_stub)
    print generated_code
    result1 = (
        "    SUBROUTINE testkern_stencil_multi_code(nlayers, field_1_w1, "
        "field_2_w2, field_2_stencil_size, field_2_stencil_map, field_3_w2, "
        "field_3_stencil_size, field_3_direction, field_3_stencil_map, "
        "field_4_w3, field_4_stencil_size, field_4_stencil_map, ndf_w1, "
        "undf_w1, map_w1, ndf_w2, undf_w2, map_w2, ndf_w3, undf_w3, map_w3)")
    assert result1 in generated_code
    result2 = (
        "      INTEGER, intent(in) :: field_2_stencil_size\n"
        "      INTEGER, intent(in), dimension(ndf_w2,field_2_stencil_size) :: "
        "field_2_stencil_map\n"
        "      REAL(KIND=r_def), intent(in), dimension(undf_w2) :: "
        "field_3_w2\n"
        "      INTEGER, intent(in) :: field_3_stencil_size\n"
        "      INTEGER, intent(in) :: field_3_direction\n"
        "      INTEGER, intent(in), dimension(ndf_w2,field_3_stencil_size) :: "
        "field_3_stencil_map\n"
        "      REAL(KIND=r_def), intent(in), dimension(undf_w3) :: "
        "field_4_w3\n"
        "      INTEGER, intent(in) :: field_4_stencil_size\n"
        "      INTEGER, intent(in), dimension(ndf_w3,field_4_stencil_size) :: "
        "field_4_stencil_map")

    assert result2 in generated_code

STENCIL_CODE = '''
module stencil_mod
  type, extends(kernel_type) :: stencil_type
     type(arg_type), meta_args(2) =          &
          (/ arg_type(gh_field,gh_write,w1), &
             arg_type(gh_field,gh_read, w2, stencil(cross)) &
           /)
     integer, parameter :: iterates_over = cells
   contains
     procedure() :: code => stencil_code
  end type stencil_type
contains
  subroutine stencil_code()
  end subroutine stencil_code
end module stencil_mod
'''


def test_stencil_metadata():
    ''' Check that we can parse Kernels with stencil metadata '''
    ast = fpapi.parse(STENCIL_CODE, ignore_comments=False)
    metadata = DynKernMetadata(ast)
    stencil_descriptor_0 = metadata.arg_descriptors[0]
    assert stencil_descriptor_0.stencil is None
    stencil_descriptor_1 = metadata.arg_descriptors[1]
    assert stencil_descriptor_1.stencil['type'] == 'cross'
    # stencil extent is not provided in the above metadata
    assert stencil_descriptor_1.stencil['extent'] is None


def test_field_metadata_too_many_arguments():
    '''Check that we raise an exception if more than 4 arguments are
    provided in the metadata for a gh_field arg_type.'''
    result = STENCIL_CODE.replace(
        "gh_field,gh_read, w2, stencil(cross)",
        "gh_field,gh_read, w2, stencil(cross), w1", 1)
    ast = fpapi.parse(result, ignore_comments=False)
    with pytest.raises(ParseError) as excinfo:
        _ = DynKernMetadata(ast)
    assert "each meta_arg entry must have at most 4 arguments" \
        in str(excinfo.value)


def test_invalid_stencil_form_1():
    '''Check that we raise an exception if the stencil does not obey the
    stencil(<type>[,<extent>]) format by being a literal integer'''
    result = STENCIL_CODE.replace("stencil(cross)", "1", 1)
    ast = fpapi.parse(result, ignore_comments=False)
    with pytest.raises(ParseError) as excinfo:
        _ = DynKernMetadata(ast)
    assert "entry must be a valid stencil specification" \
        in str(excinfo.value)
    assert "but found the literal" \
        in str(excinfo.value)


def test_invalid_stencil_form_2():
    '''Check that we raise an exception if the stencil does not obey the
    stencil(<type>[,<extent>]) format by having an invalid name'''
    result = STENCIL_CODE.replace("stencil(cross)", "stenci(cross)", 1)
    ast = fpapi.parse(result, ignore_comments=False)
    with pytest.raises(ParseError) as excinfo:
        _ = DynKernMetadata(ast)
    assert "entry must be a valid stencil specification" \
        in str(excinfo.value)


def test_invalid_stencil_form_3():
    '''Check that we raise an exception if the stencil does not obey the
    stencil(<type>[,<extent>]) format by not having brackets'''
    result = STENCIL_CODE.replace("stencil(cross)", "stencil", 1)
    ast = fpapi.parse(result, ignore_comments=False)
    with pytest.raises(ParseError) as excinfo:
        _ = DynKernMetadata(ast)
    assert "entry must be a valid stencil specification" \
        in str(excinfo.value)


def test_invalid_stencil_form_4():
    '''Check that we raise an exception if the stencil does not obey the
    stencil(<type>[,<extent>]) format by containing no values in
    the brackets '''
    result = STENCIL_CODE.replace("stencil(cross)", "stencil()", 1)
    ast = fpapi.parse(result, ignore_comments=False)
    with pytest.raises(ParseError) as excinfo:
        _ = DynKernMetadata(ast)
    assert "but found stencil()" in str(excinfo.value)


def test_invalid_stencil_form_5():
    '''Check that we raise an exception if the stencil does not obey the
    stencil(<type>[,<extent>]) format by containing no values in
    the brackets, with a separator '''
    result = STENCIL_CODE.replace("stencil(cross)", "stencil(,)", 1)
    ast = fpapi.parse(result, ignore_comments=False)
    with pytest.raises(ParseError) as excinfo:
        _ = DynKernMetadata(ast)
    assert "kernel metadata has an invalid format" \
        in str(excinfo.value)


def test_invalid_stencil_form_6():
    '''Check that we raise an exception if the stencil does not obey the
    stencil(<type>[,<extent>]) format by containing more than two
    values in in the brackets '''
    result = STENCIL_CODE.replace("stencil(cross)", "stencil(cross,1,1)", 1)
    ast = fpapi.parse(result, ignore_comments=False)
    with pytest.raises(ParseError) as excinfo:
        _ = DynKernMetadata(ast)
    assert "entry must be a valid stencil specification" \
        in str(excinfo.value)
    assert "there must be at most two arguments inside the brackets" \
        in str(excinfo.value)


def test_invalid_stencil_first_arg_1():
    '''Check that we raise an exception if the value of the stencil type in
    stencil(<type>[,<extent>]) is not valid and is an integer'''
    result = STENCIL_CODE.replace("stencil(cross)", "stencil(1)", 1)
    ast = fpapi.parse(result, ignore_comments=False)
    with pytest.raises(ParseError) as excinfo:
        _ = DynKernMetadata(ast)
    assert "not one of the valid types" in str(excinfo.value)
    assert "is a literal" in str(excinfo.value)


def test_invalid_stencil_first_arg_2():
    '''Check that we raise an exception if the value of the stencil type in
    stencil(<type>[,<extent>]) is not valid and is a name'''
    result = STENCIL_CODE.replace("stencil(cross)", "stencil(cros)", 1)
    ast = fpapi.parse(result, ignore_comments=False)
    with pytest.raises(ParseError) as excinfo:
        _ = DynKernMetadata(ast)
    assert "not one of the valid types" in str(excinfo.value)


def test_invalid_stencil_first_arg_3():
    '''Check that we raise an exception if the value of the stencil type in
    stencil(<type>[,<extent>]) is not valid and has brackets'''
    result = STENCIL_CODE.replace("stencil(cross)", "stencil(x1d(xx))", 1)
    ast = fpapi.parse(result, ignore_comments=False)
    with pytest.raises(ParseError) as excinfo:
        _ = DynKernMetadata(ast)
    assert "the specified <type>" in str(excinfo.value)
    assert "includes brackets" in str(excinfo.value)


def test_invalid_stencil_second_arg_1():
    '''Check that we raise an exception if the value of the stencil extent in
    stencil(<type>[,<extent>]) is not an integer'''
    result = STENCIL_CODE.replace("stencil(cross)", "stencil(x1d,x1d)", 1)
    ast = fpapi.parse(result, ignore_comments=False)
    with pytest.raises(ParseError) as excinfo:
        _ = DynKernMetadata(ast)
    assert "the specified <extent>" in str(excinfo.value)
    assert "is not an integer" in str(excinfo.value)


def test_invalid_stencil_second_arg_2():
    '''Check that we raise an exception if the value of the stencil extent in
    stencil(<type>[,<extent>]) is less than 1'''
    result = STENCIL_CODE.replace("stencil(cross)", "stencil(x1d,0)", 1)
    ast = fpapi.parse(result, ignore_comments=False)
    with pytest.raises(ParseError) as excinfo:
        _ = DynKernMetadata(ast)
    assert "the specified <extent>" in str(excinfo.value)
    assert "is less than 1" in str(excinfo.value)


def test_unsupported_second_argument():
    '''Check that we raise an exception if stencil extent is specified, as
    we do not currently support it'''
    result = STENCIL_CODE.replace("stencil(cross)", "stencil(x1d,1)", 1)
    ast = fpapi.parse(result, ignore_comments=False)
    with pytest.raises(ParseError) as excinfo:
        _ = DynKernMetadata(ast)
    assert "Kernels with fixed stencil extents are not currently supported" \
        in str(excinfo.value)


def test_valid_stencil_types():
    ''' Check that we successfully parse all valid stencil types '''
    for stencil_type in VALID_STENCIL_TYPES:
        result = STENCIL_CODE.replace("stencil(cross)",
                                      "stencil("+stencil_type+")", 1)
        ast = fpapi.parse(result, ignore_comments=False)
        _ = DynKernMetadata(ast)


def test_arg_descriptor_functions_method_error():
    ''' Tests that an internal error is raised in DynArgDescriptor03
    when function_spaces is called and the internal type is an
    unexpected value. It should not be possible to get to here so we
    need to mess about with internal values to trip this.'''
    fparser.logging.disable('CRITICAL')
    ast = fpapi.parse(CODE, ignore_comments=False)
    metadata = DynKernMetadata(ast, name="testkern_qr_type")
    field_descriptor = metadata.arg_descriptors[0]
    field_descriptor._type = "gh_fire_starter"
    with pytest.raises(RuntimeError) as excinfo:
        _ = field_descriptor.function_spaces
    assert 'Internal error, DynArgDescriptor03:function_spaces(), should ' \
        'not get to here' in str(excinfo.value)


def test_DynKernelArgument_intent_invalid():
    '''Tests that an error is raised in DynKernelArgument when an invalid
    intent value is found. Tests with and without distributed memory '''
    _, invoke_info = parse(os.path.join(BASE_PATH, "1_single_invoke.f90"),
                           api="dynamo0.3")
    for dist_mem in [False, True]:
        if dist_mem:
            idx = 3
        else:
            idx = 0
        psy = PSyFactory("dynamo0.3",
                         distributed_memory=dist_mem).create(invoke_info)
        invoke = psy.invokes.invoke_list[0]
        schedule = invoke.schedule
        loop = schedule.children[idx]
        call = loop.children[0]
        arg = call.arguments.args[0]
        arg._access = "invalid"
        with pytest.raises(GenerationError) as excinfo:
            _ = arg.intent
        assert "Expecting argument access to be one of 'gh_read," in \
            str(excinfo.value)


def test_arg_ref_name_method_error1():
    ''' Tests that an internal error is raised in DynKernelArgument
    when ref_name() is called with a function space that is not
    associated with this field'''
    _, invoke_info = parse(os.path.join(BASE_PATH, "1_single_invoke.f90"),
                           api="dynamo0.3")
    psy = PSyFactory("dynamo0.3").create(invoke_info)
    first_invoke = psy.invokes.invoke_list[0]
    first_kernel = first_invoke.schedule.kern_calls()[0]
    first_argument = first_kernel.arguments.args[1]
    with pytest.raises(GenerationError) as excinfo:
        # the argument is a field and is on "w1"
        _ = first_argument.ref_name(FunctionSpace("w3", None))
    assert 'not one of the function spaces associated with this argument' \
        in str(excinfo.value)


def test_arg_ref_name_method_error2():
    ''' Tests that an internal error is raised in DynKernelArgument
    when ref_name() is called when the argument type is not one of
    gh_field or gh_operator'''
    _, invoke_info = parse(os.path.join(BASE_PATH, "1_single_invoke.f90"),
                           api="dynamo0.3")
    psy = PSyFactory("dynamo0.3").create(invoke_info)
    first_invoke = psy.invokes.invoke_list[0]
    first_kernel = first_invoke.schedule.kern_calls()[0]
    first_argument = first_kernel.arguments.args[1]
    first_argument._type = "gh_funky_instigator"
    with pytest.raises(GenerationError) as excinfo:
        _ = first_argument.ref_name()
    assert 'ref_name: Error, unsupported arg type' in str(excinfo)


def test_arg_intent_error():
    ''' Tests that an internal error is raised in DynKernelArgument
    when intent() is called and the argument access property is not one of
    gh_{read,write,inc} '''
    _, invoke_info = parse(os.path.join(BASE_PATH, "1_single_invoke.f90"),
                           api="dynamo0.3")
    psy = PSyFactory("dynamo0.3").create(invoke_info)
    first_invoke = psy.invokes.invoke_list[0]
    first_kernel = first_invoke.schedule.kern_calls()[0]
    first_argument = first_kernel.arguments.args[0]
    # Mess with the internal state of this argument object
    first_argument._access = "gh_not_an_intent"
    with pytest.raises(GenerationError) as excinfo:
        _ = first_argument.intent()
    assert ("Expecting argument access to be one of 'gh_read, gh_write, "
            "gh_inc' or one of ['gh_sum'], but found 'gh_not_an_intent'" in
            str(excinfo))


def test_arg_descriptor_function_method_error():
    ''' Tests that an internal error is raised in DynArgDescriptor03
    when function_space is called and the internal type is an
    unexpected value. It should not be possible to get to here so we
    need to mess about with internal values to trip this.'''
    fparser.logging.disable('CRITICAL')
    ast = fpapi.parse(CODE, ignore_comments=False)
    metadata = DynKernMetadata(ast, name="testkern_qr_type")
    field_descriptor = metadata.arg_descriptors[0]
    field_descriptor._type = "gh_fire_starter"
    with pytest.raises(RuntimeError) as excinfo:
        _ = field_descriptor.function_space
    assert 'Internal error, DynArgDescriptor03:function_space(), should ' \
        'not get to here' in str(excinfo.value)


def test_arg_descriptor_fld_str():
    ''' Tests that the string method for DynArgDescriptor03 works as
    expected for a field argument'''
    fparser.logging.disable('CRITICAL')
    ast = fpapi.parse(CODE, ignore_comments=False)
    metadata = DynKernMetadata(ast, name="testkern_qr_type")
    field_descriptor = metadata.arg_descriptors[1]
    result = str(field_descriptor)
    print result
    expected_output = (
        "DynArgDescriptor03 object\n"
        "  argument_type[0]='gh_field'\n"
        "  access_descriptor[1]='gh_write'\n"
        "  function_space[2]='w1'")
    assert expected_output in result


def test_arg_descriptor_scalar_str():
    ''' Tests that the string method for DynArgDescriptor03 works as
    expected for a scalar argument'''
    fparser.logging.disable('CRITICAL')
    ast = fpapi.parse(CODE, ignore_comments=False)
    metadata = DynKernMetadata(ast, name="testkern_qr_type")
    field_descriptor = metadata.arg_descriptors[0]
    result = str(field_descriptor)
    print result
    expected_output = (
        "DynArgDescriptor03 object\n"
        "  argument_type[0]='gh_real'\n"
        "  access_descriptor[1]='gh_read'\n")
    assert expected_output in result


def test_arg_descriptor_str_error():
    ''' Tests that an internal error is raised in DynArgDescriptor03
    when __str__ is called and the internal type is an
    unexpected value. It should not be possible to get to here so we
    need to mess about with internal values to trip this.'''
    fparser.logging.disable('CRITICAL')
    ast = fpapi.parse(CODE, ignore_comments=False)
    metadata = DynKernMetadata(ast, name="testkern_qr_type")
    field_descriptor = metadata.arg_descriptors[0]
    field_descriptor._type = "gh_fire_starter"
    with pytest.raises(ParseError) as excinfo:
        _ = str(field_descriptor)
    assert 'Internal error in DynArgDescriptor03.__str__' \
        in str(excinfo.value)


def test_arg_descriptor_repr():
    ''' Tests that the repr method for DynArgDescriptor03 works as
    expected '''
    fparser.logging.disable('CRITICAL')
    ast = fpapi.parse(CODE, ignore_comments=False)
    metadata = DynKernMetadata(ast, name="testkern_qr_type")
    field_descriptor = metadata.arg_descriptors[0]
    result = repr(field_descriptor)
    print result
    assert 'DynArgDescriptor03(arg_type(gh_real, gh_read))' \
        in result


def test_arg_descriptor_function_space_tofrom_error():
    ''' Tests that an internal error is raised in DynArgDescriptor03
    when function_space_to or function_space_from is called and the
    internal type is not gh_operator.'''
    fparser.logging.disable('CRITICAL')
    ast = fpapi.parse(CODE, ignore_comments=False)
    metadata = DynKernMetadata(ast, name="testkern_qr_type")
    field_descriptor = metadata.arg_descriptors[0]
    with pytest.raises(RuntimeError) as excinfo:
        _ = field_descriptor.function_space_to
    assert 'function_space_to only makes sense for a gh_operator' \
        in str(excinfo.value)
    with pytest.raises(RuntimeError) as excinfo:
        _ = field_descriptor.function_space_from
    assert 'function_space_from only makes sense for a gh_operator' \
        in str(excinfo.value)


def test_mangle_no_space_error():
    ''' Tests that an error is raised in mangle_fs_name()
    when none of the provided kernel arguments are on the
    specified space '''
    from dynamo0p3 import mangle_fs_name
    from psyGen import FieldNotFoundError
    _, invoke_info = parse(os.path.join(BASE_PATH,
                                        "4.5.2_multikernel_invokes.f90"),
                           api="dynamo0.3")
    psy = PSyFactory("dynamo0.3").create(invoke_info)
    first_invoke = psy.invokes.invoke_list[0]
    first_kernel = first_invoke.schedule.kern_calls()[0]
    with pytest.raises(FieldNotFoundError) as excinfo:
        _ = mangle_fs_name(first_kernel.arguments.args, "any_space_7")
    assert "No kernel argument found for function space 'any_space_7'" \
        in str(excinfo.value)


def test_mangle_function_space():
    ''' Tests that we correctly mangle the function space name '''
    from dynamo0p3 import mangle_fs_name
    _, invoke_info = parse(os.path.join(BASE_PATH,
                                        "4.5.2_multikernel_invokes.f90"),
                           api="dynamo0.3")
    psy = PSyFactory("dynamo0.3").create(invoke_info)
    first_invoke = psy.invokes.invoke_list[0]
    first_kernel = first_invoke.schedule.kern_calls()[0]
    name = mangle_fs_name(first_kernel.arguments.args, "any_space_2")
    assert name == "any_space_2_f2"


def test_no_mangle_specified_function_space():
    ''' Test that we do not name-mangle a function space that is not
    any_space '''
    from dynamo0p3 import mangle_fs_name
    _, invoke_info = parse(os.path.join(BASE_PATH,
                                        "1_single_invoke.f90"),
                           api="dynamo0.3")
    psy = PSyFactory("dynamo0.3").create(invoke_info)
    first_invoke = psy.invokes.invoke_list[0]
    first_kernel = first_invoke.schedule.kern_calls()[0]
    name = mangle_fs_name(first_kernel.arguments.args, "w2")
    assert name == "w2"


def test_fsdescriptors_get_descriptor():
    ''' Test that FSDescriptors.get_descriptor() raises the expected error
    when passed a function space for which there is no corresponding kernel
    argument '''
    _, invoke_info = parse(os.path.join(BASE_PATH,
                                        "1_single_invoke.f90"),
                           api="dynamo0.3")
    psy = PSyFactory("dynamo0.3").create(invoke_info)
    first_invoke = psy.invokes.invoke_list[0]
    first_kernel = first_invoke.schedule.kern_calls()[0]
    fspace = FunctionSpace("w0", None)
    with pytest.raises(GenerationError) as excinfo:
        first_kernel.fs_descriptors.get_descriptor(fspace)
    assert "there is no descriptor for function space w0" in str(excinfo.value)


def test_arg_descriptor_init_error():
    ''' Tests that an internal error is raised in DynArgDescriptor03
    when an invalid type is provided. However this error never gets
    tripped due to an earlier test so we need to force the error by
    changing the internal state.'''
    fparser.logging.disable('CRITICAL')
    ast = fpapi.parse(CODE, ignore_comments=False)
    metadata = DynKernMetadata(ast, name="testkern_qr_type")
    field_descriptor = metadata.arg_descriptors[0]
    # extract an arg_type object that we can use to create a
    # DynArgDescriptor03 object
    arg_type = field_descriptor._arg_type
    # Now try to trip the error by making the initial test think
    # that GH_INVALID is actually valid
    from dynamo0p3 import VALID_ARG_TYPE_NAMES, DynArgDescriptor03
    keep = []
    keep.extend(VALID_ARG_TYPE_NAMES)
    VALID_ARG_TYPE_NAMES.append("GH_INVALID")
    arg_type.args[0].name = "GH_INVALID"
    with pytest.raises(ParseError) as excinfo:
        _ = DynArgDescriptor03(arg_type)
    assert 'Internal error in DynArgDescriptor03.__init__' \
        in str(excinfo.value)
    VALID_ARG_TYPE_NAMES = keep


def test_func_descriptor_repr():
    ''' Tests the __repr__ output of a func_descriptor '''
    fparser.logging.disable('CRITICAL')
    ast = fpapi.parse(CODE, ignore_comments=False)
    metadata = DynKernMetadata(ast, name="testkern_qr_type")
    func_descriptor = metadata.func_descriptors[0]
    func_str = repr(func_descriptor)
    assert "DynFuncDescriptor03(func_type(w1, gh_basis))" in func_str


def test_func_descriptor_str():
    ''' Tests the __str__ output of a func_descriptor '''
    fparser.logging.disable('CRITICAL')
    ast = fpapi.parse(CODE, ignore_comments=False)
    metadata = DynKernMetadata(ast, name="testkern_qr_type")
    func_descriptor = metadata.func_descriptors[0]
    func_str = str(func_descriptor)
    output = (
        "DynFuncDescriptor03 object\n"
        "  name='func_type'\n"
        "  nargs=2\n"
        "  function_space_name[0] = 'w1'\n"
        "  operator_name[1] = 'gh_basis'")
    assert output in func_str


def test_dynkern_arg_for_fs():
    ''' Test that DynInvoke.arg_for_funcspace() raises an error if
    passed an invalid function space '''
    _, invoke_info = parse(os.path.join(BASE_PATH, "1_single_invoke.f90"),
                           api="dynamo0.3")
    psy = PSyFactory("dynamo0.3").create(invoke_info)
    first_invoke = psy.invokes.invoke_list[0]
    with pytest.raises(GenerationError) as err:
        _ = first_invoke.arg_for_funcspace(FunctionSpace("waah", "waah"))
    assert "No argument found on 'waah' space" in str(err)


def test_dynkern_op_name():
    ''' Test that DynInvoke.get_operator_name() raises an error if
    passed an invalid function space '''
    _, invoke_info = parse(os.path.join(BASE_PATH, "1_single_invoke.f90"),
                           api="dynamo0.3")
    psy = PSyFactory("dynamo0.3").create(invoke_info)
    first_invoke = psy.invokes.invoke_list[0]
    with pytest.raises(GenerationError) as err:
        _ = first_invoke.get_fs_operator_name("gh_orientation", "w3")
    assert "no kern call with function space 'w3' and" in str(err)


def test_dist_memory_true():
    ''' test that the distributed memory flag is on by default '''
    import config
    assert config.DISTRIBUTED_MEMORY


def test_halo_dirty_1():
    ''' check halo_dirty call is added correctly with a simple example '''
    _, invoke_info = parse(os.path.join(BASE_PATH, "1_single_invoke.f90"),
                           api="dynamo0.3")
    psy = PSyFactory("dynamo0.3").create(invoke_info)
    generated_code = str(psy.gen)
    print generated_code
    expected = (
        "     END DO \n"
        "      !\n"
        "      ! Set halos dirty for fields modified in the above loop\n"
        "      !\n"
        "      CALL f1_proxy%set_dirty()\n")
    assert expected in generated_code


def test_halo_dirty_2():
    ''' check halo_dirty calls only for write and inc (not for read) '''
    _, invoke_info = parse(os.path.join(BASE_PATH, "14.1_halo_writers.f90"),
                           api="dynamo0.3")
    psy = PSyFactory("dynamo0.3").create(invoke_info)
    generated_code = str(psy.gen)
    print generated_code
    expected = (
        "      END DO \n"
        "      !\n"
        "      ! Set halos dirty for fields modified in the above loop\n"
        "      !\n"
        "      CALL f1_proxy%set_dirty()\n"
        "      CALL f3_proxy%set_dirty()\n"
        "      CALL f5_proxy%set_dirty()\n"
        "      CALL f6_proxy%set_dirty()\n"
        "      CALL f7_proxy%set_dirty()\n"
        "      CALL f8_proxy%set_dirty()\n")

    assert expected in generated_code


def test_halo_dirty_3():
    ''' check halo_dirty calls with multiple kernel calls '''
    _, invoke_info = parse(os.path.join(BASE_PATH,
                                        "4_multikernel_invokes.f90"),
                           api="dynamo0.3")
    psy = PSyFactory("dynamo0.3").create(invoke_info)
    generated_code = psy.gen
    print generated_code
    assert str(generated_code).count("CALL f1_proxy%set_dirty()") == 2


def test_halo_dirty_4():
    ''' check halo_dirty calls with field vectors '''
    _, invoke_info = parse(os.path.join(BASE_PATH, "8_vector_field_2.f90"),
                           api="dynamo0.3")
    psy = PSyFactory("dynamo0.3").create(invoke_info)
    generated_code = str(psy.gen)
    print generated_code
    expected = (
        "      END DO \n"
        "      !\n"
        "      ! Set halos dirty for fields modified in the above loop\n"
        "      !\n"
        "      CALL chi_proxy(1)%set_dirty()\n"
        "      CALL chi_proxy(2)%set_dirty()\n"
        "      CALL chi_proxy(3)%set_dirty()\n"
        "      CALL f1_proxy%set_dirty()\n")
    assert expected in generated_code


def test_halo_dirty_5():
    ''' check no halo_dirty calls for operators '''
    _, invoke_info = parse(os.path.join(BASE_PATH,
                                        "10.1_operator_nofield.f90"),
                           api="dynamo0.3")
    psy = PSyFactory("dynamo0.3").create(invoke_info)
    generated_code = str(psy.gen)
    print generated_code
    assert "set_dirty()" not in generated_code
    assert "! Set halos dirty" not in generated_code


def test_no_halo_dirty():
    '''check that no halo_dirty code is produced if distributed_memory is
    set to False'''
    _, invoke_info = parse(os.path.join(BASE_PATH, "1_single_invoke.f90"),
                           api="dynamo0.3")
    psy = PSyFactory("dynamo0.3", distributed_memory=False).create(invoke_info)
    generated_code = str(psy.gen)
    print generated_code
    assert "set_dirty()" not in generated_code
    assert "! Set halos dirty" not in generated_code


def test_halo_exchange():
    ''' test that a halo_exchange call is added for a loop with a
    stencil operation '''
    _, invoke_info = parse(os.path.join(BASE_PATH, "14.2_halo_readers.f90"),
                           api="dynamo0.3")
    psy = PSyFactory("dynamo0.3").create(invoke_info)
    generated_code = str(psy.gen)
    print generated_code
    output1 = (
        "     IF (f2_proxy%is_dirty(depth=f2_extent)) THEN\n"
        "        CALL f2_proxy%halo_exchange(depth=f2_extent)\n"
        "      END IF \n"
        "      !\n")
    print output1
    assert output1 in generated_code
    output2 = ("      DO cell=1,mesh%get_last_halo_cell(1)\n")
    print output2
    assert output2 in generated_code


def test_halo_exchange_inc():
    '''test that appropriate halo exchange calls are added if we have a
    gh_inc operation and that the loop bounds included computation in
    the l1 halo '''
    _, invoke_info = parse(os.path.join(BASE_PATH,
                                        "4.6_multikernel_invokes.f90"),
                           api="dynamo0.3")
    psy = PSyFactory("dynamo0.3").create(invoke_info)
    result = str(psy.gen)
    print result
    output1 = (
        "      IF (a_proxy%is_dirty(depth=1)) THEN\n"
        "        CALL a_proxy%halo_exchange(depth=1)\n"
        "      END IF \n"
        "      !\n"
        "      IF (b_proxy%is_dirty(depth=1)) THEN\n"
        "        CALL b_proxy%halo_exchange(depth=1)\n"
        "      END IF \n"
        "      !\n"
        "      IF (d_proxy%is_dirty(depth=1)) THEN\n"
        "        CALL d_proxy%halo_exchange(depth=1)\n"
        "      END IF \n"
        "      !\n"
        "      IF (e_proxy(1)%is_dirty(depth=1)) THEN\n"
        "        CALL e_proxy(1)%halo_exchange(depth=1)\n"
        "      END IF \n"
        "      !\n"
        "      IF (e_proxy(2)%is_dirty(depth=1)) THEN\n"
        "        CALL e_proxy(2)%halo_exchange(depth=1)\n"
        "      END IF \n"
        "      !\n"
        "      IF (e_proxy(3)%is_dirty(depth=1)) THEN\n"
        "        CALL e_proxy(3)%halo_exchange(depth=1)\n"
        "      END IF \n"
        "      !\n"
        "      DO cell=1,mesh%get_last_halo_cell(1)\n")
    output2 = (
        "      IF (f_proxy%is_dirty(depth=1)) THEN\n"
        "        CALL f_proxy%halo_exchange(depth=1)\n"
        "      END IF \n"
        "      !\n"
        "      IF (b_proxy%is_dirty(depth=1)) THEN\n"
        "        CALL b_proxy%halo_exchange(depth=1)\n"
        "      END IF \n"
        "      !\n"
        "      IF (d_proxy%is_dirty(depth=1)) THEN\n"
        "        CALL d_proxy%halo_exchange(depth=1)\n"
        "      END IF \n"
        "      !\n"
        "      IF (e_proxy(1)%is_dirty(depth=1)) THEN\n"
        "        CALL e_proxy(1)%halo_exchange(depth=1)\n"
        "      END IF \n"
        "      !\n"
        "      IF (e_proxy(2)%is_dirty(depth=1)) THEN\n"
        "        CALL e_proxy(2)%halo_exchange(depth=1)\n"
        "      END IF \n"
        "      !\n"
        "      IF (e_proxy(3)%is_dirty(depth=1)) THEN\n"
        "        CALL e_proxy(3)%halo_exchange(depth=1)\n"
        "      END IF \n"
        "      !\n"
        "      DO cell=1,mesh%get_last_halo_cell(1)\n")
    assert output1 in result
    assert output2 in result
    assert result.count("halo_exchange") == 12


def test_no_halo_exchange_for_operator():
    ''' Test that no halo exchange is generated before a kernel that reads
    from an operator '''
    _, invoke_info = parse(os.path.join(BASE_PATH,
                                        "10.7_operator_read.f90"),
                           api="dynamo0.3")
    psy = PSyFactory("dynamo0.3").create(invoke_info)
    result = str(psy.gen)
    print result
    # This kernel reads from an operator and a scalar and these
    # do not require halos to be updated.
    assert "halo_exchange" not in result


def test_no_set_dirty_for_operator():
    ''' Test that we do not call set_dirty for an operator that is written
    by a kernel. '''
    _, invoke_info = parse(os.path.join(BASE_PATH,
                                        "10.6_operator_no_field_scalar.f90"),
                           api="dynamo0.3")
    psy = PSyFactory("dynamo0.3").create(invoke_info)
    result = str(psy.gen)
    print result
    # This kernel only writes to an operator and since operators are
    # cell-local this does not require us to call the is_dirty() method.
    assert "is_dirty" not in result


def test_halo_exchange_different_spaces():
    '''test that all of our different function spaces with a stencil
    access result in halo calls including any_space'''
    _, invoke_info = parse(os.path.join(BASE_PATH,
                                        "14.3_halo_readers_all_fs.f90"),
                           api="dynamo0.3")
    psy = PSyFactory("dynamo0.3").create(invoke_info)
    result = str(psy.gen)
    print result
    assert result.count("halo_exchange") == 9


def test_halo_exchange_vectors_1():
    ''' test that halo exchange produces correct code for vector
    fields. Test a field with gh_inc '''
    _, invoke_info = parse(os.path.join(BASE_PATH,
                                        "14.4.1_halo_vector.f90"),
                           api="dynamo0.3")
    psy = PSyFactory("dynamo0.3").create(invoke_info)
    result = str(psy.gen)
    print result
    assert result.count("halo_exchange(") == 3
    for idx in range(1, 4):
        assert "f1_proxy("+str(idx)+")%halo_exchange(depth=1)" in result
    expected = ("      IF (f1_proxy(3)%is_dirty(depth=1)) THEN\n"
                "        CALL f1_proxy(3)%halo_exchange(depth=1)\n"
                "      END IF \n"
                "      !\n"
                "      DO cell=1,mesh%get_last_halo_cell(1)\n")
    assert expected in result


def test_halo_exchange_vectors():
    ''' test that halo exchange produces correct code for vector
    fields. Test both a field with a stencil and a field with gh_inc '''
    _, invoke_info = parse(os.path.join(BASE_PATH,
                                        "14.4_halo_vector.f90"),
                           api="dynamo0.3")
    psy = PSyFactory("dynamo0.3").create(invoke_info)
    result = str(psy.gen)
    print result
    assert result.count("halo_exchange(") == 7
    for idx in range(1, 4):
        assert "f1_proxy("+str(idx)+")%halo_exchange(depth=1)" in result
        assert "f2_proxy("+str(idx)+")%halo_exchange(depth=f2_extent+1)" \
            in result
    expected = ("      IF (f2_proxy(4)%is_dirty(depth=f2_extent+1)) THEN\n"
                "        CALL f2_proxy(4)%halo_exchange(depth=f2_extent+1)\n"
                "      END IF \n"
                "      !\n"
                "      DO cell=1,mesh%get_last_halo_cell(1)\n")
    assert expected in result


def test_halo_exchange_depths():
    ''' test that halo exchange includes the correct halo
    depth with gh_write '''
    _, invoke_info = parse(os.path.join(BASE_PATH,
                                        "14.5_halo_depth.f90"),
                           api="dynamo0.3")
    psy = PSyFactory("dynamo0.3").create(invoke_info)
    result = str(psy.gen)
    print result
    expected = ("      IF (f2_proxy%is_dirty(depth=extent)) THEN\n"
                "        CALL f2_proxy%halo_exchange(depth=extent)\n"
                "      END IF \n"
                "      !\n"
                "      IF (f3_proxy%is_dirty(depth=extent)) THEN\n"
                "        CALL f3_proxy%halo_exchange(depth=extent)\n"
                "      END IF \n"
                "      !\n"
                "      IF (f4_proxy%is_dirty(depth=extent)) THEN\n"
                "        CALL f4_proxy%halo_exchange(depth=extent)\n"
                "      END IF \n"
                "      !\n"
                "      DO cell=1,mesh%get_last_edge_cell()\n")
    assert expected in result


def test_halo_exchange_depths_gh_inc():
    ''' test that halo exchange includes the correct halo depth when
    we have a gh_inc as this increases the required depth by 1 (as
    redundant computation is performed in the l1 halo) '''
    _, invoke_info = parse(os.path.join(BASE_PATH,
                                        "14.6_halo_depth_2.f90"),
                           api="dynamo0.3")
    psy = PSyFactory("dynamo0.3").create(invoke_info)
    result = str(psy.gen)
    print result
    expected = ("      IF (f1_proxy%is_dirty(depth=1)) THEN\n"
                "        CALL f1_proxy%halo_exchange(depth=1)\n"
                "      END IF \n"
                "      !\n"
                "      IF (f2_proxy%is_dirty(depth=f2_extent+1)) THEN\n"
                "        CALL f2_proxy%halo_exchange(depth=f2_extent+1)\n"
                "      END IF \n"
                "      !\n"
                "      IF (f3_proxy%is_dirty(depth=f3_extent+1)) THEN\n"
                "        CALL f3_proxy%halo_exchange(depth=f3_extent+1)\n"
                "      END IF \n"
                "      !\n"
                "      IF (f4_proxy%is_dirty(depth=f4_extent+1)) THEN\n"
                "        CALL f4_proxy%halo_exchange(depth=f4_extent+1)\n"
                "      END IF \n"
                "      !\n"
                "      DO cell=1,mesh%get_last_halo_cell(1)\n")
    assert expected in result


def test_stencil_read_only():
    '''test that an error is raised if a field with a stencil is not
    accessed as gh_read'''
    fparser.logging.disable('CRITICAL')
    code = STENCIL_CODE.replace("gh_read, w2, stencil(cross)",
                                "gh_write, w2, stencil(cross)", 1)
    ast = fpapi.parse(code, ignore_comments=False)
    with pytest.raises(ParseError) as excinfo:
        _ = DynKernMetadata(ast, name="stencil_type")
    assert "a stencil must be read only" in str(excinfo.value)


def test_w3_and_inc_error():
    '''test that an error is raised if w3 and gh_inc are provided for the
    same field in the metadata '''
    fparser.logging.disable('CRITICAL')
    code = CODE.replace("arg_type(gh_field,gh_read, w3)",
                        "arg_type(gh_field,gh_inc, w3)", 1)
    ast = fpapi.parse(code, ignore_comments=False)
    with pytest.raises(ParseError) as excinfo:
        _ = DynKernMetadata(ast, name="testkern_qr_type")
    assert (
        "It does not make sense for a quantity on a discontinuous space "
        "(w3) to have a 'gh_inc' access" in str(excinfo.value))


def test_halo_exchange_view(capsys):
    ''' test that the halo exchange view method returns what we expect '''
    _, invoke_info = parse(os.path.join(BASE_PATH, "14.2_halo_readers.f90"),
                           api="dynamo0.3")
    psy = PSyFactory("dynamo0.3").create(invoke_info)
    schedule = psy.invokes.get('invoke_0_testkern_stencil_type').schedule
    schedule.view()
    result, _ = capsys.readouterr()
    expected = (
        "Schedule[invoke='invoke_0_testkern_stencil_type' dm=True]\n"
        "    HaloExchange[field='f2', type='cross', depth=f2_extent, "
        "check_dirty=True]\n"
        "    HaloExchange[field='f3', type='region', depth=1, "
        "check_dirty=True]\n"
        "    HaloExchange[field='f4', type='region', depth=1, "
        "check_dirty=True]\n"
        "    Loop[type='',field_space='w1',it_space='cells']\n"
        "        KernCall testkern_stencil_code(f1,f2,f3,f4) "
        "[module_inline=False]")
    print expected
    print result
    assert expected in result


def test_no_mesh_mod():
    '''test that we do not add a mesh module to the PSy layer if one is
    not required. '''
    _, invoke_info = parse(os.path.join(BASE_PATH,
                                        "4.6_multikernel_invokes.f90"),
                           api="dynamo0.3")
    psy = PSyFactory("dynamo0.3", distributed_memory=False).create(invoke_info)
    result = str(psy.gen)
    print result
    assert "USE mesh_mod, ONLY: mesh_type" not in result
    assert "TYPE(mesh_type), pointer :: mesh => null()" not in result
    assert "mesh => a%get_mesh()" not in result


def test_mesh_mod():
    '''test that a mesh module is added to the PSy layer and a mesh object
    is created when required. One is required when we determine loop
    bounds for distributed memory '''
    _, invoke_info = parse(os.path.join(BASE_PATH,
                                        "4.6_multikernel_invokes.f90"),
                           api="dynamo0.3")
    psy = PSyFactory("dynamo0.3").create(invoke_info)
    result = str(psy.gen)
    print result
    assert "USE mesh_mod, ONLY: mesh_type" in result
    assert "TYPE(mesh_type), pointer :: mesh => null()" in result
    output = ("      !\n"
              "      ! Create a mesh object\n"
              "      !\n"
              "      mesh => a%get_mesh()\n")
    assert output in result

# when we add build tests we should test that we can we get the mesh
# object from an operator


def test_set_bounds_functions():
    '''test that we raise appropriate exceptions when the lower bound of
    a loop is set to an invalid value '''
    my_loop = DynLoop()
    with pytest.raises(GenerationError) as excinfo:
        my_loop.set_lower_bound("invalid_loop_bounds_name")
    assert "lower bound loop name is invalid" in str(excinfo.value)
    with pytest.raises(GenerationError) as excinfo:
        my_loop.set_lower_bound("inner", index=0)
    assert "specified index" in str(excinfo.value)
    assert "lower loop bound is invalid" in str(excinfo.value)
    with pytest.raises(GenerationError) as excinfo:
        my_loop.set_upper_bound("invalid_loop_bounds_name")
    assert "upper bound loop name is invalid" in str(excinfo.value)
    with pytest.raises(GenerationError) as excinfo:
        my_loop.set_upper_bound("start")
    assert "'start' is not a valid upper bound" in str(excinfo.value)
    with pytest.raises(GenerationError) as excinfo:
        my_loop.set_upper_bound("inner", index=0)
    assert "specified index" in str(excinfo.value)
    assert "upper loop bound is invalid" in str(excinfo.value)


def test_lower_bound_fortran():
    '''tests we raise an exception in the DynLoop:_lower_bound_fortran()
    method'''
    _, invoke_info = parse(os.path.join(BASE_PATH, "1_single_invoke.f90"),
                           api="dynamo0.3")
    psy = PSyFactory("dynamo0.3", distributed_memory=False).create(invoke_info)
    my_loop = psy.invokes.invoke_list[0].schedule.children[0]
    my_loop.set_lower_bound("inner", index=1)
    with pytest.raises(GenerationError) as excinfo:
        _ = my_loop._lower_bound_fortran()
    assert ("lower bound must be 'start' if we are sequential" in
            str(excinfo.value))
    my_loop.set_upper_bound("halo", index=1)
    with pytest.raises(GenerationError) as excinfo:
        _ = my_loop._upper_bound_fortran()
    assert ("For sequential/shared-memory code, the upper loop bound must "
            "be one of ncolours, ncolour, cells or dofs" in
            str(excinfo.value))


def test_intent_multi_kern():
    ''' Test that we correctly generate argument declarations when the
    same fields are passed to different kernels with different intents '''
    _, invoke_info = parse(os.path.join(BASE_PATH,
                                        "4.8_multikernel_invokes.f90"),
                           api="dynamo0.3")
    for dist_mem in [False, True]:
        psy = PSyFactory("dynamo0.3",
                         distributed_memory=dist_mem).create(invoke_info)
        output = str(psy.gen)
        print output
        assert "TYPE(field_type), intent(inout) :: g, f\n" in output
        assert "TYPE(field_type), intent(inout) :: b, h\n" in output
        assert "TYPE(field_type), intent(in) :: c, d, a, e(3)\n" in output
        assert "TYPE(quadrature_type), intent(in) :: qr\n" in output


def test_field_gh_sum_invalid():
    ''' Tests that an error is raised when a field is specified with
    access type gh_sum '''
    fparser.logging.disable('CRITICAL')
    code = CODE.replace("arg_type(gh_field,gh_read, w2)",
                        "arg_type(gh_field, gh_sum, w2)", 1)
    ast = fpapi.parse(code, ignore_comments=False)
    name = "testkern_qr_type"
    with pytest.raises(ParseError) as excinfo:
        _ = DynKernMetadata(ast, name=name)
    assert "reduction access 'gh_sum' is only valid with a scalar argument" \
        in str(excinfo.value)
    assert "but 'gh_field' was found" in str(excinfo.value)


def test_operator_gh_sum_invalid():
    ''' Tests that an error is raised when an operator is specified with
    access type gh_sum '''
    fparser.logging.disable('CRITICAL')
    code = CODE.replace("arg_type(gh_operator,gh_read, w2, w2)",
                        "arg_type(gh_operator, gh_sum, w2, w2)", 1)
    ast = fpapi.parse(code, ignore_comments=False)
    name = "testkern_qr_type"
    with pytest.raises(ParseError) as excinfo:
        _ = DynKernMetadata(ast, name=name)
    assert "reduction access 'gh_sum' is only valid with a scalar argument" \
        in str(excinfo.value)
    assert "but 'gh_operator' was found" in str(excinfo.value)


def test_derived_type_arg():
    ''' Test that we generate a suitable name for a dummy variable
    in the PSy layer when its value in the algorithm layer is
    obtained from the component of a derived type or from a type-bound
    procedure call. '''
    for dist_mem in [True, False]:
        _, invoke_info = parse(
            os.path.join(BASE_PATH,
                         "1.6.2_single_invoke_1_int_from_derived_type.f90"),
            api="dynamo0.3", distributed_memory=dist_mem)
        psy = PSyFactory("dynamo0.3",
                         distributed_memory=dist_mem).create(invoke_info)
        gen = str(psy.gen)
        print gen
        # Check the four integer variables are named and declared correctly
        expected = (
            "    SUBROUTINE invoke_0(f1, my_obj_iflag, f2, m1, m2, "
            "my_obj_get_flag, my_obj_get_flag_1, my_obj_get_flag_2)\n")
        assert expected in gen
        expected = (
            "      INTEGER, intent(in) :: my_obj_iflag, my_obj_get_flag, "
            "my_obj_get_flag_1, my_obj_get_flag_2\n")
        assert expected in gen
        # Check that they are still named correctly when passed to the
        # kernels
        assert (
            "CALL testkern_code(nlayers, f1_proxy%data, my_obj_iflag, "
            "f2_proxy%data, m1_proxy%data, m2_proxy%data, ndf_w1, undf_w1, "
            "map_w1(:,cell), ndf_w2, undf_w2, map_w2(:,cell), ndf_w3, "
            "undf_w3, map_w3(:,cell))" in gen)
        assert (
            "CALL testkern_code(nlayers, f1_proxy%data, my_obj_get_flag, "
            "f2_proxy%data, m1_proxy%data, m2_proxy%data, ndf_w1, undf_w1, "
            "map_w1(:,cell), ndf_w2, undf_w2, map_w2(:,cell), ndf_w3, "
            "undf_w3, map_w3(:,cell))" in gen)
        assert (
            "CALL testkern_code(nlayers, f1_proxy%data, my_obj_get_flag_1, "
            "f2_proxy%data, m1_proxy%data, m2_proxy%data, ndf_w1, undf_w1, "
            "map_w1(:,cell), ndf_w2, undf_w2, map_w2(:,cell), ndf_w3, "
            "undf_w3, map_w3(:,cell))" in gen)
        assert (
            "CALL testkern_code(nlayers, f1_proxy%data, my_obj_get_flag_2, "
            "f2_proxy%data, m1_proxy%data, m2_proxy%data, ndf_w1, undf_w1, "
            "map_w1(:,cell), ndf_w2, undf_w2, map_w2(:,cell), ndf_w3, "
            "undf_w3, map_w3(:,cell))" in gen)


def test_multiple_derived_type_args():
    ''' Test that we generate correct code when kernel arguments are
    supplied from the algorithm layer as different components of the
    same derived type object '''
    for dist_mem in [True, False]:
        _, invoke_info = parse(
            os.path.join(BASE_PATH,
                         "1.6.3_single_invoke_multiple_derived_types.f90"),
            api="dynamo0.3", distributed_memory=dist_mem)
        psy = PSyFactory("dynamo0.3",
                         distributed_memory=dist_mem).create(invoke_info)
        gen = str(psy.gen)
        print gen
        # Check the four integer variables are named and declared correctly
        expected = (
            "    SUBROUTINE invoke_0(f1, obj_a_iflag, f2, m1, m2, "
            "obj_b_iflag, obj_a_obj_b, obj_b_obj_a)\n")
        assert expected in gen
        expected = (
            "      INTEGER, intent(in) :: obj_a_iflag, obj_b_iflag, "
            "obj_a_obj_b, obj_b_obj_a\n")
        assert expected in gen
        # Check that they are still named correctly when passed to the
        # kernels
        assert (
            "CALL testkern_code(nlayers, f1_proxy%data, obj_a_iflag, "
            "f2_proxy%data, m1_proxy%data, m2_proxy%data, ndf_w1, undf_w1, "
            "map_w1(:,cell), ndf_w2, undf_w2, map_w2(:,cell), ndf_w3, "
            "undf_w3, map_w3(:,cell))" in gen)
        assert (
            "CALL testkern_code(nlayers, f1_proxy%data, obj_b_iflag, "
            "f2_proxy%data, m1_proxy%data, m2_proxy%data, ndf_w1, undf_w1, "
            "map_w1(:,cell), ndf_w2, undf_w2, map_w2(:,cell), ndf_w3, "
            "undf_w3, map_w3(:,cell))" in gen)
        assert (
            "CALL testkern_code(nlayers, f1_proxy%data, obj_a_obj_b, "
            "f2_proxy%data, m1_proxy%data, m2_proxy%data, ndf_w1, undf_w1, "
            "map_w1(:,cell), ndf_w2, undf_w2, map_w2(:,cell), ndf_w3, "
            "undf_w3, map_w3(:,cell))" in gen)
        assert (
            "CALL testkern_code(nlayers, f1_proxy%data, obj_b_obj_a, "
            "f2_proxy%data, m1_proxy%data, m2_proxy%data, ndf_w1, undf_w1, "
            "map_w1(:,cell), ndf_w2, undf_w2, map_w2(:,cell), ndf_w3, "
            "undf_w3, map_w3(:,cell))" in gen)


def test_single_stencil_extent():
    '''test a single stencil access with an extent value passed from the
    algorithm layer is treated correctly in the PSy layer. Test both
    sequential and distributed memory '''
    for dist_mem in [False, True]:
        _, invoke_info = parse(
            os.path.join(BASE_PATH, "19.1_single_stencil.f90"),
            api="dynamo0.3", distributed_memory=dist_mem)
        psy = PSyFactory("dynamo0.3",
                         distributed_memory=dist_mem).create(invoke_info)
        result = str(psy.gen)
        print result
        output1 = (
            "SUBROUTINE invoke_0_testkern_stencil_type(f1, f2, f3, f4, "
            "f2_extent)")
        assert output1 in result
        output2 = (
            "      USE stencil_dofmap_mod, ONLY: STENCIL_CROSS\n"
            "      USE stencil_dofmap_mod, ONLY: stencil_dofmap_type\n")
        assert output2 in result
        output3 = ("      INTEGER, intent(in) :: f2_extent\n")
        assert output3 in result
        output4 = (
            "      INTEGER f2_stencil_size\n"
            "      INTEGER, pointer :: f2_stencil_dofmap(:,:,:) => null()\n"
            "      TYPE(stencil_dofmap_type), pointer :: f2_stencil_map => "
            "null()\n")
        assert output4 in result
        output5 = (
            "      !\n"
            "      ! Initialise stencil dofmaps\n"
            "      !\n"
            "      f2_stencil_map => f2_proxy%vspace%get_stencil_dofmap("
            "STENCIL_CROSS,f2_extent)\n"
            "      f2_stencil_dofmap => f2_stencil_map%get_whole_dofmap()\n"
            "      f2_stencil_size = f2_stencil_map%get_size()\n"
            "      !\n")
        assert output5 in result
        output6 = (
            "        CALL testkern_stencil_code(nlayers, f1_proxy%data,"
            " f2_proxy%data, f2_stencil_size, f2_stencil_dofmap(:,:,cell),"
            " f3_proxy%data, f4_proxy%data, ndf_w1, undf_w1, map_w1(:,cell), "
            "ndf_w2, undf_w2, map_w2(:,cell), ndf_w3, undf_w3, "
            "map_w3(:,cell))")
        assert output6 in result


def test_single_stencil_xory1d():
    '''test a single stencil access with an extent and direction value
    passed from the algorithm layer is treated correctly in the PSy
    layer. Test both sequential and distributed memory '''
    for dist_mem in [False, True]:
        _, invoke_info = parse(
            os.path.join(BASE_PATH, "19.3_single_stencil_xory1d.f90"),
            api="dynamo0.3", distributed_memory=dist_mem)
        psy = PSyFactory("dynamo0.3",
                         distributed_memory=dist_mem).create(invoke_info)
        result = str(psy.gen)
        print result
        output1 = (
            "    SUBROUTINE invoke_0_testkern_stencil_xory1d_type(f1, f2, f3, "
            "f4, f2_extent, f2_direction)")
        assert output1 in result
        output2 = (
            "      USE stencil_dofmap_mod, ONLY: STENCIL_1DX, STENCIL_1DY\n"
            "      USE flux_direction_mod, ONLY: x_direction, y_direction\n"
            "      USE stencil_dofmap_mod, ONLY: stencil_dofmap_type\n")
        assert output2 in result
        output3 = (
            "      INTEGER, intent(in) :: f2_extent\n"
            "      INTEGER, intent(in) :: f2_direction\n")
        assert output3 in result
        output4 = (
            "      INTEGER f2_stencil_size\n"
            "      INTEGER, pointer :: f2_stencil_dofmap(:,:,:) => null()\n"
            "      TYPE(stencil_dofmap_type), pointer :: f2_stencil_map => "
            "null()\n")
        assert output4 in result
        output5 = (
            "      !\n"
            "      ! Initialise stencil dofmaps\n"
            "      !\n"
            "      IF (f2_direction .eq. x_direction) THEN\n"
            "        f2_stencil_map => f2_proxy%vspace%get_stencil_dofmap("
            "STENCIL_1DX,f2_extent)\n"
            "      END IF \n"
            "      IF (f2_direction .eq. y_direction) THEN\n"
            "        f2_stencil_map => f2_proxy%vspace%get_stencil_dofmap("
            "STENCIL_1DY,f2_extent)\n"
            "      END IF \n"
            "      f2_stencil_dofmap => f2_stencil_map%get_whole_dofmap()\n"
            "      f2_stencil_size = f2_stencil_map%get_size()\n"
            "      !\n")
        assert output5 in result
        output6 = (
            "        CALL testkern_stencil_xory1d_code(nlayers, "
            "f1_proxy%data, f2_proxy%data, f2_stencil_size, f2_direction, "
            "f2_stencil_dofmap(:,:,cell), f3_proxy%data, f4_proxy%data, "
            "ndf_w1, undf_w1, map_w1(:,cell), ndf_w2, undf_w2, "
            "map_w2(:,cell), ndf_w3, undf_w3, map_w3(:,cell))")
        assert output6 in result


def test_single_stencil_literal():
    '''test extent value is used correctly from the algorithm layer when
    it is a literal value so is not passed by argument'''
    for dist_mem in [False, True]:
        _, invoke_info = parse(
            os.path.join(BASE_PATH, "19.4_single_stencil_literal.f90"),
            api="dynamo0.3", distributed_memory=dist_mem)
        psy = PSyFactory("dynamo0.3",
                         distributed_memory=dist_mem).create(invoke_info)
        result = str(psy.gen)
        print result
        output1 = ("    SUBROUTINE invoke_0_testkern_stencil_type(f1, f2, "
                   "f3, f4)")
        assert output1 in result
        output2 = (
            "      USE stencil_dofmap_mod, ONLY: STENCIL_CROSS\n"
            "      USE stencil_dofmap_mod, ONLY: stencil_dofmap_type\n")
        assert output2 in result
        output3 = (
            "      INTEGER f2_stencil_size\n"
            "      INTEGER, pointer :: f2_stencil_dofmap(:,:,:) => null()\n"
            "      TYPE(stencil_dofmap_type), pointer :: f2_stencil_map => "
            "null()\n")
        assert output3 in result
        output4 = (
            "      !\n"
            "      ! Initialise stencil dofmaps\n"
            "      !\n"
            "      f2_stencil_map => f2_proxy%vspace%get_stencil_dofmap("
            "STENCIL_CROSS,1)\n"
            "      f2_stencil_dofmap => f2_stencil_map%get_whole_dofmap()\n"
            "      f2_stencil_size = f2_stencil_map%get_size()\n"
            "      !\n")
        assert output4 in result
        if dist_mem:
            output5 = (
                "      IF (f2_proxy%is_dirty(depth=1)) THEN\n"
                "        CALL f2_proxy%halo_exchange(depth=1)\n"
                "      END IF \n")
            assert output5 in result
        output6 = (
            "        CALL testkern_stencil_code(nlayers, f1_proxy%data, "
            "f2_proxy%data, f2_stencil_size, f2_stencil_dofmap(:,:,cell), "
            "f3_proxy%data, f4_proxy%data, ndf_w1, undf_w1, map_w1(:,cell), "
            "ndf_w2, undf_w2, map_w2(:,cell), ndf_w3, undf_w3, "
            "map_w3(:,cell))")
        assert output6 in result


def test_stencil_region_unsupported():
    '''Check that we raise an exception if the value of the stencil type
    in stencil(<type>[,<extent>]) is region. This is not a parse error
    as region is a valid value, it is just that the LFRic
    infrastructure does not yet support it. '''
    for dist_mem in [False, True]:
        _, invoke_info = parse(
            os.path.join(BASE_PATH, "19.12_single_stencil_region.f90"),
            api="dynamo0.3", distributed_memory=dist_mem)
        psy = PSyFactory("dynamo0.3",
                         distributed_memory=dist_mem).create(invoke_info)
        with pytest.raises(GenerationError) as excinfo:
            _ = str(psy.gen)
        assert "Unsupported stencil type 'region' supplied" in \
            str(excinfo.value)


def test_single_stencil_xory1d_literal():
    '''test extent value is used correctly from the algorithm layer when
    it is a literal value so is not passed by argument'''
    for dist_mem in [False, True]:
        _, invoke_info = parse(
            os.path.join(BASE_PATH, "19.5_single_stencil_xory1d_literal.f90"),
            api="dynamo0.3", distributed_memory=dist_mem)
        psy = PSyFactory("dynamo0.3",
                         distributed_memory=dist_mem).create(invoke_info)
        result = str(psy.gen)
        print result
        output1 = ("    SUBROUTINE invoke_0_testkern_stencil_xory1d_type("
                   "f1, f2, f3, f4)")
        assert output1 in result
        output2 = (
            "      USE stencil_dofmap_mod, ONLY: STENCIL_1DX, STENCIL_1DY\n"
            "      USE flux_direction_mod, ONLY: x_direction, y_direction\n"
            "      USE stencil_dofmap_mod, ONLY: stencil_dofmap_type\n")
        assert output2 in result
        output3 = (
            "      INTEGER f2_stencil_size\n"
            "      INTEGER, pointer :: f2_stencil_dofmap(:,:,:) => null()\n"
            "      TYPE(stencil_dofmap_type), pointer :: f2_stencil_map => "
            "null()\n")
        assert output3 in result
        output4 = (
            "      ! Initialise stencil dofmaps\n"
            "      !\n"
            "      IF (x_direction .eq. x_direction) THEN\n"
            "        f2_stencil_map => f2_proxy%vspace%get_stencil_dofmap("
            "STENCIL_1DX,2)\n"
            "      END IF \n"
            "      IF (x_direction .eq. y_direction) THEN\n"
            "        f2_stencil_map => f2_proxy%vspace%get_stencil_dofmap("
            "STENCIL_1DY,2)\n"
            "      END IF \n"
            "      f2_stencil_dofmap => f2_stencil_map%get_whole_dofmap()\n"
            "      f2_stencil_size = f2_stencil_map%get_size()\n"
            "      !\n")
        assert output4 in result
        if dist_mem:
            output5 = (
                "      IF (f2_proxy%is_dirty(depth=2)) THEN\n"
                "        CALL f2_proxy%halo_exchange(depth=2)\n"
                "      END IF \n")
            assert output5 in result
        output6 = (
            "        CALL testkern_stencil_xory1d_code(nlayers, "
            "f1_proxy%data, f2_proxy%data, f2_stencil_size, x_direction, "
            "f2_stencil_dofmap(:,:,cell), f3_proxy%data, f4_proxy%data, "
            "ndf_w1, undf_w1, map_w1(:,cell), ndf_w2, undf_w2, "
            "map_w2(:,cell), ndf_w3, undf_w3, map_w3(:,cell))")
        assert output6 in result


def test_single_stencil_xory1d_literal_mixed():
    '''test extent value is used correctly from the algorithm layer when
    it is a literal value so is not passed by argument and the case of the
    literal is specified in mixed case'''
    for dist_mem in [False, True]:
        _, invoke_info = parse(
            os.path.join(BASE_PATH,
                         "19.5.1_single_stencil_xory1d_literal.f90"),
            api="dynamo0.3", distributed_memory=dist_mem)
        psy = PSyFactory("dynamo0.3",
                         distributed_memory=dist_mem).create(invoke_info)
        result = str(psy.gen)
        print result
        output1 = ("    SUBROUTINE invoke_0_testkern_stencil_xory1d_type("
                   "f1, f2, f3, f4)")
        assert output1 in result
        output2 = (
            "      USE stencil_dofmap_mod, ONLY: STENCIL_1DX, STENCIL_1DY\n"
            "      USE flux_direction_mod, ONLY: x_direction, y_direction\n"
            "      USE stencil_dofmap_mod, ONLY: stencil_dofmap_type\n")
        assert output2 in result
        output3 = (
            "      INTEGER f2_stencil_size\n"
            "      INTEGER, pointer :: f2_stencil_dofmap(:,:,:) => null()\n"
            "      TYPE(stencil_dofmap_type), pointer :: f2_stencil_map => "
            "null()\n")
        assert output3 in result
        output4 = (
            "      ! Initialise stencil dofmaps\n"
            "      !\n"
            "      IF (x_direction .eq. x_direction) THEN\n"
            "        f2_stencil_map => f2_proxy%vspace%get_stencil_dofmap("
            "STENCIL_1DX,2)\n"
            "      END IF \n"
            "      IF (x_direction .eq. y_direction) THEN\n"
            "        f2_stencil_map => f2_proxy%vspace%get_stencil_dofmap("
            "STENCIL_1DY,2)\n"
            "      END IF \n"
            "      f2_stencil_dofmap => f2_stencil_map%get_whole_dofmap()\n"
            "      f2_stencil_size = f2_stencil_map%get_size()\n"
            "      !\n")
        assert output4 in result
        if dist_mem:
            output5 = (
                "      IF (f2_proxy%is_dirty(depth=2)) THEN\n"
                "        CALL f2_proxy%halo_exchange(depth=2)\n"
                "      END IF \n")
            assert output5 in result
        output6 = (
            "        CALL testkern_stencil_xory1d_code(nlayers, "
            "f1_proxy%data, f2_proxy%data, f2_stencil_size, x_direction, "
            "f2_stencil_dofmap(:,:,cell), f3_proxy%data, f4_proxy%data, "
            "ndf_w1, undf_w1, map_w1(:,cell), ndf_w2, undf_w2, "
            "map_w2(:,cell), ndf_w3, undf_w3, map_w3(:,cell))")
        assert output6 in result


def test_multiple_stencils():
    '''test for correct output when there is more than one stencil in a
    kernel'''
    for dist_mem in [False, True]:
        _, invoke_info = parse(
            os.path.join(BASE_PATH, "19.7_multiple_stencils.f90"),
            api="dynamo0.3", distributed_memory=dist_mem)
        psy = PSyFactory("dynamo0.3",
                         distributed_memory=dist_mem).create(invoke_info)
        result = str(psy.gen)
        print result
        output1 = (
            "    SUBROUTINE invoke_0_testkern_stencil_multi_type(f1, f2, f3, "
            "f4, f2_extent, f3_extent, f3_direction)")
        assert output1 in result
        output2 = (
            "      USE stencil_dofmap_mod, ONLY: STENCIL_1DX, STENCIL_1DY\n"
            "      USE flux_direction_mod, ONLY: x_direction, y_direction\n"
            "      USE stencil_dofmap_mod, ONLY: STENCIL_CROSS\n"
            "      USE stencil_dofmap_mod, ONLY: stencil_dofmap_type\n")
        assert output2 in result
        output3 = (
            "      INTEGER, intent(in) :: f2_extent, f3_extent\n"
            "      INTEGER, intent(in) :: f3_direction\n")
        assert output3 in result
        output4 = (
            "      INTEGER f4_stencil_size\n"
            "      INTEGER, pointer :: f4_stencil_dofmap(:,:,:) => null()\n"
            "      TYPE(stencil_dofmap_type), pointer :: f4_stencil_map => "
            "null()\n"
            "      INTEGER f3_stencil_size\n"
            "      INTEGER, pointer :: f3_stencil_dofmap(:,:,:) => null()\n"
            "      TYPE(stencil_dofmap_type), pointer :: f3_stencil_map => "
            "null()\n"
            "      INTEGER f2_stencil_size\n"
            "      INTEGER, pointer :: f2_stencil_dofmap(:,:,:) => null()\n"
            "      TYPE(stencil_dofmap_type), pointer :: f2_stencil_map => "
            "null()\n")
        assert output4 in result
        output5 = (
            "      ! Initialise stencil dofmaps\n"
            "      !\n"
            "      f2_stencil_map => f2_proxy%vspace%get_stencil_dofmap("
            "STENCIL_CROSS,f2_extent)\n"
            "      f2_stencil_dofmap => f2_stencil_map%get_whole_dofmap()\n"
            "      f2_stencil_size = f2_stencil_map%get_size()\n"
            "      IF (f3_direction .eq. x_direction) THEN\n"
            "        f3_stencil_map => f3_proxy%vspace%get_stencil_dofmap("
            "STENCIL_1DX,f3_extent)\n"
            "      END IF \n"
            "      IF (f3_direction .eq. y_direction) THEN\n"
            "        f3_stencil_map => f3_proxy%vspace%get_stencil_dofmap("
            "STENCIL_1DY,f3_extent)\n"
            "      END IF \n"
            "      f3_stencil_dofmap => f3_stencil_map%get_whole_dofmap()\n"
            "      f3_stencil_size = f3_stencil_map%get_size()\n"
            "      f4_stencil_map => f4_proxy%vspace%get_stencil_dofmap("
            "STENCIL_1DX,1)\n"
            "      f4_stencil_dofmap => f4_stencil_map%get_whole_dofmap()\n"
            "      f4_stencil_size = f4_stencil_map%get_size()\n"
            "      !\n")
        assert output5 in result
        if dist_mem:
            output6 = (
                "      IF (f2_proxy%is_dirty(depth=f2_extent)) THEN\n"
                "        CALL f2_proxy%halo_exchange(depth=f2_extent)\n"
                "      END IF \n"
                "      !\n"
                "      IF (f3_proxy%is_dirty(depth=f3_extent)) THEN\n"
                "        CALL f3_proxy%halo_exchange(depth=f3_extent)\n"
                "      END IF \n")
            assert output6 in result
        output7 = (
            "        CALL testkern_stencil_multi_code(nlayers, f1_proxy%data, "
            "f2_proxy%data, f2_stencil_size, f2_stencil_dofmap(:,:,cell), "
            "f3_proxy%data, f3_stencil_size, f3_direction, "
            "f3_stencil_dofmap(:,:,cell), f4_proxy%data, f4_stencil_size, "
            "f4_stencil_dofmap(:,:,cell), ndf_w1, undf_w1, map_w1(:,cell), "
            "ndf_w2, undf_w2, map_w2(:,cell), ndf_w3, undf_w3, "
            "map_w3(:,cell))")
        assert output7 in result


def test_multiple_stencil_same_name():
    '''test the case when there is more than one stencil in a kernel with
    the same name for extent'''
    for dist_mem in [False, True]:
        _, invoke_info = parse(
            os.path.join(BASE_PATH, "19.8_multiple_stencils_same_name.f90"),
            api="dynamo0.3", distributed_memory=dist_mem)
        psy = PSyFactory("dynamo0.3",
                         distributed_memory=dist_mem).create(invoke_info)
        result = str(psy.gen)
        print result
        output1 = (
            "    SUBROUTINE invoke_0_testkern_stencil_multi_type(f1, f2, f3, "
            "f4, extent, f3_direction)")
        assert output1 in result
        output2 = (
            "      INTEGER, intent(in) :: extent\n"
            "      INTEGER, intent(in) :: f3_direction\n")
        assert output2 in result
        output3 = (
            "      INTEGER f4_stencil_size\n"
            "      INTEGER, pointer :: f4_stencil_dofmap(:,:,:) => null()\n"
            "      TYPE(stencil_dofmap_type), pointer :: f4_stencil_map => "
            "null()\n"
            "      INTEGER f3_stencil_size\n"
            "      INTEGER, pointer :: f3_stencil_dofmap(:,:,:) => null()\n"
            "      TYPE(stencil_dofmap_type), pointer :: f3_stencil_map => "
            "null()\n"
            "      INTEGER f2_stencil_size\n"
            "      INTEGER, pointer :: f2_stencil_dofmap(:,:,:) => null()\n"
            "      TYPE(stencil_dofmap_type), pointer :: f2_stencil_map => "
            "null()\n")
        assert output3 in result
        output4 = (
            "      ! Initialise stencil dofmaps\n"
            "      !\n"
            "      f2_stencil_map => f2_proxy%vspace%get_stencil_dofmap("
            "STENCIL_CROSS,extent)\n"
            "      f2_stencil_dofmap => f2_stencil_map%get_whole_dofmap()\n"
            "      f2_stencil_size = f2_stencil_map%get_size()\n"
            "      IF (f3_direction .eq. x_direction) THEN\n"
            "        f3_stencil_map => f3_proxy%vspace%get_stencil_dofmap("
            "STENCIL_1DX,extent)\n"
            "      END IF \n"
            "      IF (f3_direction .eq. y_direction) THEN\n"
            "        f3_stencil_map => f3_proxy%vspace%get_stencil_dofmap("
            "STENCIL_1DY,extent)\n"
            "      END IF \n"
            "      f3_stencil_dofmap => f3_stencil_map%get_whole_dofmap()\n"
            "      f3_stencil_size = f3_stencil_map%get_size()\n"
            "      f4_stencil_map => f4_proxy%vspace%get_stencil_dofmap("
            "STENCIL_1DX,extent)\n"
            "      f4_stencil_dofmap => f4_stencil_map%get_whole_dofmap()\n"
            "      f4_stencil_size = f4_stencil_map%get_size()\n"
            "      !\n")
        assert output4 in result
        output5 = (
            "        CALL testkern_stencil_multi_code(nlayers, f1_proxy%data, "
            "f2_proxy%data, f2_stencil_size, f2_stencil_dofmap(:,:,cell), "
            "f3_proxy%data, f3_stencil_size, f3_direction, "
            "f3_stencil_dofmap(:,:,cell), f4_proxy%data, f4_stencil_size, "
            "f4_stencil_dofmap(:,:,cell), ndf_w1, undf_w1, map_w1(:,cell), "
            "ndf_w2, undf_w2, map_w2(:,cell), ndf_w3, undf_w3, "
            "map_w3(:,cell))")
        assert output5 in result


def test_multiple_stencil_same_name_direction():
    '''test the case where there is more than one stencil in a kernel with
    the same name for direction'''
    for dist_mem in [False, True]:
        _, invoke_info = parse(
            os.path.join(BASE_PATH, "19.9_multiple_stencils_same_name.f90"),
            api="dynamo0.3", distributed_memory=dist_mem)
        psy = PSyFactory("dynamo0.3",
                         distributed_memory=dist_mem).create(invoke_info)
        result = str(psy.gen)
        print result
        output1 = (
            "SUBROUTINE invoke_0_testkern_stencil_multi_2_type(f1, f2, f3, "
            "f4, extent, direction)")
        assert output1 in result
        output2 = (
            "      INTEGER, intent(in) :: extent\n"
            "      INTEGER, intent(in) :: direction\n")
        assert output2 in result
        output3 = (
            "      INTEGER f4_stencil_size\n"
            "      INTEGER, pointer :: f4_stencil_dofmap(:,:,:) => null()\n"
            "      TYPE(stencil_dofmap_type), pointer :: f4_stencil_map => "
            "null()\n"
            "      INTEGER f3_stencil_size\n"
            "      INTEGER, pointer :: f3_stencil_dofmap(:,:,:) => null()\n"
            "      TYPE(stencil_dofmap_type), pointer :: f3_stencil_map => "
            "null()\n"
            "      INTEGER f2_stencil_size\n"
            "      INTEGER, pointer :: f2_stencil_dofmap(:,:,:) => null()\n"
            "      TYPE(stencil_dofmap_type), pointer :: f2_stencil_map => "
            "null()\n")
        assert output3 in result
        output4 = (
            "      ! Initialise stencil dofmaps\n"
            "      !\n"
            "      IF (direction .eq. x_direction) THEN\n"
            "        f2_stencil_map => f2_proxy%vspace%get_stencil_dofmap("
            "STENCIL_1DX,extent)\n"
            "      END IF \n"
            "      IF (direction .eq. y_direction) THEN\n"
            "        f2_stencil_map => f2_proxy%vspace%get_stencil_dofmap("
            "STENCIL_1DY,extent)\n"
            "      END IF \n"
            "      f2_stencil_dofmap => f2_stencil_map%get_whole_dofmap()\n"
            "      f2_stencil_size = f2_stencil_map%get_size()\n"
            "      IF (direction .eq. x_direction) THEN\n"
            "        f3_stencil_map => f3_proxy%vspace%get_stencil_dofmap("
            "STENCIL_1DX,extent)\n"
            "      END IF \n"
            "      IF (direction .eq. y_direction) THEN\n"
            "        f3_stencil_map => f3_proxy%vspace%get_stencil_dofmap("
            "STENCIL_1DY,extent)\n"
            "      END IF \n"
            "      f3_stencil_dofmap => f3_stencil_map%get_whole_dofmap()\n"
            "      f3_stencil_size = f3_stencil_map%get_size()\n"
            "      IF (direction .eq. x_direction) THEN\n"
            "        f4_stencil_map => f4_proxy%vspace%get_stencil_dofmap("
            "STENCIL_1DX,extent)\n"
            "      END IF \n"
            "      IF (direction .eq. y_direction) THEN\n"
            "        f4_stencil_map => f4_proxy%vspace%get_stencil_dofmap("
            "STENCIL_1DY,extent)\n"
            "      END IF \n"
            "      f4_stencil_dofmap => f4_stencil_map%get_whole_dofmap()\n"
            "      f4_stencil_size = f4_stencil_map%get_size()\n"
            "      !\n")
        assert output4 in result
        output5 = (
            "     CALL testkern_stencil_multi_2_code(nlayers, f1_proxy%data, "
            "f2_proxy%data, f2_stencil_size, direction, "
            "f2_stencil_dofmap(:,:,cell), "
            "f3_proxy%data, f3_stencil_size, direction, "
            "f3_stencil_dofmap(:,:,cell), "
            "f4_proxy%data, f4_stencil_size, direction, "
            "f4_stencil_dofmap(:,:,cell), "
            "ndf_w1, undf_w1, map_w1(:,cell), ndf_w2, undf_w2, "
            "map_w2(:,cell), ndf_w3, undf_w3, map_w3(:,cell))")
        assert output5 in result


def test_multiple_kernels_stencils_different_fields():
    '''Test the case where we have multiple kernels with stencils and
    different fields for each. We also test extent names by having both
    shared and individual names.'''
    for dist_mem in [False, True]:
        _, invoke_info = parse(
            os.path.join(BASE_PATH, "19.20_multiple_kernels_stencils.f90"),
            api="dynamo0.3", distributed_memory=dist_mem)
        psy = PSyFactory("dynamo0.3",
                         distributed_memory=dist_mem).create(invoke_info)
        result = str(psy.gen)
        print result
        output1 = (
            "    SUBROUTINE invoke_0(f1, f2a, f3, f4, f2b, f2c, f2a_extent, "
            "extent)")
        assert output1 in result
        output2 = (
            "      USE testkern_stencil_mod, ONLY: testkern_stencil_code\n"
            "      USE stencil_dofmap_mod, ONLY: STENCIL_CROSS\n"
            "      USE stencil_dofmap_mod, ONLY: stencil_dofmap_type\n")
        assert output2 in result
        output3 = (
            "      INTEGER, intent(in) :: f2a_extent, extent\n")
        assert output3 in result
        output4 = (
            "      INTEGER f2b_stencil_size\n"
            "      INTEGER, pointer :: f2b_stencil_dofmap(:,:,:) => null()\n"
            "      TYPE(stencil_dofmap_type), pointer :: f2b_stencil_map "
            "=> null()\n"
            "      INTEGER f2a_stencil_size\n"
            "      INTEGER, pointer :: f2a_stencil_dofmap(:,:,:) => null()\n"
            "      TYPE(stencil_dofmap_type), pointer :: f2a_stencil_map "
            "=> null()\n")
        assert output4 in result
        output5 = (
            "      !\n"
            "      f2a_stencil_map => f2a_proxy%vspace%get_stencil_dofmap("
            "STENCIL_CROSS,f2a_extent)\n"
            "      f2a_stencil_dofmap => f2a_stencil_map%get_whole_dofmap()\n"
            "      f2a_stencil_size = f2a_stencil_map%get_size()\n"
            "      f2b_stencil_map => f2b_proxy%vspace%get_stencil_dofmap("
            "STENCIL_CROSS,extent)\n"
            "      f2b_stencil_dofmap => f2b_stencil_map%get_whole_dofmap()\n"
            "      f2b_stencil_size = f2b_stencil_map%get_size()\n"
            "      !\n")
        assert output5 in result
        output6 = (
            "        CALL testkern_stencil_code(nlayers, f1_proxy%data, "
            "f2a_proxy%data, f2a_stencil_size, f2a_stencil_dofmap(:,:,cell), "
            "f3_proxy%data, f4_proxy%data, ndf_w1, undf_w1, map_w1(:,cell), "
            "ndf_w2, undf_w2, map_w2(:,cell), ndf_w3, undf_w3, "
            "map_w3(:,cell))")
        assert output6 in result
        output7 = (
            "        CALL testkern_stencil_code(nlayers, f1_proxy%data, "
            "f2b_proxy%data, f2b_stencil_size, f2b_stencil_dofmap(:,:,cell), "
            "f3_proxy%data, f4_proxy%data, ndf_w1, undf_w1, map_w1(:,cell), "
            "ndf_w2, undf_w2, map_w2(:,cell), ndf_w3, undf_w3, "
            "map_w3(:,cell))")
        assert output7 in result
        output8 = (
            "        CALL testkern_stencil_code(nlayers, f1_proxy%data, "
            "f2c_proxy%data, f2b_stencil_size, f2b_stencil_dofmap(:,:,cell), "
            "f3_proxy%data, f4_proxy%data, ndf_w1, undf_w1, map_w1(:,cell), "
            "ndf_w2, undf_w2, map_w2(:,cell), ndf_w3, undf_w3, "
            "map_w3(:,cell))")
        assert output8 in result


def test_extent_name_clash():
    '''Test we can deal with name clashes for stencils. We have a single
    kernel with argument names passed from the algorithm layer that
    would clash with stencil-name, stencil-dofmap and stencil-size
    variables.'''
    for dist_mem in [False, True]:
        _, invoke_info = parse(
            os.path.join(BASE_PATH, "19.13_single_stencil.f90"),
            api="dynamo0.3", distributed_memory=dist_mem)
        psy = PSyFactory("dynamo0.3",
                         distributed_memory=dist_mem).create(invoke_info)
        result = str(psy.gen)
        print result
        output1 = (
            "    SUBROUTINE invoke_0(f2_stencil_map, f2, f2_stencil_dofmap, "
            "stencil_cross_1, f3_stencil_map, f3, f3_stencil_dofmap, "
            "f2_extent, f3_stencil_size)")
        assert output1 in result
        output2 = (
            "      USE stencil_dofmap_mod, ONLY: STENCIL_CROSS\n"
            "      USE stencil_dofmap_mod, ONLY: stencil_dofmap_type")
        assert output2 in result
        output3 = (
            "      INTEGER, intent(in) :: f2_extent, f3_stencil_size\n"
            "      TYPE(field_type), intent(inout) :: f2_stencil_map, "
            "f3_stencil_map\n"
            "      TYPE(field_type), intent(in) :: f2, f2_stencil_dofmap, "
            "stencil_cross_1, f3, f3_stencil_dofmap\n")
        assert output3 in result
        output4 = (
            "      INTEGER f3_stencil_size_1\n"
            "      INTEGER, pointer :: f3_stencil_dofmap_1(:,:,:) => null()\n"
            "      TYPE(stencil_dofmap_type), pointer :: f3_stencil_map_1 => "
            "null()\n"
            "      INTEGER f2_stencil_size\n"
            "      INTEGER, pointer :: f2_stencil_dofmap_1(:,:,:) => null()\n"
            "      TYPE(stencil_dofmap_type), pointer :: f2_stencil_map_1 => "
            "null()\n")
        assert output4 in result
        output5 = (
            "      TYPE(field_proxy_type) f2_stencil_map_proxy, f2_proxy, "
            "f2_stencil_dofmap_proxy, stencil_cross_1_proxy, "
            "f3_stencil_map_proxy, f3_proxy, f3_stencil_dofmap_proxy\n")
        assert output5 in result
        output6 = (
            "      stencil_cross_1_proxy = stencil_cross_1%get_proxy()")
        assert output6 in result
        output7 = (
            "      ! Initialise stencil dofmaps\n"
            "      !\n"
            "      f2_stencil_map_1 => f2_proxy%vspace%get_stencil_dofmap("
            "STENCIL_CROSS,f2_extent)\n"
            "      f2_stencil_dofmap_1 => "
            "f2_stencil_map_1%get_whole_dofmap()\n"
            "      f2_stencil_size = f2_stencil_map_1%get_size()\n"
            "      f3_stencil_map_1 => f3_proxy%vspace%get_stencil_dofmap("
            "STENCIL_CROSS,f3_stencil_size)\n"
            "      f3_stencil_dofmap_1 => "
            "f3_stencil_map_1%get_whole_dofmap()\n"
            "      f3_stencil_size_1 = f3_stencil_map_1%get_size()\n"
            "      !\n")
        assert output7 in result
        output8 = (
            "        CALL testkern_stencil_code(nlayers, "
            "f2_stencil_map_proxy%data, f2_proxy%data, f2_stencil_size, "
            "f2_stencil_dofmap_1(:,:,cell), f2_stencil_dofmap_proxy%data, "
            "stencil_cross_1_proxy%data, ndf_w1, undf_w1, map_w1(:,cell), "
            "ndf_w2, undf_w2, map_w2(:,cell), ndf_w3, undf_w3, "
            "map_w3(:,cell))")
        assert output8 in result
        output9 = (
            "        CALL testkern_stencil_code(nlayers, "
            "f3_stencil_map_proxy%data, f3_proxy%data, f3_stencil_size_1, "
            "f3_stencil_dofmap_1(:,:,cell), f3_stencil_dofmap_proxy%data, "
            "stencil_cross_1_proxy%data, ndf_w1, undf_w1, map_w1(:,cell), "
            "ndf_w2, undf_w2, map_w2(:,cell), ndf_w3, undf_w3, "
            "map_w3(:,cell))")
        assert output9 in result


def test_two_stencils_same_field():
    '''Test two Kernels within an invoke, with the same field having a
    stencil access in each kernel. f2_w2 is the field we care
    about. '''
    for dist_mem in [False, True]:
        _, invoke_info = parse(
            os.path.join(BASE_PATH, "19.14_two_stencils_same_field.f90"),
            api="dynamo0.3", distributed_memory=dist_mem)
        psy = PSyFactory("dynamo0.3",
                         distributed_memory=dist_mem).create(invoke_info)
        result = str(psy.gen)
        print result
        output1 = (
            "    SUBROUTINE invoke_0(f1_w1, f2_w2, f3_w2, f4_w3, f1_w3, "
            "f2_extent, extent)")
        assert output1 in result
        output2 = (
            "      INTEGER f2_w2_stencil_size_1\n"
            "      INTEGER, pointer :: f2_w2_stencil_dofmap_1(:,:,:) => "
            "null()\n"
            "      TYPE(stencil_dofmap_type), pointer :: f2_w2_stencil_map_1 "
            "=> null()")
        assert output2 in result
        output3 = (
            "      INTEGER f2_w2_stencil_size\n"
            "      INTEGER, pointer :: f2_w2_stencil_dofmap(:,:,:) => null()\n"
            "      TYPE(stencil_dofmap_type), pointer :: f2_w2_stencil_map "
            "=> null()")
        assert output3 in result
        output4 = (
            "      f2_w2_stencil_map => f2_w2_proxy%vspace%get_stencil_dofmap"
            "(STENCIL_CROSS,f2_extent)\n"
            "      f2_w2_stencil_dofmap => "
            "f2_w2_stencil_map%get_whole_dofmap()\n"
            "      f2_w2_stencil_size = f2_w2_stencil_map%get_size()\n")
        assert output4 in result
        output5 = (
            "      f2_w2_stencil_map_1 => "
            "f2_w2_proxy%vspace%get_stencil_dofmap(STENCIL_CROSS,extent)\n"
            "      f2_w2_stencil_dofmap_1 => "
            "f2_w2_stencil_map_1%get_whole_dofmap()\n"
            "      f2_w2_stencil_size_1 = f2_w2_stencil_map_1%get_size()\n")
        assert output5 in result
        output6 = (
            "        CALL testkern_stencil_code(nlayers, f1_w1_proxy%data, "
            "f2_w2_proxy%data, f2_w2_stencil_size, "
            "f2_w2_stencil_dofmap(:,:,cell), "
            "f3_w2_proxy%data, f4_w3_proxy%data, ndf_w1, undf_w1, "
            "map_w1(:,cell), ndf_w2, undf_w2, map_w2(:,cell), ndf_w3, "
            "undf_w3, map_w3(:,cell))")
        assert output6 in result
        output7 = (
            "        CALL testkern_stencil_depth_code(nlayers, "
            "f1_w3_proxy%data, f1_w1_proxy%data, f1_w1_stencil_size, "
            "f1_w1_stencil_dofmap(:,:,cell), f2_w2_proxy%data, "
            "f2_w2_stencil_size_1, "
            "f2_w2_stencil_dofmap_1(:,:,cell), f4_w3_proxy%data, "
            "f4_w3_stencil_size, "
            "f4_w3_stencil_dofmap(:,:,cell), ndf_w3, undf_w3, map_w3(:,cell), "
            "ndf_w1, undf_w1, map_w1(:,cell), ndf_w2, undf_w2, "
            "map_w2(:,cell))")
        assert output7 in result


def test_stencils_same_field_literal_extent():
    '''Test three Kernels within an invoke, with the same field having a
    stencil access in each kernel and the extent being passed as a
    literal value. Extent is the same in two kernels and different in
    the third. '''
    for dist_mem in [False, True]:
        _, invoke_info = parse(
            os.path.join(BASE_PATH,
                         "19.15_stencils_same_field_literal_extent.f90"),
            api="dynamo0.3", distributed_memory=dist_mem)
        psy = PSyFactory("dynamo0.3",
                         distributed_memory=dist_mem).create(invoke_info)
        result = str(psy.gen)
        print result
        output1 = (
            "      INTEGER f2_stencil_size_1\n"
            "      INTEGER, pointer :: f2_stencil_dofmap_1(:,:,:) => null()\n"
            "      TYPE(stencil_dofmap_type), pointer :: f2_stencil_map_1 "
            "=> null()\n"
            "      INTEGER f2_stencil_size\n"
            "      INTEGER, pointer :: f2_stencil_dofmap(:,:,:) => null()\n"
            "      TYPE(stencil_dofmap_type), pointer :: f2_stencil_map "
            "=> null()")
        assert output1 in result
        output2 = (
            "      !\n"
            "      f2_stencil_map => f2_proxy%vspace%get_stencil_dofmap("
            "STENCIL_CROSS,1)\n"
            "      f2_stencil_dofmap => f2_stencil_map%get_whole_dofmap()\n"
            "      f2_stencil_size = f2_stencil_map%get_size()\n"
            "      f2_stencil_map_1 => f2_proxy%vspace%get_stencil_dofmap("
            "STENCIL_CROSS,2)\n"
            "      f2_stencil_dofmap_1 => "
            "f2_stencil_map_1%get_whole_dofmap()\n"
            "      f2_stencil_size_1 = f2_stencil_map_1%get_size()\n"
            "      !")
        assert output2 in result
        output3 = (
            "        CALL testkern_stencil_code(nlayers, f1_proxy%data, "
            "f2_proxy%data, f2_stencil_size, f2_stencil_dofmap(:,:,cell), "
            "f3_proxy%data, f4_proxy%data, ndf_w1, undf_w1, map_w1(:,cell), "
            "ndf_w2, undf_w2, map_w2(:,cell), ndf_w3, undf_w3, "
            "map_w3(:,cell))")
        assert result.count(output3) == 2
        output4 = (
            "        CALL testkern_stencil_code(nlayers, f1_proxy%data, "
            "f2_proxy%data, f2_stencil_size_1, f2_stencil_dofmap_1(:,:,cell), "
            "f3_proxy%data, f4_proxy%data, ndf_w1, undf_w1, map_w1(:,cell), "
            "ndf_w2, undf_w2, map_w2(:,cell), ndf_w3, undf_w3, "
            "map_w3(:,cell))")
        assert result.count(output4) == 1


def test_stencils_same_field_literal_direction():
    '''Test three Kernels within an invoke, with the same field having a
    stencil access in each kernel and the direction being passed as a
    literal value. In two kernels the direction value is the same and
    in the third it is different. '''
    for dist_mem in [False, True]:
        _, invoke_info = parse(
            os.path.join(BASE_PATH,
                         "19.16_stencils_same_field_literal_direction.f90"),
            api="dynamo0.3", distributed_memory=dist_mem)
        psy = PSyFactory("dynamo0.3",
                         distributed_memory=dist_mem).create(invoke_info)
        result = str(psy.gen)
        print result
        output1 = (
            "      INTEGER f2_stencil_size_1\n"
            "      INTEGER, pointer :: f2_stencil_dofmap_1(:,:,:) => null()\n"
            "      TYPE(stencil_dofmap_type), pointer :: f2_stencil_map_1 "
            "=> null()\n"
            "      INTEGER f2_stencil_size\n"
            "      INTEGER, pointer :: f2_stencil_dofmap(:,:,:) => null()\n"
            "      TYPE(stencil_dofmap_type), pointer :: f2_stencil_map "
            "=> null()")
        assert output1 in result
        output2 = (
            "      !\n"
            "      IF (x_direction .eq. x_direction) THEN\n"
            "        f2_stencil_map => f2_proxy%vspace%get_stencil_dofmap("
            "STENCIL_1DX,2)\n"
            "      END IF \n"
            "      IF (x_direction .eq. y_direction) THEN\n"
            "        f2_stencil_map => f2_proxy%vspace%get_stencil_dofmap("
            "STENCIL_1DY,2)\n"
            "      END IF \n"
            "      f2_stencil_dofmap => f2_stencil_map%get_whole_dofmap()\n"
            "      f2_stencil_size = f2_stencil_map%get_size()\n"
            "      IF (y_direction .eq. x_direction) THEN\n"
            "        f2_stencil_map_1 => f2_proxy%vspace%get_stencil_dofmap("
            "STENCIL_1DX,2)\n"
            "      END IF \n"
            "      IF (y_direction .eq. y_direction) THEN\n"
            "        f2_stencil_map_1 => f2_proxy%vspace%get_stencil_dofmap("
            "STENCIL_1DY,2)\n"
            "      END IF \n"
            "      f2_stencil_dofmap_1 => "
            "f2_stencil_map_1%get_whole_dofmap()\n"
            "      f2_stencil_size_1 = f2_stencil_map_1%get_size()\n"
            "      !")
        assert output2 in result
        output3 = (
            "        CALL testkern_stencil_xory1d_code(nlayers, "
            "f1_proxy%data, f2_proxy%data, f2_stencil_size, x_direction, "
            "f2_stencil_dofmap(:,:,cell), f3_proxy%data, f4_proxy%data, "
            "ndf_w1, undf_w1, map_w1(:,cell), ndf_w2, undf_w2, "
            "map_w2(:,cell), ndf_w3, undf_w3, map_w3(:,cell))")
        assert result.count(output3) == 2
        output4 = (
            "        CALL testkern_stencil_xory1d_code(nlayers, "
            "f1_proxy%data, f2_proxy%data, f2_stencil_size_1, y_direction, "
            "f2_stencil_dofmap_1(:,:,cell), f3_proxy%data, f4_proxy%data, "
            "ndf_w1, undf_w1, map_w1(:,cell), ndf_w2, undf_w2, "
            "map_w2(:,cell), ndf_w3, undf_w3, map_w3(:,cell))")
        assert result.count(output4) == 1


def test_stencil_extent_specified():
    '''the function stencil_unique_str() raises an error if a stencil
    with an extent provided in the metadata is passed in. This is because
    this is not currently supported. This test checks that the appropriate
    error is raised. '''
    # load an example with an argument that has stencil metadata
    _, invoke_info = parse(
        os.path.join(BASE_PATH, "19.1_single_stencil.f90"),
        api="dynamo0.3")
    psy = PSyFactory("dynamo0.3").create(invoke_info)
    # access the argument with stencil metadata
    schedule = psy.invokes.invoke_list[0].schedule
    kernel = schedule.children[3].children[0]
    stencil_arg = kernel.arguments.args[1]
    # artificially add an extent to the stencil metadata info
    stencil_arg.descriptor.stencil['extent'] = 1
    from dynamo0p3 import stencil_unique_str
    with pytest.raises(GenerationError) as err:
        stencil_unique_str(stencil_arg, "")
    assert ("found a stencil with an extent specified in the metadata. "
            "This is not coded for." in str(err))


def test_haloexchange_unknown_halo_depth():
    '''If a stencil extent is provided in the kernel metadata then the
    value is stored in an instance of the DynHaloExchange class. This test
    checks that the value is stored as expected (although stencil extents
    in metadata are not currently supported in PSyclone).'''
    # load an example with an argument that has stencil metadata
    _, invoke_info = parse(
        os.path.join(BASE_PATH, "19.1_single_stencil.f90"),
        api="dynamo0.3")
    psy = PSyFactory("dynamo0.3").create(invoke_info)
    # access the argument with stencil metadata
    schedule = psy.invokes.invoke_list[0].schedule
    kernel = schedule.children[3].children[0]
    stencil_arg = kernel.arguments.args[1]
    # artificially add an extent to the stencil metadata info
    stencil_arg.descriptor.stencil['extent'] = 10
    halo_exchange = DynHaloExchange(stencil_arg)
    assert halo_exchange._halo_depth == '10'


def test_single_kernel_multi_field_same_stencil():
    '''This test checks for the case where we have the same stencil used
    by more than one field in a kernel'''
    for dist_mem in [False, True]:
        _, invoke_info = parse(
            os.path.join(BASE_PATH,
                         "19.17_single_kernel_multi_field_same_stencil.f90"),
            api="dynamo0.3", distributed_memory=dist_mem)
        psy = PSyFactory("dynamo0.3",
                         distributed_memory=dist_mem).create(invoke_info)
        result = str(psy.gen)
        print result
        output1 = (
            "    SUBROUTINE invoke_0_testkern_multi_field_same_stencil_type("
            "f0, f1, f2, f3, f4, extent, direction)")
        assert output1 in result
        output2 = (
            "      INTEGER, intent(in) :: extent\n"
            "      INTEGER, intent(in) :: direction\n")
        assert output2 in result
        output3 = (
            "      INTEGER f3_stencil_size\n"
            "      INTEGER, pointer :: f3_stencil_dofmap(:,:,:) => null()\n"
            "      TYPE(stencil_dofmap_type), pointer :: f3_stencil_map => "
            "null()\n"
            "      INTEGER f1_stencil_size\n"
            "      INTEGER, pointer :: f1_stencil_dofmap(:,:,:) => null()\n"
            "      TYPE(stencil_dofmap_type), pointer :: f1_stencil_map => "
            "null()\n")
        assert output3 in result
        output4 = (
            "      ! Initialise stencil dofmaps\n"
            "      !\n"
            "      f1_stencil_map => f1_proxy%vspace%get_stencil_dofmap("
            "STENCIL_CROSS,extent)\n"
            "      f1_stencil_dofmap => f1_stencil_map%get_whole_dofmap()\n"
            "      f1_stencil_size = f1_stencil_map%get_size()\n"
            "      IF (direction .eq. x_direction) THEN\n"
            "        f3_stencil_map => f3_proxy%vspace%get_stencil_dofmap("
            "STENCIL_1DX,extent)\n"
            "      END IF \n"
            "      IF (direction .eq. y_direction) THEN\n"
            "        f3_stencil_map => f3_proxy%vspace%get_stencil_dofmap("
            "STENCIL_1DY,extent)\n"
            "      END IF \n"
            "      f3_stencil_dofmap => f3_stencil_map%get_whole_dofmap()\n"
            "      f3_stencil_size = f3_stencil_map%get_size()\n"
            "      !\n")
        assert output4 in result
        output5 = (
            "        CALL testkern_multi_field_same_stencil_code(nlayers, "
            "f0_proxy%data, f1_proxy%data, f1_stencil_size, "
            "f1_stencil_dofmap(:,:,cell), f2_proxy%data, f1_stencil_size, "
            "f1_stencil_dofmap(:,:,cell), f3_proxy%data, f3_stencil_size, "
            "direction, f3_stencil_dofmap(:,:,cell), f4_proxy%data, "
            "f3_stencil_size, direction, f3_stencil_dofmap(:,:,cell), "
            "ndf_w1, undf_w1, map_w1(:,cell), ndf_w2, undf_w2, "
            "map_w2(:,cell))")
        assert output5 in result


def test_single_kernel_any_space_stencil():
    '''This is a test for stencils and any_space within a single kernel
    and between kernels. We test when any_space is the same and when
    it is different within kernels and between kernels for the case of
    different fields. When it is the same we should have the same
    stencil dofmap (as all other stencil information is the same) and
    when it is different we should have a different stencil dofmap (as
    we do not know whether they are on the same space). '''
    for dist_mem in [False, True]:
        _, invoke_info = parse(
            os.path.join(BASE_PATH,
                         "19.18_anyspace_stencil_1.f90"),
            api="dynamo0.3", distributed_memory=dist_mem)
        psy = PSyFactory("dynamo0.3",
                         distributed_memory=dist_mem).create(invoke_info)
        result = str(psy.gen)
        print result
        output1 = (
            "      f1_stencil_map => f1_proxy%vspace%get_stencil_dofmap("
            "STENCIL_CROSS,extent)\n"
            "      f1_stencil_dofmap => f1_stencil_map%get_whole_dofmap()\n"
            "      f1_stencil_size = f1_stencil_map%get_size()\n"
            "      f4_stencil_map => f4_proxy%vspace%get_stencil_dofmap("
            "STENCIL_CROSS,extent)\n"
            "      f4_stencil_dofmap => f4_stencil_map%get_whole_dofmap()\n"
            "      f4_stencil_size = f4_stencil_map%get_size()\n"
            "      f5_stencil_map => f5_proxy%vspace%get_stencil_dofmap("
            "STENCIL_CROSS,extent)\n"
            "      f5_stencil_dofmap => f5_stencil_map%get_whole_dofmap()\n"
            "      f5_stencil_size = f5_stencil_map%get_size()\n"
            "      !\n")
        assert output1 in result
        # use the same stencil dofmap
        output2 = (
            "        CALL testkern_same_anyspace_stencil_code(nlayers, "
            "f0_proxy%data, f1_proxy%data, f1_stencil_size, "
            "f1_stencil_dofmap(:,:,cell), f2_proxy%data, f1_stencil_size, "
            "f1_stencil_dofmap(:,:,cell), ndf_w1, undf_w1, map_w1(:,cell), "
            "ndf_any_space_1_f1, undf_any_space_1_f1, "
            "map_any_space_1_f1(:,cell))")
        assert output2 in result
        output3 = (
            "        CALL testkern_different_anyspace_stencil_code(nlayers, "
            "f3_proxy%data, f4_proxy%data, f4_stencil_size, "
            "f4_stencil_dofmap(:,:,cell), f5_proxy%data, f5_stencil_size, "
            "f5_stencil_dofmap(:,:,cell), ndf_w1, undf_w1, map_w1(:,cell), "
            "ndf_any_space_1_f4, undf_any_space_1_f4, "
            "map_any_space_1_f4(:,cell), ndf_any_space_2_f5, "
            "undf_any_space_2_f5, map_any_space_2_f5(:,cell))")
        # use a different stencil dofmap
        assert output3 in result


@pytest.mark.xfail(reason="stencils and any_space produces too many dofmaps")
def test_multi_kernel_any_space_stencil_1():
    '''This is a test for stencils and any_space with two kernels. We test
    when any_space is the same and when it is different for the same
    field. In our example we should have a single dofmap. However, at
    the moment we produce two. This is valid but not optimal. It is
    not a big deal at the moment as the Met Office do not plan to use
    any_space but it should be able to be fixed when we get dependence
    analysis within invokes working. Therefore making it xfail for the
    moment. '''
    for dist_mem in [False, True]:
        _, invoke_info = parse(
            os.path.join(BASE_PATH,
                         "19.19_anyspace_stencil_2.f90"),
            api="dynamo0.3", distributed_memory=dist_mem)
        psy = PSyFactory("dynamo0.3",
                         distributed_memory=dist_mem).create(invoke_info)
        result = str(psy.gen)
        print result
        output1 = (
            "      f1_stencil_map => f1_proxy%vspace%get_stencil_dofmap("
            "STENCIL_CROSS,extent)\n"
            "      f1_stencil_dofmap => f1_stencil_map%get_whole_dofmap()\n"
            "      f1_stencil_size = f1_stencil_map%get_size()\n"
            "      !\n")
        assert output1 in result
        output2 = (
            "        CALL testkern_same_anyspace_stencil_code(nlayers, "
            "f0_proxy%data, f1_proxy%data, f1_stencil_size, "
            "f1_stencil_dofmap(:,:,cell), f2_proxy%data, f1_stencil_size, "
            "f1_stencil_dofmap(:,:,cell), ndf_w1, undf_w1, map_w1(:,cell), "
            "ndf_any_space_1_f1, undf_any_space_1_f1, map_any_space_1_f1)")
        assert output2 in result
        output3 = (
            "        CALL testkern_different_anyspace_stencil_code(nlayers, "
            "f3_proxy%data, f1_proxy%data, f1_stencil_size, "
            "f1_stencil_dofmap(:,:,cell), f2_proxy%data, f1_stencil_size, "
            "f1_stencil_dofmap(:,:,cell), ndf_w1, undf_w1, map_w1(:,cell), "
            "ndf_any_space_1_f1, undf_any_space_1_f1, map_any_space_1_f1, "
            "ndf_any_space_2_f2, undf_any_space_2_f2, map_any_space_2_f2)")
        assert output3 in result


def test_stencil_args_unique_1():
    '''This test checks that stencil extent and direction arguments do not
    clash with internal names generated in the PSy-layer. f2_stencil_size
    and nlayers are chosen as the names that would clash.'''
    for dist_mem in [False, True]:
        _, invoke_info = parse(
            os.path.join(BASE_PATH,
                         "19.21_stencil_names_clash.f90"),
            api="dynamo0.3", distributed_memory=dist_mem)
        psy = PSyFactory("dynamo0.3",
                         distributed_memory=dist_mem).create(invoke_info)
        result = str(psy.gen)
        print result
        # we use f2_stencil_size for extent and nlayers for direction
        # as arguments
        output1 = ("    SUBROUTINE invoke_0_testkern_stencil_xory1d_type(f1, "
                   "f2, f3, f4, f2_stencil_size, nlayers)")
        assert output1 in result
        output2 = ("      INTEGER, intent(in) :: f2_stencil_size\n"
                   "      INTEGER, intent(in) :: nlayers")
        assert output2 in result
        output3 = "      INTEGER f2_stencil_size_1"
        assert output3 in result
        # therefore the local variable is now declared as nlayers_1"
        output4 = "      INTEGER nlayers_1"
        assert output4 in result
        output5 = "      nlayers_1 = f1_proxy%vspace%get_nlayers()"
        assert output5 in result
        output6 = (
            "      IF (nlayers .eq. x_direction) THEN\n"
            "        f2_stencil_map => f2_proxy%vspace%get_stencil_dofmap("
            "STENCIL_1DX,f2_stencil_size)\n"
            "      END IF \n"
            "      IF (nlayers .eq. y_direction) THEN\n"
            "        f2_stencil_map => f2_proxy%vspace%get_stencil_dofmap("
            "STENCIL_1DY,f2_stencil_size)\n"
            "      END IF \n"
            "      f2_stencil_dofmap => f2_stencil_map%get_whole_dofmap()\n"
            "      f2_stencil_size_1 = f2_stencil_map%get_size()")
        assert output6 in result
        output7 = (
            "        CALL testkern_stencil_xory1d_code(nlayers_1, "
            "f1_proxy%data, f2_proxy%data, f2_stencil_size_1, nlayers, "
            "f2_stencil_dofmap(:,:,cell), f3_proxy%data, f4_proxy%data, "
            "ndf_w1, undf_w1, map_w1(:,cell), ndf_w2, undf_w2, "
            "map_w2(:,cell), ndf_w3, undf_w3, map_w3(:,cell))")
        assert output7 in result


def test_stencil_args_unique_2():
    '''This test checks that stencil extent and direction arguments are
    unique within the generated PSy-layer when they are accessed as
    indexed arrays, with the same array name, from the algorithm
    layer.'''
    for dist_mem in [False, True]:
        _, invoke_info = parse(
            os.path.join(BASE_PATH,
                         "19.22_stencil_names_indexed.f90"),
            api="dynamo0.3", distributed_memory=dist_mem)
        psy = PSyFactory("dynamo0.3",
                         distributed_memory=dist_mem).create(invoke_info)
        result = str(psy.gen)
        print result
        output1 = ("    SUBROUTINE invoke_0(f1, f2, f3, f4, f2_info, "
                   "f2_info_2, f2_info_1, f2_info_3)")
        assert output1 in result
        output2 = (
            "      INTEGER, intent(in) :: f2_info, f2_info_2\n"
            "      INTEGER, intent(in) :: f2_info_1, f2_info_3")
        assert output2 in result
        output3 = (
            "      IF (f2_info_1 .eq. x_direction) THEN\n"
            "        f2_stencil_map => f2_proxy%vspace%get_stencil_dofmap("
            "STENCIL_1DX,f2_info)\n"
            "      END IF \n"
            "      IF (f2_info_1 .eq. y_direction) THEN\n"
            "        f2_stencil_map => f2_proxy%vspace%get_stencil_dofmap("
            "STENCIL_1DY,f2_info)\n"
            "      END IF \n"
            "      f2_stencil_dofmap => f2_stencil_map%get_whole_dofmap()\n"
            "      f2_stencil_size = f2_stencil_map%get_size()\n"
            "      IF (f2_info_3 .eq. x_direction) THEN\n"
            "        f2_stencil_map_1 => f2_proxy%vspace%get_stencil_dofmap("
            "STENCIL_1DX,f2_info_2)\n"
            "      END IF \n"
            "      IF (f2_info_3 .eq. y_direction) THEN\n"
            "        f2_stencil_map_1 => f2_proxy%vspace%get_stencil_dofmap("
            "STENCIL_1DY,f2_info_2)\n"
            "      END IF ")
        assert output3 in result
        output4 = (
            "        CALL testkern_stencil_xory1d_code(nlayers, "
            "f1_proxy%data, f2_proxy%data, f2_stencil_size, f2_info_1, "
            "f2_stencil_dofmap(:,:,cell), f3_proxy%data, f4_proxy%data, "
            "ndf_w1, undf_w1, map_w1(:,cell), ndf_w2, undf_w2, "
            "map_w2(:,cell), ndf_w3, undf_w3, map_w3(:,cell))")
        assert output4 in result
        output5 = (
            "        CALL testkern_stencil_xory1d_code(nlayers, "
            "f1_proxy%data, f2_proxy%data, f2_stencil_size_1, f2_info_3, "
            "f2_stencil_dofmap_1(:,:,cell), f3_proxy%data, f4_proxy%data, "
            "ndf_w1, undf_w1, map_w1(:,cell), ndf_w2, undf_w2, "
            "map_w2(:,cell), ndf_w3, undf_w3, map_w3(:,cell))")
        assert output5 in result


def test_stencil_args_unique_3():
    '''This test checks that stencil extent and direction arguments are
    unique within the generated PSy-layer when they are dereferenced,
    with the same type/class name, from the algorithm layer. '''
    for dist_mem in [False, True]:
        _, invoke_info = parse(
            os.path.join(BASE_PATH,
                         "19.23_stencil_names_deref.f90"),
            api="dynamo0.3", distributed_memory=dist_mem)
        psy = PSyFactory("dynamo0.3",
                         distributed_memory=dist_mem).create(invoke_info)
        result = str(psy.gen)
        print result
        assert (
            "      INTEGER, intent(in) :: my_info_f2_info, my_info_f2_info_2\n"
            "      INTEGER, intent(in) :: my_info_f2_info_1, "
            "my_info_f2_info_3\n"
            in result)
        assert (
            "f2_stencil_map => f2_proxy%vspace%get_stencil_dofmap(STENCIL_1DX,"
            "my_info_f2_info)" in result)


def test_dynloop_load_unexpected_function_space():
    '''The load function of an instance of the dynloop class raises an
    error if an unexpexted function space is found. This test makes
    sure this error works correctly. It's a little tricky to raise
    this error as it is unreachable. However, we can sabotage an
    earlier function to make it return an invalid value. '''
    # first create a working instance of the DynLoop class
    _, invoke_info = parse(
        os.path.join(BASE_PATH, "19.1_single_stencil.f90"),
        api="dynamo0.3")
    psy = PSyFactory("dynamo0.3").create(invoke_info)
    # now get access to the DynLoop class, the associated kernel class
    # and the associated field.
    schedule = psy.invokes.invoke_list[0].schedule
    loop = schedule.children[3]
    kernel = loop.children[0]
    field = kernel.arguments.iteration_space_arg()
    # break the fields function space
    field._function_spaces[0]._orig_name = "broken"
    # create a function which always returns the broken field

    def broken_func():
        ''' returns the above field no matter what '''
        return field
    # replace the iteration_space_arg method with our broke
    # function. This is required as iteration_space_arg currently
    # never returns a field with an invalid function space.
    kernel.arguments.iteration_space_arg = broken_func
    # We can now raise the exception.
    with pytest.raises(GenerationError) as err:
        loop.load(kernel)
    assert ("Generation Error: Unexpected function space found. Expecting "
            "one of ['w3', 'w0', 'w1', 'w2', 'wtheta', 'w2h', 'w2v'] but "
            "found 'broken'" in str(err))


def test_dynkernelarguments_unexpected_stencil_extent():
    '''This test checks that we raise an error in DynKernelArguments if
    metadata is provided with an extent value. This is a litle tricky to
    raise as the parser does not not allow this to happen. We therefore
    modify the results from the parser to raise the error.'''
    # parse some valid code with a stencil
    _, invoke_info = parse(
        os.path.join(BASE_PATH, "19.1_single_stencil.f90"),
        api="dynamo0.3")
    # find the parsed code's call class
    call = invoke_info.calls.values()[0].kcalls[0]
    # add an extent to the stencil metadata
    kernel_metadata = call.ktype
    kernel_metadata._arg_descriptors[1].stencil['extent'] = 2
    # remove the extra argument (as the extent value no longer needs
    # to be passed so an associated error will be raised)
    del call.args[2]
    # finally call our object to raise the error
    from dynamo0p3 import DynKernelArguments
    with pytest.raises(GenerationError) as err:
        _ = DynKernelArguments(call, None)
    assert "extent metadata not yet supported" in str(err)


def test_unsupported_halo_read_access():
    '''This test checks that we raise an error if the halo_read_access
    method finds an upper bound other than halo or edge. The
    particular issue at the moment is that if inner is specified we do
    not know whether the stencil accesses the halo or not. However,
    this limitation is not going to affect anyone until we add in loop
    iteration space splitting transformations.
    '''
    # create a valid loop with a stencil access
    _, invoke_info = parse(
        os.path.join(BASE_PATH, "19.1_single_stencil.f90"),
        api="dynamo0.3")
    psy = PSyFactory("dynamo0.3").create(invoke_info)
    # get access to the DynLoop object
    schedule = psy.invokes.invoke_list[0].schedule
    loop = schedule.children[3]
    # access to the argument that has a stencil access in the kernel
    kernel = loop.children[0]
    stencil_arg = kernel.arguments.args[1]
    loop.set_upper_bound("inner", 1)
    # call our method
    with pytest.raises(GenerationError) as err:
        _ = loop._halo_read_access(stencil_arg)
    assert ("Loop bounds other than halo and edge are currently unsupported. "
            "Found 'inner'." in str(err))


def test_dynglobalsum_unsupported_scalar():
    '''Check that an instance of the DynGlobalSum class raises an
    exception if an unsupported scalar type is provided when
    dm=True '''
    # get an instance of an integer scalar
    _, invoke_info = parse(
        os.path.join(BASE_PATH,
                     "1.6.1_single_invoke_1_int_scalar.f90"),
        api="dynamo0.3")
    psy = PSyFactory("dynamo0.3", distributed_memory=True).create(invoke_info)
    generated_code = str(psy.gen)
    print generated_code
    schedule = psy.invokes.invoke_list[0].schedule
    loop = schedule.children[3]
    kernel = loop.children[0]
    argument = kernel.arguments.args[1]
    with pytest.raises(GenerationError) as err:
        _ = DynGlobalSum(argument)
    assert "DynGlobalSum currently only supports '['gh_real']'" in str(err)


def test_dynglobalsum_nodm_error():
    '''Check that an instance of the DynGlobalSum class raises an
    exception if it is instantiated when dm=False'''
    # get an instance of a real scalar
    _, invoke_info = parse(
        os.path.join(BASE_PATH,
                     "1.9_single_invoke_2_real_scalars.f90"),
        api="dynamo0.3")
    psy = PSyFactory("dynamo0.3", distributed_memory=False).create(invoke_info)
    generated_code = str(psy.gen)
    print generated_code
    schedule = psy.invokes.invoke_list[0].schedule
    loop = schedule.children[0]
    kernel = loop.children[0]
    argument = kernel.arguments.args[0]
    with pytest.raises(GenerationError) as err:
        _ = DynGlobalSum(argument)
    assert ("It makes no sense to create a DynGlobalSum object when "
            "dm=False") in str(err)


<<<<<<< HEAD
def test_no_updated_args():
    ''' Check that we raise the expected exception when we encounter a
    kernel that does not write to any of its arguments '''
    fparser.logging.disable('CRITICAL')
    code = CODE.replace("arg_type(gh_field,gh_write,w1)",
                        "arg_type(gh_field,gh_read,w1)", 1)
    ast = fpapi.parse(code, ignore_comments=False)
    name = "testkern_qr_type"
    with pytest.raises(ParseError) as excinfo:
        _ = DynKernMetadata(ast, name=name)
    assert ("A Dynamo 0.3 kernel must have at least one argument that is "
            "updated (written to) but found none for kernel "
            "testkern_qr_type" in str(excinfo))


def test_scalars_only_invalid():
    ''' Check that we raise the expected exception if we encounter a
    kernel that only has (read-only) scalar arguments '''
    fparser.logging.disable('CRITICAL')
    code = '''
module testkern
  type, extends(kernel_type) :: testkern_type
     type(arg_type), meta_args(2) =                 &
          (/ arg_type(gh_real, gh_read),            &
             arg_type(gh_integer, gh_read)          &
           /)
     integer, parameter :: iterates_over = cells
   contains
     procedure() :: code => testkern_code
  end type testkern_type
contains
  subroutine testkern_code(a,b)
  end subroutine testkern_code
end module testkern
'''
    ast = fpapi.parse(code, ignore_comments=False)
    name = "testkern_type"
    with pytest.raises(ParseError) as excinfo:
        _ = DynKernMetadata(ast, name=name)
    assert ("A Dynamo 0.3 kernel must have at least one argument that is "
            "updated (written to) but found none for kernel "
            "testkern_type" in str(excinfo))


def test_multiple_updated_field_args():
    ''' Check that we successfully parse a kernel that writes to more
    than one of its field arguments '''
    fparser.logging.disable('CRITICAL')
    code = CODE.replace("arg_type(gh_field,gh_read, w2)",
                        "arg_type(gh_field,gh_write, w1)", 1)
    ast = fpapi.parse(code, ignore_comments=False)
    name = "testkern_qr_type"
    metadata = DynKernMetadata(ast, name=name)
    count = 0
    for descriptor in metadata.arg_descriptors:
        if descriptor.type == "gh_field" and descriptor.access != "gh_read":
            count += 1
    assert count == 2


def test_multiple_updated_op_args():
    ''' Check that we successfully parse the metadata for a kernel that
    writes to more than one of its field and operator arguments '''
    fparser.logging.disable('CRITICAL')
    code = CODE.replace("arg_type(gh_operator,gh_read, w2, w2)",
                        "arg_type(gh_operator,gh_write, w1, w1)", 1)
    ast = fpapi.parse(code, ignore_comments=False)
    name = "testkern_qr_type"
    metadata = DynKernMetadata(ast, name=name)
    count = 0
    for descriptor in metadata.arg_descriptors:
        if ((descriptor.type == "gh_field" or
             descriptor.type == "gh_operator") and
                descriptor.access != "gh_read"):
            count += 1
    assert count == 2


def test_multiple_updated_scalar_args():
    ''' Check that we raise the expected exception when we encounter a
    kernel that writes to more than one of its field and scalar arguments '''
    fparser.logging.disable('CRITICAL')
    code = CODE.replace("arg_type(gh_real, gh_read)",
                        "arg_type(gh_real, gh_sum)", 1)
    ast = fpapi.parse(code, ignore_comments=False)
    name = "testkern_qr_type"
    with pytest.raises(ParseError) as excinfo:
        _ = DynKernMetadata(ast, name=name)
    assert ("A user-supplied Dynamo 0.3 kernel must not write/update a scalar "
            "argument but kernel testkern_qr_type has" in
            str(excinfo))


def test_itn_space_write_w3_w1():  # pylint: disable=invalid-name
    ''' Check that generated loop over cells in the psy layer has the correct
    upper bound when a kernel writes to two fields, the first on a
    discontinuous space and the second on a continuous space. The resulting
    loop (when dm=True) must include the L1 halo because of the second
    field argument which is continuous '''
    _, invoke_info = parse(
        os.path.join(BASE_PATH, "1.5.1_single_invoke_write_multi_fs.f90"),
        api="dynamo0.3")
    for dist_mem in [False, True]:
        psy = PSyFactory("dynamo0.3",
                         distributed_memory=dist_mem).create(invoke_info)
        generated_code = str(psy.gen)
        print generated_code
        if dist_mem:
            output = (
                "      !\n"
                "      DO cell=1,mesh%get_last_halo_cell(1)\n")
            assert output in generated_code
        else:
            output = (
                "      ! Call our kernels\n"
                "      !\n"
                "      DO cell=1,m2_proxy%vspace%get_ncell()\n")
            assert output in generated_code


def test_itn_space_fld_and_op_writers():  # pylint: disable=invalid-name
    ''' Check that generated loop over cells in the psy layer has the
    correct upper bound when a kernel writes to both an operator and a
    field, the latter on a discontinuous space and first in the list
    of args. (Loop must include L1 halo because we're writing to an
    operator.) '''
    _, invoke_info = parse(
        os.path.join(BASE_PATH, "1.5.2_single_invoke_write_fld_op.f90"),
        api="dynamo0.3")
    for dist_mem in [False, True]:
        psy = PSyFactory("dynamo0.3",
                         distributed_memory=dist_mem).create(invoke_info)
        generated_code = str(psy.gen)
        print generated_code
        if dist_mem:
            output = (
                "      !\n"
                "      DO cell=1,mesh%get_last_halo_cell(1)\n")
            assert output in generated_code
        else:
            output = (
                "      ! Call our kernels\n"
                "      !\n"
                "      DO cell=1,op1_proxy%fs_from%get_ncell()\n")
            assert output in generated_code


def test_itn_space_any_w3():
    ''' Check generated loop over cells has correct upper bound when
    a kernel writes to fields on any-space and W3 '''
    _, invoke_info = parse(
        os.path.join(BASE_PATH, "1.5.3_single_invoke_write_anyspace_w3.f90"),
        api="dynamo0.3")
    for dist_mem in [False, True]:
        psy = PSyFactory("dynamo0.3",
                         distributed_memory=dist_mem).create(invoke_info)
        generated_code = str(psy.gen)
        print generated_code
        if dist_mem:
            output = (
                "      !\n"
                "      DO cell=1,mesh%get_last_halo_cell(1)\n")
            assert output in generated_code
        else:
            output = (
                "      ! Call our kernels\n"
                "      !\n"
                "      DO cell=1,f1_proxy%vspace%get_ncell()\n")
            assert output in generated_code


def test_itn_space_any_w1():
    ''' Check generated loop over cells has correct upper bound when
    a kernel writes to fields on any-space and W1 '''
    _, invoke_info = parse(
        os.path.join(BASE_PATH, "1.5.4_single_invoke_write_anyspace_w1.f90"),
        api="dynamo0.3")
    for dist_mem in [False, True]:
        psy = PSyFactory("dynamo0.3",
                         distributed_memory=dist_mem).create(invoke_info)
        generated_code = str(psy.gen)
        print generated_code
        if dist_mem:
            output = (
                "      !\n"
                "      DO cell=1,mesh%get_last_halo_cell(1)\n")
            assert output in generated_code
        else:
            # Loop upper bound should use f2 as that field is *definitely*
            # on a continuous space (as opposed to the one on any_space
            # that might be).
            output = (
                "      ! Call our kernels\n"
                "      !\n"
                "      DO cell=1,f2_proxy%vspace%get_ncell()\n")
            assert output in generated_code
=======
def test_unexpected_type_error():
    '''Check that we raise an exception if an unexpected datatype is found
    when running the ArgOrdering generate method. As it is abstract we use
    the KernCallArgList sub class'''
    for distmem in [False, True]:
        _, invoke_info = parse(
            os.path.join(BASE_PATH,
                         "1.0.1_single_named_invoke.f90"),
            api="dynamo0.3")
        psy = PSyFactory("dynamo0.3",
                         distributed_memory=distmem).create(invoke_info)
        schedule = psy.invokes.invoke_list[0].schedule
        if distmem:
            index = 3
        else:
            index = 0
        loop = schedule.children[index]
        kernel = loop.children[0]
        # sabotage one of the arguments to make it have an invalid type.
        kernel.arguments.args[0]._type = "invalid"
        # Now call KernCallArgList to raise an exception
        from dynamo0p3 import KernCallArgList
        create_arg_list = KernCallArgList(kernel)
        with pytest.raises(GenerationError) as excinfo:
            create_arg_list.generate()
        assert (
            "Unexpected arg type found in dynamo0p3.py:ArgOrdering:"
            "generate()") in str(excinfo.value)


def test_argordering_exceptions():
    '''Check that we raise an exception if the abstract methods are called
    in an instance of the ArgOrdering class '''
    for distmem in [False, True]:
        _, invoke_info = parse(
            os.path.join(BASE_PATH,
                         "1.0.1_single_named_invoke.f90"),
            api="dynamo0.3")
        psy = PSyFactory("dynamo0.3",
                         distributed_memory=distmem).create(invoke_info)
        schedule = psy.invokes.invoke_list[0].schedule
        if distmem:
            index = 3
        else:
            index = 0
        loop = schedule.children[index]
        kernel = loop.children[0]
        from dynamo0p3 import ArgOrdering
        create_arg_list = ArgOrdering(kernel)
        for method in [create_arg_list.cell_position,
                       create_arg_list.mesh_height,
                       create_arg_list.quad_rule]:
            with pytest.raises(NotImplementedError):
                method()
        for method in [create_arg_list.field_vector,
                       create_arg_list.field,
                       create_arg_list.stencil_unknown_extent,
                       create_arg_list.stencil_unknown_direction,
                       create_arg_list.stencil,
                       create_arg_list.operator,
                       create_arg_list.scalar,
                       create_arg_list.fs_compulsory,
                       create_arg_list.fs_compulsory_field,
                       create_arg_list.basis,
                       create_arg_list.diff_basis,
                       create_arg_list.orientation,
                       create_arg_list.bc_kernel]:
            with pytest.raises(NotImplementedError):
                method(None)


def test_kernel_stub_invalid_scalar_argument():
    '''Check that we raise an exception if an unexpected datatype is found
    when using the KernStubArgList scalar method'''
    ast = fpapi.parse(os.path.join(BASE_PATH,
                                   "testkern_one_int_scalar.f90"),
                      ignore_comments=False)
    metadata = DynKernMetadata(ast)
    kernel = DynKern()
    kernel.load_meta(metadata)
    # sabotage the scalar argument to make it have an invalid type.
    arg = kernel.arguments.args[1]
    arg._type = "invalid"
    # create a temporary module to add code into
    from f2pygen import ModuleGen
    module = ModuleGen("module_name")
    # Now call KernStubArgList to raise an exception
    from dynamo0p3 import KernStubArgList
    create_arg_list = KernStubArgList(kernel, module)
    with pytest.raises(GenerationError) as excinfo:
        create_arg_list.scalar(arg)
    assert (
        "Internal error: expected arg type to be one of '['gh_real', "
        "'gh_integer']' but got 'invalid'") in str(excinfo.value)


def test_kerncallarglist_arglist_error():
    '''Check that we raise an exception if we call the arglist method in
    kerncallarglist without first calling the generate method'''
    for distmem in [False, True]:
        _, invoke_info = parse(
            os.path.join(BASE_PATH,
                         "1.0.1_single_named_invoke.f90"),
            api="dynamo0.3")
        psy = PSyFactory("dynamo0.3",
                         distributed_memory=distmem).create(invoke_info)
        schedule = psy.invokes.invoke_list[0].schedule
        if distmem:
            index = 3
        else:
            index = 0
        loop = schedule.children[index]
        kernel = loop.children[0]
        from dynamo0p3 import KernCallArgList
        create_arg_list = KernCallArgList(kernel)
        with pytest.raises(GenerationError) as excinfo:
            _ = create_arg_list.arglist
        assert (
            "Internal error. The argument list in KernCallArgList:arglist() "
            "is empty. Has the generate() method been "
            "called?") in str(excinfo.value)


def test_kernstubarglist_arglist_error():
    '''Check that we raise an exception if we call the arglist method in
    kernstubarglist without first calling the generate method'''
    ast = fpapi.parse(os.path.join(BASE_PATH,
                                   "testkern_one_int_scalar.f90"),
                      ignore_comments=False)
    metadata = DynKernMetadata(ast)
    kernel = DynKern()
    kernel.load_meta(metadata)
    # create a temporary module to add code into
    from f2pygen import ModuleGen
    module = ModuleGen("module_name")
    # Now call KernStubArgList to raise an exception
    from dynamo0p3 import KernStubArgList
    create_arg_list = KernStubArgList(kernel, module)
    with pytest.raises(GenerationError) as excinfo:
        _ = create_arg_list.arglist
    assert (
        "Internal error. The argument list in KernStubArgList:arglist() is "
        "empty. Has the generate() method been "
        "called?") in str(excinfo.value)
>>>>>>> 9b77cde0
<|MERGE_RESOLUTION|>--- conflicted
+++ resolved
@@ -5948,7 +5948,6 @@
             "dm=False") in str(err)
 
 
-<<<<<<< HEAD
 def test_no_updated_args():
     ''' Check that we raise the expected exception when we encounter a
     kernel that does not write to any of its arguments '''
@@ -6145,7 +6144,8 @@
                 "      !\n"
                 "      DO cell=1,f2_proxy%vspace%get_ncell()\n")
             assert output in generated_code
-=======
+
+
 def test_unexpected_type_error():
     '''Check that we raise an exception if an unexpected datatype is found
     when running the ArgOrdering generate method. As it is abstract we use
@@ -6289,5 +6289,4 @@
     assert (
         "Internal error. The argument list in KernStubArgList:arglist() is "
         "empty. Has the generate() method been "
-        "called?") in str(excinfo.value)
->>>>>>> 9b77cde0
+        "called?") in str(excinfo.value)