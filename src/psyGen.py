--- conflicted
+++ resolved
@@ -2101,7 +2101,6 @@
                               "we assume there is at least one writer, "
                               "reader/writer, or increment as an argument")
 
-<<<<<<< HEAD
     def args_filter(self, arg_types=None, arg_accesses=None):
         '''Return all arguments of type arg_types and arg_accesses. If these
         are not set then return all arguments.'''
@@ -2122,12 +2121,6 @@
         else:  # no conditions provided so return all args
             return self._args
         return arguments
-=======
-    def set_dependencies(self):
-        for argument in self._args:
-            argument.set_dependencies()
-        # TODO create a summary of dependencies
->>>>>>> 56c97345
 
 
 class Argument(object):
