--- conflicted
+++ resolved
@@ -195,14 +195,12 @@
 	67) PR #2650 for #2630. Adds basic support for DATA statements in the
         fparser2 frontend.
 
-<<<<<<< HEAD
-	68) PR #2656 for #2634. Fixes and improvements for the 'nemo' tutorials.
-=======
 	68) PR #2679 for #2676. Adds check for impure calls to the
 	ParallelLoopTrans.validate method. This fixes a race condition in the
 	sea-ice code in NEMO. Updates the NEMO workflow so that error
 	reporting is improved and timing results no longer uploaded to gist.
->>>>>>> 4297270a
+
+	69) PR #2656 for #2634. Fixes and improvements for the 'nemo' tutorials.
 
 release 2.5.0 14th of February 2024
 
