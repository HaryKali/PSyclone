# PSyclone LFRic Examples

These examples assume that you have PSyclone installed. The easiest
way to do this is via pip, e.g. `pip install psyclone`. See the user
manual for more details (`../../psyclone.pdf` or
http://psyclone.readthedocs.io/en/stable/). After doing this `psyclone`
should be on your PATH.

The first two examples are primarily provided to illustrate the use of
the PSyclone code-generation system. No guarantee is made as to their
functional correctness or usefulness (i.e. the calculations that they
perform may often be nonsensical - it is the use of PSyclone that is
being illustrated).

## Example 1: Basic Operation

The first example simply illustrates the use of PSyclone to generate
the necessary sequential PSy-layer code for a single invoke() that
specifies one Built-in kernel and one user-supplied kernel:
```sh
cd eg1/
psyclone -nodm -d ../code ./single_invoke.x90
```

(The `-d ../code` argument tells PSyclone where it should search for any
user-supplied kernels.)

PSyclone will output two lots of Fortran code to `stdout` when run in
this way: the first is the transformed Algorithm layer (the code from
`single_invoke.x90`) and the second is the generated PSy-layer code.

The `transform` target in the Makefile will also run this command. It
also repeats it without the `-nodm` flag so that PSyclone generates
the necessary code for running with distributed memory.

## Example 2: Applying Transformations

The second example provides an introduction to the use of
transformations to:

1. display the PSyclone Internal Representation of the PSy-layer code:
   ```sh
   cd eg2/
   psyclone -nodm -d ../code -s ./print_psyir_trans.py ./multi_invoke_mod.x90
   ```

2. module-inline a user-supplied kernel into the PSy layer:
   ```sh
   psyclone -nodm -d ../code -s ./module_inline_trans.py ./multi_invoke_mod.x90
   ```

3. perform loop fusion:
   ```sh
   psyclone -nodm -d ../code -s ./loop_fuse_trans.py ./multi_invoke_mod.x90
   ```

Please see the individual transformation scripts for more details.

## Example 3: Distributed and Shared Memory

The third example can be used to demonstrate PSyclone:

1. generating distributed memory parallel code
   ```sh
   cd eg3/
   psyclone solver_mod.x90
   # look for %set_dirty and %halo_exchange in the generated code
   ```

2. using a transformation script to perform loop colouring and OpenMP
   parallelisation, either with distributed memory parallel code:
   ```sh
   cd eg3/
   psyclone -s ./colouring_and_omp.py solver_mod.x90
   ```

   or without distributed memory parallel code:
   ```sh
   cd eg3/
   psyclone -s ./colouring_and_omp.py -nodm solver_mod.x90
   ```

This example also demonstrates the use of `Wchi` function space metadata
for coordinate fields and the use of `integer`-valued fields in LFRic.

## Example 4: Multiple Built-in Calls and Named Invokes

The fourth example illustrates the use of (multiple) calls to built-in
operations within an invoke as well as the use of the name="..." argument.
It also includes the use of the enforce_bc_kernel_type kernel to apply
boundary conditions.
```sh
cd eg4/
psyclone solver_mod.x90
```
It also has the `backends` Makefile target to inform the development of
PSy-layer code generation using the PSyIR backends.

## Example 5: Stencils

The fifth example illustrates the use of stencils in kernels and the associated
passing of extent and direction information (where appropriate) from the
algorithm layer.
```sh
cd eg5/
psyclone alg.f90
```

## Example 6: Reductions

The sixth example illustrates the use and implementation of
reductions. It also demonstrates the generation of a schedule's
dependence graph in svg format (see dag.svg). Note, that if graphviz
and its Python bindings are not installed then no dag image will be
generated and the dag method will silently return. The example may be
run sequentially:
```sh
cd eg6/
psyclone -nodm alg.x90
```

code parallelised with MPI:
```sh
cd eg6/
psyclone alg.x90
```

code parallelised with OpenMP (and loop fused)
```sh
cd eg6/
psyclone -nodm -s ./omp_script.py alg.x90
```

or code parallelised with both MPI and OpenMP (and loop fused)
```sh
cd eg6/
psyclone -s ./omp_script.py alg.x90
```

By default the OpenMP implementations make use of the OpenMP reduction
support. OpenMP reductions do not guarantee the same results from one
run to the next for runs with the same number of OpenMP
threads. Therefore a "reprod" option has been added to the OpenMP do
loop transformation which implements a manual reduction that provides
the same results from one run to the next when using the same number
of threads
```sh
cd eg6/
psyclone -s ./omp_reprod_script.py alg.x90
```

## Example 7: Column-Matrix Assembly Operators

The seventh example illustrates the use of PSyclone with kernels that
perform operations with column-wise (Column-Matrix Assembly) operators:
```sh
cd eg7/
psyclone alg.x90
```

## Example 8: Redundant Computation

The eighth example illustrates the use of redundant computation to
remove and/or change the location and depth of halo exchanges:
```sh
cd eg8/
psyclone helmholtz_solver_alg_mod.x90 -s ./redundant_script.py
```

## Example 9: Writing to Discontinuous Fields

The ninth example illustrates the behaviour of discontinuous field writers
and readwriters:
```sh
cd eg9/
psyclone advective_inc_alg_mod.x90
```

This example also demonstrates how to write a PSyclone transformation
script that only colours loops over continuous spaces:
```sh
cd eg9/
psyclone -s ./colouring_and_omp.py -nodm advective_inc_alg_mod.x90
```

## Example 10: Inter-grid Kernels

PSyclone supports so-called 'inter-grid' kernels that map a field (or field
vector) from a coarse mesh onto a fine mesh (prolongation) or from a fine
mesh onto a coarse mesh (restriction). eg10 contains an example algorithm
that takes a field on a fine mesh and restricts it twice before undoing
that by prolonging it twice:
```sh
cd eg10/
psyclone intergrid_3levels.x90
```

This example also demonstrates the use of `ANY_DISCONTINUOUS_SPACE`
function space metadata.

## Example 11: Asynchronous Halo Exchanges

This example shows how asynchronous halo exchange calls can be created
and manipulated:
```sh
cd eg11/
psyclone -s ./async_script.py helmholtz_solver_alg_mod.x90
```

## Example 12: Code Extraction

The twelfth example demonstrates how to apply code extraction to Nodes in
an Invoke Schedule or to a Kernel in an Invoke. For now it only inserts an
`ExtractNode` in appropriate locations. The full support for code
extraction is being developed (please note that distributed memory will not
be supported). This example can extract a list of Nodes:
```sh
cd eg12/
${PSYCLONE} -nodm -s ./extract_nodes.py \
  gw_mixed_schur_preconditioner_alg_mod.x90
```

or the specific Kernel from one Invoke which contains the Kernel
call after applying transformations (here colouring and OpenMP):
```sh
cd eg12/
${PSYCLONE} -nodm -s ./extract_kernel_with_transformations.py \
  gw_mixed_schur_preconditioner_alg_mod.x90
```

This example also contains a Python helper script which displays
useful information for Kernel extraction: names and Schedules of
one or more Invokes which contain call to the specified Kernel:
```sh
cd eg12/
python find_kernel.py
```

For example, looking for `matrix_vector_kernel_code` call in
`gw_mixed_schur_preconditioner_alg_mod.x90` returns:
```python
Kernel call 'matrix_vector_code' was found in

- Invoke 'invoke_0' with the Schedule:
InvokeSchedule[invoke='invoke_0', dm=False]
    ...
    Loop[type='', field_space='any_space_1', it_space='cells', upper_bound='ncells']
        Literal[value:'NOT_INITIALISED']
        Literal[value:'NOT_INITIALISED']
        Literal[value:'1']
        Schedule[]
            CodedKern matrix_vector_kernel_code(m_lumped,ones,mb) [module_inline=False]
    Loop[type='dofs', field_space='any_space_1', it_space='dofs', upper_bound='ndofs']
        Literal[value:'NOT_INITIALISED']
        Literal[value:'NOT_INITIALISED']
        Literal[value:'1']
        Schedule[]
            BuiltIn x_divideby_y(self_mb_lumped_inv,ones,m_lumped)

- Invoke 'invoke_1' with the Schedule:
InvokeSchedule[invoke='invoke_1', dm=False]
    ...
```

## Example 13: Kernel Constants

This example shows how LFRic kernels can be modified so that the
values for the number of degrees of freedom, the number of quadrature
points and the number of layers can be made constant (as they are
passed in by argument by default). To run:
```sh
cd eg13/
psyclone -s ./kernel_constants.py \
../code/gw_mixed_schur_preconditioner_alg_mod.x90 \
-oalg alg.f90 -opsy psy.f90
```

## Example 14: OpenACC

This example shows how OpenACC directives can be added to the LFRic
PSy-layer. This is work in progress so the resultant code is not
expected to run correctly but it gives a starting point for
evaluation.

1. Adding OpenACC kernels directives. -nodm is used as an exception is
   raised if Halo Exchange nodes are found within an OpenACC kernels
   region.
   ```sh
   cd eg14/
   psyclone -s ./acc_kernels.py -nodm ../code/gw_mixed_schur_preconditioner_alg_mod.x90
   ```

2. Adding OpenACC enter data, parallel and loop directives. -nodm is
   used as an exception is raised if Halo Exchange nodes are found within
   an OpenACC parallel region.
   ```sh
   cd eg14/
   psyclone -s ./acc_parallel.py -nodm ../code/gw_mixed_schur_preconditioner_alg_mod.x90
   ```

3. Adding OpenACC enter data, parallel and loop directives in the
   presence of halo exchanges. This does not currently produce compilable code
   because calls to set_clean()/dirty() end up within parallel regions - TODO
   #450.
   ```sh
   cd eg14/
   psyclone -s ./acc_parallel_dm.py ../code/gw_mixed_schur_preconditioner_alg_mod.x90
   ```

## Example 15: Optimise matvec Kernel for CPU

This example shows how the LFRic matvec kernel can be optimised by
PSyclone in the same way as it was hand optimised to run efficiently
on a multi-core CPU. This is work in progress. To run:
```sh
cd eg15/
psyclone -s ./matvec_opt.py \
../code/gw_mixed_schur_preconditioner_alg_mod.x90 \
-oalg /dev/null -opsy /dev/null
```

## Example 16: Generate LFRic Code Using LFRic PSyIR

This example shows how LFRic-specific PSyIR can be used to create
LFRic code. To run:
```sh
cd eg16/
python create.py
```

## Example 17: Runnable Examples

This subdirectory contains three stand-alone and runnable examples of
the LFRic code. For more details please refer to the relevant
[eg17/README.md](./eg17) document.


## Example 18: Incrementing a Continuous Field After Reading It

This example shows the use of a ``GH_READINC`` access. ``GH_READINC``
access indicates that a field is first read within a kernel and then
subsequently incremented. The field must, therefore, be on a
continuous function space. The only difference from a PSyclone code
generation point of view (for vanilla distributed memory code
generation) is that a ``GH_READINC`` access will produce a halo
exchange call before the associated kernel whereas a ``GH_INC`` access
will not. The example demonstrates the generation of such a halo
exchange, see the ``CALL mass_flux_i_proxy%halo_exchange(depth=1)``
line in the generated code. if you manually change the metadata to
``GH_INC`` in this example and ensure that the configuration file has
``COMPUTE_ANNEXED_DOFS`` set to ``true``, you will see that this halo
exchange is not generated (although the generated code would then be
invalid). To run:

```sh
cd eg18/
psyclone advection_alg_mod.x90
# Optionally edit 'impose_min_flux_kernel_mod.f90' line 65 to replace
# 'GH_READINC' with 'GH_INC', change the value of 'COMPUTE_ANNEXED_DOFS' to
# 'true' in the config file and re-run psyclone.
```

<<<<<<< HEAD
## Example 20: Algorithm Generation

Illustration of the use of the ``psyclone-kern`` tool to create an
algorithm layer for a kernel. A makefile is provide that also
runs ``psyclone`` to create an executable program from the generated
algorithm layer and original kernel code. To see the generated
algorithm layer run:

```sh
cd eg20/
psyclone-kern --alg-gen ../code/testkern_mod.F90
```
=======
## Example 19: Mixed precision

This example shows the use of the LFRic mixed-precision support to
call a kernel with scalars, fields and operators of different
precision.
>>>>>>> 60371515

## Code

Location of LFRic algorithm and kernel code that is used by two or
more examples.

## Scripts

A collection of example PSyclone scripts.<|MERGE_RESOLUTION|>--- conflicted
+++ resolved
@@ -360,7 +360,14 @@
 # 'true' in the config file and re-run psyclone.
 ```
 
-<<<<<<< HEAD
+
+## Example 19: Mixed precision
+
+This example shows the use of the LFRic mixed-precision support to
+call a kernel with scalars, fields and operators of different
+precision.
+
+
 ## Example 20: Algorithm Generation
 
 Illustration of the use of the ``psyclone-kern`` tool to create an
@@ -373,13 +380,6 @@
 cd eg20/
 psyclone-kern --alg-gen ../code/testkern_mod.F90
 ```
-=======
-## Example 19: Mixed precision
-
-This example shows the use of the LFRic mixed-precision support to
-call a kernel with scalars, fields and operators of different
-precision.
->>>>>>> 60371515
 
 ## Code
 
