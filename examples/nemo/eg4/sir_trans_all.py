--- conflicted
+++ resolved
@@ -56,14 +56,9 @@
                                   NaryOperation, Operation, Assignment)
 from psyclone.psyir.symbols import SymbolTable
 from psyclone.psyir.transformations import Abs2CodeTrans, Sign2CodeTrans, \
-<<<<<<< HEAD
     Min2CodeTrans, HoistTrans
-from psyclone.domain.nemo.transformations import NemoAllArrayRange2LoopTrans
-=======
-    Min2CodeTrans
 from psyclone.domain.nemo.transformations import NemoAllArrayRange2LoopTrans, \
     NemoAllArrayAccess2LoopTrans
->>>>>>> 5cda8e60
 
 
 def trans(psy):
@@ -81,13 +76,9 @@
     abs_trans = Abs2CodeTrans()
     sign_trans = Sign2CodeTrans()
     min_trans = Min2CodeTrans()
-<<<<<<< HEAD
-    nemo_loop_trans = NemoAllArrayRange2LoopTrans()
-    hoist_trans = HoistTrans()
-=======
     array_range_trans = NemoAllArrayRange2LoopTrans()
     array_access_trans = NemoAllArrayAccess2LoopTrans()
->>>>>>> 5cda8e60
+    hoist_trans = HoistTrans()
 
     sir_writer = SIRWriter()
     fortran_writer = FortranWriter()
