# -----------------------------------------------------------------------------
# BSD 3-Clause License
#
# Copyright (c) 2022-2024, Science and Technology Facilities Council.
# All rights reserved.
#
# Redistribution and use in source and binary forms, with or without
# modification, are permitted provided that the following conditions are met:
#
# * Redistributions of source code must retain the above copyright notice, this
#   list of conditions and the following disclaimer.
#
# * Redistributions in binary form must reproduce the above copyright notice,
#   this list of conditions and the following disclaimer in the documentation
#   and/or other materials provided with the distribution.
#
# * Neither the name of the copyright holder nor the names of its
#   contributors may be used to endorse or promote products derived from
#   this software without specific prior written permission.
#
# THIS SOFTWARE IS PROVIDED BY THE COPYRIGHT HOLDERS AND CONTRIBUTORS
# "AS IS" AND ANY EXPRESS OR IMPLIED WARRANTIES, INCLUDING, BUT NOT
# LIMITED TO, THE IMPLIED WARRANTIES OF MERCHANTABILITY AND FITNESS
# FOR A PARTICULAR PURPOSE ARE DISCLAIMED. IN NO EVENT SHALL THE
# COPYRIGHT HOLDER OR CONTRIBUTORS BE LIABLE FOR ANY DIRECT, INDIRECT,
# INCIDENTAL, SPECIAL, EXEMPLARY, OR CONSEQUENTIAL DAMAGES (INCLUDING,
# BUT NOT LIMITED TO, PROCUREMENT OF SUBSTITUTE GOODS OR SERVICES;
# LOSS OF USE, DATA, OR PROFITS; OR BUSINESS INTERRUPTION) HOWEVER
# CAUSED AND ON ANY THEORY OF LIABILITY, WHETHER IN CONTRACT, STRICT
# LIABILITY, OR TORT (INCLUDING NEGLIGENCE OR OTHERWISE) ARISING IN
# ANY WAY OUT OF THE USE OF THIS SOFTWARE, EVEN IF ADVISED OF THE
# POSSIBILITY OF SUCH DAMAGE.
# -----------------------------------------------------------------------------
# Authors: A. R. Porter, N. Nobre and S. Siso, STFC Daresbury Lab

''' Utilities file to parallelise Nemo code. '''

from psyclone.domain.common.transformations import KernelModuleInlineTrans
from psyclone.domain.nemo.transformations import NemoAllArrayRange2LoopTrans
from psyclone.psyir.nodes import (
    Loop, Assignment, Directive, Container, Reference, CodeBlock, Call,
    Return, IfBlock, Routine, IntrinsicCall)
from psyclone.psyir.symbols import (
    DataSymbol, INTEGER_TYPE, REAL_TYPE, ArrayType, ScalarType,
    RoutineSymbol, ImportInterface)
from psyclone.psyir.transformations import (
    HoistLoopBoundExprTrans, HoistTrans, ProfileTrans, HoistLocalArraysTrans,
<<<<<<< HEAD
    InlineTrans, Maxval2LoopTrans, Reference2ArrayRangeTrans)
=======
    Maxval2LoopTrans, Reference2ArrayRangeTrans)
from psyclone.psyir.transformations import ArrayAssignment2LoopsTrans
>>>>>>> 9d13db76
from psyclone.transformations import TransformationError


# If routine names contain these substrings then we do not profile them
PROFILING_IGNORE = ["_init", "_rst", "alloc", "agrif", "flo_dom",
                    "macho", "mpp_", "nemo_gcm",
                    # These are small functions that the addition of profiling
                    # prevents from being in-lined (and then breaks any attempt
                    # to create OpenACC regions with calls to them)
                    "interp1", "interp2", "interp3", "integ_spline", "sbc_dcy",
                    "sum", "sign_", "ddpdd"]

VERBOSE = False


def _it_should_be(symbol, of_type, instance):
    ''' Make sure that symbol has the datatype as provided.

    :param symbol: the symbol to check.
    :type symbol: :py:class:`psyclone.psyir.symbol.Symbol`
    :param type of_type: the datatype type that it must be.
    :param instance: the instance of Datatype to assign as the symbol datatype.
    :type instance: :py:class:`psyclone.psyir.symbol.DataType`

    '''
    if not isinstance(symbol, DataSymbol):
        symbol.specialise(DataSymbol, datatype=instance)
    elif not isinstance(symbol.datatype, of_type):
        symbol.datatype = instance


def enhance_tree_information(schedule):
    ''' Resolve imports in order to populate relevant datatype on the
    tree symbol tables.

    :param schedule: the PSyIR Schedule to transform.
    :type schedule: :py:class:`psyclone.psyir.nodes.node`
    '''

    mod_sym_tab = schedule.ancestor(Container).symbol_table

    modules_to_import = ("oce", "par_oce", "dom_oce", "phycst", "ice",
                         "obs_fbm", "flo_oce", "sbc_ice", "wet_dry")

    for module_name in modules_to_import:
        if module_name in mod_sym_tab:
            mod_symbol = mod_sym_tab.lookup(module_name)
            mod_sym_tab.resolve_imports(container_symbols=[mod_symbol])

    are_integers = ('jpi', 'jpim1', 'jpj', 'jpjm1', 'jp_tem', 'jp_sal',
                    'jpkm1', 'jpiglo', 'jpni', 'jpk', 'jpiglo_crs',
                    'jpmxl_atf', 'jpmxl_ldf', 'jpmxl_zdf', 'jpnij',
                    'jpts', 'jpvor_bev', 'nleapy', 'nn_ctls', 'jpmxl_npc',
                    'jpmxl_zdfp', 'npti')

    # Manually set the datatype of some integer and real variables that are
    # important for performance
    for reference in schedule.walk(Reference):
        if reference.symbol.name in are_integers:
            _it_should_be(reference.symbol, ScalarType, INTEGER_TYPE)
        elif reference.symbol.name in ('rn_avt_rnf', ):
            _it_should_be(reference.symbol, ScalarType, REAL_TYPE)
        elif isinstance(reference.symbol.interface, ImportInterface) and \
                reference.symbol.interface.container_symbol.name == "phycst":
            # Everything imported from phycst is a REAL
            _it_should_be(reference.symbol, ScalarType, REAL_TYPE)
        elif reference.symbol.name == 'tmask':
            if reference.ancestor(Container).name == "dom_oce":
                continue  # Do not update the original declaration
            _it_should_be(reference.symbol, ArrayType, ArrayType(REAL_TYPE, [
                        ArrayType.Extent.ATTRIBUTE,
                        ArrayType.Extent.ATTRIBUTE,
                        ArrayType.Extent.ATTRIBUTE]))
        elif reference.symbol.name == "sbc_dcy":
            # The parser gets this wrong, it is a Call not an Array access
            if not isinstance(reference.symbol, RoutineSymbol):
                # We haven't already specialised this Symbol.
                reference.symbol.specialise(RoutineSymbol)
            call = Call.create(reference.symbol)
            for child in reference.children:
                call.addchild(child.detach())
            reference.replace_with(call)


def inline_calls(schedule):
    '''
    Looks for all Calls within the supplied Schedule and attempts to:

      1. Find the source of the routine being called.
      2. Insert that source into the same Container as the call site.
      3. Replace the call to the routine with the body of the routine.

    where each step is dependent upon the success of the previous one.

    :param schedule: the schedule in which to search for Calls.
    :type schedule: :py:class:`psyclone.psyir.nodes.Schedule`

    '''
    excluding = ["ctl_stop", "ctl_warn", "eos", "iom_", "lbc_", "mpi_"]
    mod_inline_trans = KernelModuleInlineTrans()
    inline_trans = InlineTrans()
    all_calls = schedule.walk(Call)
    for call in all_calls:
        if isinstance(call, IntrinsicCall):
            continue
        rsym = call.routine.symbol
        name = rsym.name.lower()
        if any(name.startswith(excl_name) for excl_name in excluding):
            print(f"Inlining of routine '{name}' is disabled.")
            continue
        if rsym.is_import:
            try:
                mod_inline_trans.apply(call)
            except TransformationError as err:
                print(f"Module inline of '{name}' failed:\n{err}")
                continue
        try:
            inline_trans.apply(call)
        except TransformationError as err:
            print(f"Inlining of '{name}' failed:\n{err}")
            continue


def normalise_loops(
        schedule,
        hoist_local_arrays: bool = True,
        convert_array_notation: bool = True,
        loopify_array_intrinsics: bool = True,
        convert_range_loops: bool = True,
        hoist_expressions: bool = True,
        ):
    ''' Normalise all loops in the given schedule so that they are in an
    appropriate form for the Parallelisation transformations to analyse
    them.

    :param schedule: the PSyIR Schedule to transform.
    :type schedule: :py:class:`psyclone.psyir.nodes.node`
    :param bool hoist_local_arrays: whether to hoist local arrays.
    :param bool convert_array_notation: whether to convert array notation
        to explicit loops.
    :param bool loopify_array_intrinsics: whether to convert intrinsics that
        operate on arrays to explicit loops (currently only maxval).
    :param bool convert_range_loops: whether to convert ranges to explicit
        loops.
    :param bool hoist_expressions: whether to hoist bounds and loop invariant
        statements out of the loop nest.
    '''

    if hoist_local_arrays:
        # Apply the HoistLocalArraysTrans when possible
        try:
            HoistLocalArraysTrans().apply(schedule)
        except TransformationError:
            pass

    if convert_array_notation:
        # Make sure all array dimensions are explicit
        for reference in schedule.walk(Reference, stop_type=Reference):
            part_of_the_call = reference.ancestor(Call)
            if part_of_the_call:
                if not part_of_the_call.is_elemental:
                    continue
            if isinstance(reference.symbol, DataSymbol):
                try:
                    Reference2ArrayRangeTrans().apply(reference)
                except TransformationError:
                    pass

    if loopify_array_intrinsics:
        for intr in schedule.walk(IntrinsicCall):
            if intr.intrinsic.name == "MAXVAL":
                try:
                    Maxval2LoopTrans().apply(intr)
                except TransformationError as err:
                    print(err.value)

    if convert_range_loops:
        # Convert all array implicit loops to explicit loops
        explicit_loops = ArrayAssignment2LoopsTrans()
        for assignment in schedule.walk(Assignment):
            try:
                explicit_loops.apply(assignment)
            except TransformationError:
                pass

    if hoist_expressions:
        # First hoist all possible expressions
        for loop in schedule.walk(Loop):
            HoistLoopBoundExprTrans().apply(loop)

        # Hoist all possible assignments (in reverse order so the inner loop
        # constants are hoisted all the way out if possible)
        for loop in reversed(schedule.walk(Loop)):
            for statement in list(loop.loop_body):
                try:
                    HoistTrans().apply(statement)
                except TransformationError:
                    pass

    # TODO #1928: In order to perform better on the GPU, nested loops with two
    # sibling inner loops need to be fused or apply loop fission to the
    # top level. This would allow the collapse clause to be applied.


def insert_explicit_loop_parallelism(
        schedule,
        region_directive_trans=None,
        loop_directive_trans=None,
        collapse: bool = True,
        ):
    ''' For each loop in the schedule that doesn't already have a Directive
    as an ancestor, attempt to insert the given region and loop directives.

    :param schedule: the PSyIR Schedule to transform.
    :type schedule: :py:class:`psyclone.psyir.nodes.node`
    :param region_directive_trans: PSyclone transformation to insert the \
        region directive.
    :type region_directive_trans: \
        :py:class:`psyclone.transformation.Transformation`
    :param loop_directive_trans: PSyclone transformation to use to insert the \
        loop directive.
    :type loop_directive_trans: \
        :py:class:`psyclone.transformation.Transformation`
    :param collapse: whether to attempt to insert the collapse clause to as \
        many nested loops as possible.
    :param collapse: whether to insert directive on loops with Calls or \
        CodeBlocks in their loop body.

    '''
    # Add the parallel directives in each loop
    for loop in schedule.walk(Loop):
        if loop.ancestor(Directive):
            continue  # Skip if an outer loop is already parallelised

        opts = {}

        routine_name = loop.ancestor(Routine).invoke.name

        if ('dyn_spg' in routine_name and len(loop.walk(Loop)) > 2):
            print("Loop not parallelised because its in 'dyn_spg' and "
                  "its not the inner loop")
            continue
        # Skip if it is an array operation loop on an ice routine if along the
        # third dim or higher or if the loop nests a loop over ice points
        # (npti) or if the loop and array dims do not match.
        # In addition, they often nest ice linearised loops (npti)
        # which we'd rather parallelise
        if ('ice' in routine_name
            and isinstance(loop.stop_expr, IntrinsicCall)
            and (loop.stop_expr.intrinsic in (IntrinsicCall.Intrinsic.UBOUND,
                                              IntrinsicCall.Intrinsic.SIZE))
            and (len(loop.walk(Loop)) > 2
                 or any(ref.symbol.name in ('npti',)
                        for lp in loop.loop_body.walk(Loop)
                        for ref in lp.stop_expr.walk(Reference))
                 or (str(len(loop.walk(Loop))) !=
                     loop.stop_expr.arguments[1].value))):
            print("ICE Loop not parallelised for performance reasons")
            continue
        # Skip if looping over ice categories, ice or snow layers
        # as these have only 5, 4, and 1 iterations, respectively
        if (any(ref.symbol.name in ('jpl', 'nlay_i', 'nlay_s')
                for ref in loop.stop_expr.walk(Reference))):
            print("Loop not parallelised because stops at 'jpl', 'nlay_i' "
                  "or 'nlay_s'.")
            continue

        def skip_for_correctness(loop):
            for call in loop.walk(Call):
                if not isinstance(call, IntrinsicCall):
                    print(f"Loop not parallelised because it has a call to "
                          f"{call.routine.name}")
                    return True
                if not call.is_available_on_device():
                    print(f"Loop not parallelised because it has a "
                          f"{call.intrinsic.name} not available on GPUs.")
                    return True
            if loop.walk(CodeBlock):
                print("Loop not parallelised because it has a CodeBlock")
                return True
            return False

        # If we see one such ice linearised loop, we assume
        # calls/codeblocks are not a problem (they are not)
        if not any(ref.symbol.name in ('npti',)
                   for ref in loop.stop_expr.walk(Reference)):
            if skip_for_correctness(loop):
                continue

        # pnd_lev requires manual privatisation of ztmp
        if any(name in routine_name for name in ('tab_', 'pnd_')):
            opts = {"force": True}

        try:
            loop_directive_trans.apply(loop, options=opts)
            # Only add the region directive if the loop was successfully
            # parallelised.
            if region_directive_trans:
                region_directive_trans.apply(loop.parent.parent)
        except TransformationError as err:
            # This loop can not be transformed, proceed to next loop
            print("Loop not parallelised because:", str(err))
            continue

        if collapse:

            # Count the number of perfectly nested loops that can be collapsed
            num_nested_loops = 0
            next_loop = loop
            previous_variables = []
            while isinstance(next_loop, Loop):
                previous_variables.append(next_loop.variable)
                num_nested_loops += 1

                # If it has more than one children, the next loop will not be
                # perfectly nested, so stop searching. If there is no child,
                # we have an empty loop (which would cause a crash when
                # accessing the child next)
                if len(next_loop.loop_body.children) != 1:
                    break

                next_loop = next_loop.loop_body.children[0]
                if not isinstance(next_loop, Loop):
                    break

                # If it is a dependent (e.g. triangular) loop, it can not be
                # collapsed
                dependent_of_previous_variable = False
                for bound in (next_loop.start_expr, next_loop.stop_expr,
                              next_loop.step_expr):
                    for ref in bound.walk(Reference):
                        if ref.symbol in previous_variables:
                            dependent_of_previous_variable = True
                            break
                if dependent_of_previous_variable:
                    break

                # Check that the next loop has no loop-carried dependencies
                if not next_loop.independent_iterations():
                    break

            # Add collapse clause to the parent directive
            if num_nested_loops > 1:
                loop.parent.parent.collapse = num_nested_loops


def add_profiling(children):
    '''
    Walks down the PSyIR and inserts the largest possible profiling regions.
    Code that contains directives is excluded.

    :param children: sibling nodes in the PSyIR to which to attempt to add \
                     profiling regions.
    :type children: list of :py:class:`psyclone.psyir.nodes.Node`

    '''
    if not children:
        return

    node_list = []
    for child in children[:]:
        # Do we want this node to be included in a profiling region?
        if child.walk((Directive, Return)):
            # It contains a directive or return statement so we put what we
            # have so far inside a profiling region.
            add_profile_region(node_list)
            # A node that is not included in a profiling region marks the
            # end of the current candidate region so reset the list.
            node_list = []
            # Now we go down a level and try again without attempting to put
            # profiling below directives or within Assignments
            if isinstance(child, IfBlock):
                add_profiling(child.if_body)
                add_profiling(child.else_body)
            elif not isinstance(child, (Assignment, Directive)):
                add_profiling(child.children)
        else:
            # We can add this node to our list for the current region
            node_list.append(child)
    add_profile_region(node_list)


def add_profile_region(nodes):
    '''
    Attempt to put the supplied list of nodes within a profiling region.

    :param nodes: list of sibling PSyIR nodes to enclose.
    :type nodes: list of :py:class:`psyclone.psyir.nodes.Node`

    '''
    if nodes:
        # Check whether we should be adding profiling inside this routine
        routine_name = nodes[0].ancestor(Routine).invoke.name.lower()
        if any(ignore in routine_name for ignore in PROFILING_IGNORE):
            return
        if len(nodes) == 1:
            if isinstance(nodes[0], CodeBlock) and \
               len(nodes[0].get_ast_nodes) == 1:
                # Don't create profiling regions for CodeBlocks consisting
                # of a single statement
                return
            if isinstance(nodes[0], IfBlock) and \
               "was_single_stmt" in nodes[0].annotations and \
               isinstance(nodes[0].if_body[0], CodeBlock):
                # We also don't put single statements consisting of
                # 'IF(condition) CALL blah()' inside profiling regions
                return
        try:
            ProfileTrans().apply(nodes)
        except TransformationError:
            pass<|MERGE_RESOLUTION|>--- conflicted
+++ resolved
@@ -45,12 +45,8 @@
     RoutineSymbol, ImportInterface)
 from psyclone.psyir.transformations import (
     HoistLoopBoundExprTrans, HoistTrans, ProfileTrans, HoistLocalArraysTrans,
-<<<<<<< HEAD
     InlineTrans, Maxval2LoopTrans, Reference2ArrayRangeTrans)
-=======
-    Maxval2LoopTrans, Reference2ArrayRangeTrans)
 from psyclone.psyir.transformations import ArrayAssignment2LoopsTrans
->>>>>>> 9d13db76
 from psyclone.transformations import TransformationError
 
 
